# Number

4

# Role

Researcher searching for specific variables of a project.

# Goal

A researcher working in consortium X (*example: testNetwork1*) searches for specific variables (*example: all ADHD variables*) to check which cohorts have these available.

# Steps

| Step | Action | Expected result | Github bug/issue | Playwright test |
| ---- | ------ | --------------- | ---------------- | --------------- |
| 0 | NB: Assumptions | This test plan assumes a 'clean' set of test data, otherwise counts for variables etc. might be off. | | |
| 1 | Navigate to [https://data-catalogue-acc.molgeniscloud.org/testCatalogue/ssr-catalogue/](https://data-catalogue-acc.molgeniscloud.org/testCatalogue/ssr-catalogue/) | Landing page: European health research data and sample catalogue | | |
| 2 | Scroll down to the catalogue 'testNetwork1', under 'Thematic catalogues' | from left to right: network logo, network acronym (link), network name, arrow right (link) | | |
| 3 | Hover over the testNetwork1 row | Row should be highlighted | | |
| 4 | Click on the testNetwork1 logo | Should be redirected to the testNetwork1 'Welcome to... Select one of the content categories listed below.' | | |
| 4a | Go back | Return to the European Health Research Data and Sample Catalogue page | | |
| 5 | Click on the testNetwork1 name | Should be redirected to the testNetwork1 'Welcome to... Select one of the content categories listed below.'. Collections should show 8, variables should show 7. | | |
| 6 | Hover over yellow Variables button | Button should be highlighted | | |
<<<<<<< HEAD
| 7 | Click Variables button | Should be redirected to testNetwork1 variable explorer; Variable page should show complete variable names, variable labels and a filters panel on the left hand side of the page. Variable "testVarRepeats_" should have "repeated for year 0-10" under its name. Variable "testVarRep-with-looong-name_" should have "repeated for trimester 0-3" under its name. Variable "testVarCategorical_" should have "repeated for year 0-21" under its name. Text above the list of variables reads '7 variables'. See that the variable 'ga_lmp' (a LifeCycle variable mapped by testcohort2) is not shown in the list. | | |
| 8 | Search 'ADHD' in search bar | Variables should be filtered on ADHD variables ('testVarRepeats_' and 'testVarNoRepeats'); variable "testVarRepeats_" should have "repeated for year 0-10" under its name; active filters should show 'Search in variables: ADHD' | | |
| 8a | Remove 'ADHD' from the search bar | The list of variables returns to its initial form and no filters are shown above the list | | |
| 9 | Expand the Topic tree if necessary and then click on 'Search for options' above the topics on the left hand side | A pop-up with the list of topics is displayed | | |
| 9a | Type 'Symptoms' in the search field in the pop-up | Four sections of the topic tree with checkboxes are displayed | | |
| 9b | Open topic 'Symptoms and signs' > 'Symptoms and signs involving cognition, perception, emotional state and behaviour (R40-R46)' > 'Behavioral problem domains' > select 'ADHD symptoms' and then choose Show Results | Variables should be filtered on ADHD variables ('testVarNoRepeats' and 'testVarRepeats_'); variable "testVarRepeats_" should have "repeated for year 0-10" under its name; active filters should show 'Topics - 1' | | |
| 10 | Click on the name of variable 'testVarRepeats_' | Should redirect to variable detailed view; Details should show: 1) definition, 2) harmonisation status per cohort, 3) harmonisation details per cohort. Table in 2): testCohort1 should show all repeats completely harmonised; testCohort3 and testCohort4 should show partial, NA and complete. Example: testCohort3 should show repeat 1 completely, repeat 3 NA and repeat 4 partial. 4) tabs for each cohorts with further details (variables used, syntax) | | |
| 11 | In "Harmonisation status per cohort", hover over 'about statuses' | Pop up should show 'completed: source was able to fully map to the harmonised variables'; 'partially: source was able to partially map to the harmonised variable'; 'No data: no harmonisation data is available'. | | |
| 12 | In "Harmonisation details per cohort", click on tab for 'testcohort3' | Tab should show information for testcohort3 | | |
| 13 | Click first variable used | Dialog should show information available for the source variable | | |
| 14 | Click back button to return to previous page | Should be redirected to network variable explorer with previously selected filters | | |
| 15 | Open 'Harmonisations' tab | Harmonisations tab should show only variables ('testVarNoRepeats' and 'testVarRepeats_') and cohorts/databanks/data sources/etc which are part of the network; Show correct statuses for harmonisation (testCohort1: has info; testCohort2: no info; testCohort3: has info; testCohort4: has info) | | |
| 16 | Hover over 'about statuses' | Pop up should show 'Available: source has data available for the variable'; 'No data: source does not have data available for the variable' | | |
| 17 | Click first variable | Should show pop up/dialog with information about variable | | |
| 18 | Click 'more details' in dialog | Should redirect to variable detailed view | | |
=======
| 7 | Click Variables button | Should be redirected to testNetwork1 variable explorer; Variable page should show complete variable names, variable labels and a filters panel on the left hand side of the page. Variable "testVarRepeats_" should have "repeated for year 0-10" under its name. Variable "testVarRep-with-looong-name_" should have "repeated for trimester 0-3" under its name. Variable "testVarCategorical_" should have "repeated for year 0-21" under its name. Text above the list of variables reads '7 variables'. | | |
| 8a | Search 'ADHD' in search bar | Variables should be filtered on ADHD variables ('testVarRepeats_' and 'testVarNoRepeats'); variable "testVarRepeats_" should have "repeated for year 0-10" under its name; active filters should show 'Search in variables: ADHD' | | |
| 8b | Remove 'ADHD' from the search bar | The list of variables returns to its initial form and no filters are shown above the list | | |
| 9a | Expand the Topics tree if necessary and then click on 'Search for options' above the topics on the left hand side | A pop-up with the list of topics is displayed | | |
| 9b | Type 'Symptoms' in the search field in the pop-up | Four sections of the topic tree with checkboxes are displayed | | |
| 9c | Open topic 'Symptoms and signs' > 'Symptoms and signs involving cognition, perception, emotional state and behaviour (R40-R46)' > 'Behavioral problem domains' > select 'ADHD symptoms' and then choose Show Results | Variables should be filtered on ADHD variables ('testVarNoRepeats' and 'testVarRepeats_'); variable "testVarRepeats_" should have "repeated for year 0-10" under its name; active filters should show 'Topics - 1' | | |
| 10 | Click on the name of variable 'testVarRepeats_' | Should redirect to variable detailed view; Details should show: 1) definition, 2) harmonisation status per source, 3) harmonisation details per source. Table in 2): testCohort1 should show all repeats completely harmonised; testCohort3 and testCohort4 should show partial, NA and complete. Example: testCohort3 should show repeat 1 completely, repeat 3 NA and repeat 4 partial. 4) tabs for each source with further details (variables used, syntax) | | |
| 11 | In "Harmonisation status per source", hover over 'about statuses' | Pop up should show 'completed: source was able to fully map to the harmonised variables'; 'partially: source was able to partially map to the harmonised variable'; 'No data: no harmonisation information is available'. | | |
| 12 | In "Harmonisation details per source", look at details for testcohort 1 | See that for Year 0 to Year 10 harmonisations details are available. | | |
| 13 | In "Harmonisation details per source", click on tab for 'testcohort3' | Tab should show information for testcohort3 | | |
| 14 | Click first variable | Dialog should show information available for the source variable | | |
| 15 | Click back button to return to previous page | Should be redirected to network variable explorer with previously selected filters | | |
| 16 | Open 'Harmonisations' tab | Harmonisations tab should show only variables ('testVarNoRepeats' and 'testVarRepeats_') and the sources which are part of the network; Show correct statuses for harmonisation (testCohort1: has info; testCohort2: no info; testCohort3: has info; testCohort4: has info) | | |
| 17 | Hover over 'about statuses' | Pop up should show 'Available: source has data available for the variable'; 'No data: source does not have data available for the variable' | | |
| 18 | Click first variable | Should show pop up/dialog with information about variable | | |
| 19 | Click 'more details' in dialog | Should redirect to variable detailed view | | |
| 20 | |See that the variable 'ga_lmp' (a LifeCycle variable mapped by testcohort2) is NOT shown in the list | | |
>>>>>>> ea55de45
<|MERGE_RESOLUTION|>--- conflicted
+++ resolved
@@ -22,24 +22,7 @@
 | 4a | Go back | Return to the European Health Research Data and Sample Catalogue page | | |
 | 5 | Click on the testNetwork1 name | Should be redirected to the testNetwork1 'Welcome to... Select one of the content categories listed below.'. Collections should show 8, variables should show 7. | | |
 | 6 | Hover over yellow Variables button | Button should be highlighted | | |
-<<<<<<< HEAD
 | 7 | Click Variables button | Should be redirected to testNetwork1 variable explorer; Variable page should show complete variable names, variable labels and a filters panel on the left hand side of the page. Variable "testVarRepeats_" should have "repeated for year 0-10" under its name. Variable "testVarRep-with-looong-name_" should have "repeated for trimester 0-3" under its name. Variable "testVarCategorical_" should have "repeated for year 0-21" under its name. Text above the list of variables reads '7 variables'. See that the variable 'ga_lmp' (a LifeCycle variable mapped by testcohort2) is not shown in the list. | | |
-| 8 | Search 'ADHD' in search bar | Variables should be filtered on ADHD variables ('testVarRepeats_' and 'testVarNoRepeats'); variable "testVarRepeats_" should have "repeated for year 0-10" under its name; active filters should show 'Search in variables: ADHD' | | |
-| 8a | Remove 'ADHD' from the search bar | The list of variables returns to its initial form and no filters are shown above the list | | |
-| 9 | Expand the Topic tree if necessary and then click on 'Search for options' above the topics on the left hand side | A pop-up with the list of topics is displayed | | |
-| 9a | Type 'Symptoms' in the search field in the pop-up | Four sections of the topic tree with checkboxes are displayed | | |
-| 9b | Open topic 'Symptoms and signs' > 'Symptoms and signs involving cognition, perception, emotional state and behaviour (R40-R46)' > 'Behavioral problem domains' > select 'ADHD symptoms' and then choose Show Results | Variables should be filtered on ADHD variables ('testVarNoRepeats' and 'testVarRepeats_'); variable "testVarRepeats_" should have "repeated for year 0-10" under its name; active filters should show 'Topics - 1' | | |
-| 10 | Click on the name of variable 'testVarRepeats_' | Should redirect to variable detailed view; Details should show: 1) definition, 2) harmonisation status per cohort, 3) harmonisation details per cohort. Table in 2): testCohort1 should show all repeats completely harmonised; testCohort3 and testCohort4 should show partial, NA and complete. Example: testCohort3 should show repeat 1 completely, repeat 3 NA and repeat 4 partial. 4) tabs for each cohorts with further details (variables used, syntax) | | |
-| 11 | In "Harmonisation status per cohort", hover over 'about statuses' | Pop up should show 'completed: source was able to fully map to the harmonised variables'; 'partially: source was able to partially map to the harmonised variable'; 'No data: no harmonisation data is available'. | | |
-| 12 | In "Harmonisation details per cohort", click on tab for 'testcohort3' | Tab should show information for testcohort3 | | |
-| 13 | Click first variable used | Dialog should show information available for the source variable | | |
-| 14 | Click back button to return to previous page | Should be redirected to network variable explorer with previously selected filters | | |
-| 15 | Open 'Harmonisations' tab | Harmonisations tab should show only variables ('testVarNoRepeats' and 'testVarRepeats_') and cohorts/databanks/data sources/etc which are part of the network; Show correct statuses for harmonisation (testCohort1: has info; testCohort2: no info; testCohort3: has info; testCohort4: has info) | | |
-| 16 | Hover over 'about statuses' | Pop up should show 'Available: source has data available for the variable'; 'No data: source does not have data available for the variable' | | |
-| 17 | Click first variable | Should show pop up/dialog with information about variable | | |
-| 18 | Click 'more details' in dialog | Should redirect to variable detailed view | | |
-=======
-| 7 | Click Variables button | Should be redirected to testNetwork1 variable explorer; Variable page should show complete variable names, variable labels and a filters panel on the left hand side of the page. Variable "testVarRepeats_" should have "repeated for year 0-10" under its name. Variable "testVarRep-with-looong-name_" should have "repeated for trimester 0-3" under its name. Variable "testVarCategorical_" should have "repeated for year 0-21" under its name. Text above the list of variables reads '7 variables'. | | |
 | 8a | Search 'ADHD' in search bar | Variables should be filtered on ADHD variables ('testVarRepeats_' and 'testVarNoRepeats'); variable "testVarRepeats_" should have "repeated for year 0-10" under its name; active filters should show 'Search in variables: ADHD' | | |
 | 8b | Remove 'ADHD' from the search bar | The list of variables returns to its initial form and no filters are shown above the list | | |
 | 9a | Expand the Topics tree if necessary and then click on 'Search for options' above the topics on the left hand side | A pop-up with the list of topics is displayed | | |
@@ -54,6 +37,4 @@
 | 16 | Open 'Harmonisations' tab | Harmonisations tab should show only variables ('testVarNoRepeats' and 'testVarRepeats_') and the sources which are part of the network; Show correct statuses for harmonisation (testCohort1: has info; testCohort2: no info; testCohort3: has info; testCohort4: has info) | | |
 | 17 | Hover over 'about statuses' | Pop up should show 'Available: source has data available for the variable'; 'No data: source does not have data available for the variable' | | |
 | 18 | Click first variable | Should show pop up/dialog with information about variable | | |
-| 19 | Click 'more details' in dialog | Should redirect to variable detailed view | | |
-| 20 | |See that the variable 'ga_lmp' (a LifeCycle variable mapped by testcohort2) is NOT shown in the list | | |
->>>>>>> ea55de45
+| 19 | Click 'more details' in dialog | Should redirect to variable detailed view | | |