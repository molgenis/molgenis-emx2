--- conflicted
+++ resolved
@@ -25,14 +25,6 @@
 
 The test is part of .circleci/config.yml running that same command
 
-<<<<<<< HEAD
-### Adding tests
-
-We suggest to use the vscode plugin for creating/recording new (tests https://playwright.dev/docs/codegen)
-The `playwright.config.ts` file contains the test configuarion including the default server path. It is suggested to use relative server paths ( instead of `https://my-server.com/my-page` use `/my-page` ) to make it possible for test to run agains diffent servers.
-
-By default tests are run for all pull requests, on the server connected to the pull request preview ( i.e. test for pr `007` will by ( default ) run on `https://preview-emx2-pr-007.dev.molgenis.org/`
-=======
 ## playwright vscode plugin
 
 [Playwright: Getting started - VS Code](https://playwright.dev/docs/getting-started-vscode)
@@ -41,5 +33,4 @@
 
 We suggest to use the vscode plugin for [creating/recording](https://playwright.dev/docs/codegen) new tests. The `playwright.config.ts` file contains the test configuration including the default server path. It is suggested to use relative server paths ( instead of `https://my-server.com/my-page` use `/my-page` ) to make it possible for test to run against different servers.
 
-By default tests are run for all pull requests, on the server connected to the pull request preview ( i.e. test for pr `007` will  by ( default ) run on `https://preview-emx2-pr-007.dev.molgenis.org/`
->>>>>>> bd01e8b8
+By default tests are run for all pull requests, on the server connected to the pull request preview ( i.e. test for pr `007` will  by ( default ) run on `https://preview-emx2-pr-007.dev.molgenis.org/`