--- conflicted
+++ resolved
@@ -19,10 +19,16 @@
 
 The test is part of .circleci/config.yml running that same command
 
-<<<<<<< HEAD
 ## playwright vscode plugin
 
 TODO
+
+### Adding tests 
+
+We suggest to use the vscode plugin for creating/recording new (tests https://playwright.dev/docs/codegen)
+The `playwright.config.ts` file contains the test configuration including the default server path. It is suggested to use relative server paths ( instead of `https://my-server.com/my-page` use `/my-page` ) to make it possible for test to run against different servers.
+
+By default tests are run for all pull requests, on the server connected to the pull request preview ( i.e. test for pr `007` will  by ( default ) run on `https://preview-emx2-pr-3404.dev.molgenis.org/`
 
 ## Catalogue manual tests
 
@@ -55,12 +61,4 @@
 
 ## Catalogue playwright test
 
-The folder `e2e/catalogue` also contains the playwright tests. These follow the same naming schema but their extension end with `spec.ts`. For example the manual test `catalogue-test_1.md` is saved as playwright test: `catalogue-test_1.spec.ts`
-=======
-### Adding tests 
-
-We suggest to use the vscode plugin for creating/recording new (tests https://playwright.dev/docs/codegen)
-The `playwright.config.ts` file contains the test configuarion including the default server path. It is suggested to use relative server paths ( instead of `https://my-server.com/my-page` use `/my-page` ) to make it possible for test to run agains diffent servers. 
-
-By default tests are run for all pull requests, on the server connected to the pull request preview ( i.e. test for pr `007` will  by ( default ) run on `https://preview-emx2-pr-3404.dev.molgenis.org/` 
->>>>>>> bd494ad0
+The folder `e2e/catalogue` also contains the playwright tests. These follow the same naming schema but their extension end with `spec.ts`. For example the manual test `catalogue-test_1.md` is saved as playwright test: `catalogue-test_1.spec.ts`