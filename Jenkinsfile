pipeline {
    agent {
        kubernetes {
            inheritFrom "shared"
            yamlFile ".jenkins/build-pod.yaml"
        }
    }
    environment {
        DOCKER_CONFIG = "/root/.docker"
        CHART_VERSION = "8.150.0"
        MOLGENIS_POSTGRES_USER = 'molgenis'
        MOLGENIS_POSTGRES_PASS = 'molgenis'
        MOLGENIS_POSTGRES_URI = 'jdbc:postgresql://localhost/molgenis'
    }
    stages {
        stage('Prepare') {
            when {
                anyOf {
                    allOf {
                        changeRequest()
                        branch 'PR-*'
                    }
                    branch 'master'
               }
            }
            steps {
                checkout scm
                container('vault') {
                    script {
                        sh "mkdir ${JENKINS_AGENT_WORKDIR}/.m2"
                        sh "mkdir ${JENKINS_AGENT_WORKDIR}/.rancher"
                        sh "mkdir ${JENKINS_AGENT_WORKDIR}/.kube"
                        sh(script: "vault read -field=value secret/ops/jenkins/rancher/cli2.json > ${JENKINS_AGENT_WORKDIR}/.rancher/cli2.json")
                        sh(script: "vault read -field=value secret/ops/jenkins/maven/settings.xml > ${JENKINS_AGENT_WORKDIR}/.m2/settings.xml")
                        sh(script: "vault read -field=value secret/ops/jenkins/kube/config > ${JENKINS_AGENT_WORKDIR}/.kube/config")
                        env.SONAR_TOKEN = sh(script: 'vault read -field=value secret/ops/token/sonar', returnStdout: true)
                        env.GITHUB_TOKEN = sh(script: 'vault read -field=token-emx2 secret/ops/token/github', returnStdout: true)
                        env.DOCKERHUB_AUTH = sh(script: 'vault read -field=value secret/gcc/token/dockerhub', returnStdout: true)
                        env.NEXUS_USER = sh(script: 'vault read -field=username secret/ops/account/nexus', returnStdout: true)
                        env.NEXUS_PWD = sh(script: 'vault read -field=password secret/ops/account/nexus', returnStdout: true)
                    }
                }
                container("java") {
                    sh "git config --global --add safe.directory '*'"
                    sh 'git fetch --depth 100000'
                    sh "git config user.email \"molgenis@gmail.com\""
                    sh "git config user.name \"molgenis-jenkins\""
                    sh 'git config url.https://.insteadOf git://'
                    sh "mkdir -p ${DOCKER_CONFIG}"
                    sh "echo '{\"auths\": {\"https://index.docker.io/v1/\": {\"auth\": \"${DOCKERHUB_AUTH}\"}, \"registry.hub.docker.com\": {\"auth\": \"${DOCKERHUB_AUTH}\"}}}' > ${DOCKER_CONFIG}/config.json"
                    sh "apt-get update && apt-get install postgresql-client -y"
                    sh "psql -h 127.0.0.1 -p 5432 -U postgres < .docker/initdb.sql"
                }
                dir("${JENKINS_AGENT_WORKDIR}/.m2") {
                    stash includes: 'settings.xml', name: 'maven-settings'
                }
                dir("${JENKINS_AGENT_WORKDIR}/.rancher") {
                    stash includes: 'cli2.json', name: 'rancher-config'
                }
                dir("${JENKINS_AGENT_WORKDIR}/.kube") {
                    stash includes: 'config', name: 'kube-config'
                }
            }
        }
        stage("Pull request") {
            when {
                allOf {
                    changeRequest()
                    branch 'PR-*'
               }
            }
            environment {
                NAME = "preview-emx2-pr-${CHANGE_ID.toLowerCase()}"
            }
            steps {
                container('java') {
                    script {
                    sh "./gradlew test --no-daemon jacocoMergedReport shadowJar jib release helmPublishMainChart ci \
                        -Dsonar.login=${SONAR_TOKEN} -Dsonar.organization=molgenis -Dsonar.host.url=https://sonarcloud.io \
                        -Dorg.ajoberstar.grgit.auth.username=${GITHUB_TOKEN} -Dorg.ajoberstar.grgit.auth.password"
                        def props = readProperties file: 'build/ci.properties'
                        env.TAG_NAME = props.tagName
                        sh "./gradlew --no-daemon helmLintMainChart --info"
                    }
                }
                container (name: 'kaniko', shell: '/busybox/sh') {
                    sh "#!/busybox/sh\nmkdir -p ${DOCKER_CONFIG}"
                    sh "#!/busybox/sh\necho '{\"auths\": {\"https://index.docker.io/v1/\": {\"auth\": \"${DOCKERHUB_AUTH}\"}, \"registry.hub.docker.com/\": {\"auth\": \"${DOCKERHUB_AUTH}\"}}}' > ${DOCKER_CONFIG}/config.json"
                    sh "#!/busybox/sh\n/kaniko/executor --dockerfile ${WORKSPACE}/apps/nuxt3-ssr/Dockerfile --context ${WORKSPACE}/apps/nuxt3-ssr --destination docker.io/molgenis/ssr-catalogue-snapshot:${TAG_NAME} --destination docker.io/molgenis/ssr-catalogue-snapshot:latest"
                }
                container('helm') {
                    sh "kubectl delete namespace ${NAME} || true"
                    sh "sleep 15s" // wait for deletion
                    sh "kubectl create namespace ${NAME}"
                    sh "kubectl annotate --overwrite ns ${NAME} field.cattle.io/projectId=\"c-l4svj:p-tl227\""
                    sh "helm install ${NAME} ./helm-chart --namespace ${NAME} " +
                        "--set ingress.hosts[0].host=${NAME}.dev.molgenis.org " +
                        "--set adminPassword=admin " +
                        "--set image.tag=${TAG_NAME} " +
                        "--set image.repository=molgenis/molgenis-emx2-snapshot " +
                        "--set image.pullPolicy=Always " +
                        "--set ingress.hosts[0].host=${NAME}.dev.molgenis.org " +
                        "--set ssrCatalogue.image.tag=${TAG_NAME} " +
<<<<<<< HEAD
                        "--set ssrCatalogue.environment.siteTitle=\"Preview Catalogue\" " +
                        "--set ssrCatalogue.environment.apiBase=https://${NAME}.dev.molgenis.org/ "
=======
                        "--set ssrCatalogue.environment.apiBase=https://${NAME}.dev.molgenis.org/ " +
                        "--set catalogue.includeCatalogueDemo=true "
>>>>>>> d6b1db7e
                }
            }
            post {
                success {
                    molgenisSlack(message: "PR Preview available on https://${NAME}.dev.molgenis.org", status:'INFO', channel: '#pr-emx2')
                }
            }
        }
        stage('Master') {
            when {
                branch 'master'
            }
            steps {
                container('java') {
                    script {
                        sh "./gradlew test --no-daemon jacocoMergedReport shadowJar jib release helmPublishMainChart sonarqube ci \
                            -Dsonar.login=${SONAR_TOKEN} -Dsonar.organization=molgenis -Dsonar.host.url=https://sonarcloud.io \
                            -Dorg.ajoberstar.grgit.auth.username=${GITHUB_TOKEN} -Dorg.ajoberstar.grgit.auth.password"
                        def props = readProperties file: 'build/ci.properties'
                        env.TAG_NAME = props.tagName
                    }
                }
                container (name: 'kaniko', shell: '/busybox/sh') {
                    sh "#!/busybox/sh\nmkdir -p ${DOCKER_CONFIG}"
                    sh "#!/busybox/sh\necho '{\"auths\": {\"https://index.docker.io/v1/\": {\"auth\": \"${DOCKERHUB_AUTH}\"}, \"registry.hub.docker.com/\": {\"auth\": \"${DOCKERHUB_AUTH}\"}}}' > ${DOCKER_CONFIG}/config.json"
                    sh "#!/busybox/sh\n/kaniko/executor --dockerfile ${WORKSPACE}/apps/nuxt3-ssr/Dockerfile  --context ${WORKSPACE}/apps/nuxt3-ssr --destination docker.io/molgenis/ssr-catalogue:${TAG_NAME} --destination docker.io/molgenis/ssr-catalogue:latest"
                }
                container('rancher') {
                    script {
                        sh 'rancher context switch dev-molgenis'
                        sh "sleep 30s" // wait for chart publish
                        env.REPOSITORY = env.TAG_NAME.toString().contains('-SNAPSHOT') ? 'molgenis/molgenis-emx2-snapshot' : 'molgenis/molgenis-emx2'
                        sh "rancher apps upgrade --set image.tag=${TAG_NAME} --set image.repository=${REPOSITORY} p-tl227:emx2 ${CHART_VERSION}"
                    }
                }
            }
            post {
                success {
                    molgenisSlack(message: "EMX2 version: ${TAG_NAME} is released. Check it out: https://emx2.dev.molgenis.org", status:'INFO', channel: '#pr-emx2')
                }
            }
        }
        
    }
}<|MERGE_RESOLUTION|>--- conflicted
+++ resolved
@@ -101,13 +101,10 @@
                         "--set image.pullPolicy=Always " +
                         "--set ingress.hosts[0].host=${NAME}.dev.molgenis.org " +
                         "--set ssrCatalogue.image.tag=${TAG_NAME} " +
-<<<<<<< HEAD
-                        "--set ssrCatalogue.environment.siteTitle=\"Preview Catalogue\" " +
-                        "--set ssrCatalogue.environment.apiBase=https://${NAME}.dev.molgenis.org/ "
-=======
+                        "--set ssrCatalogue.environment.siteTitle=\"Preview Catalogue\" " +                 
                         "--set ssrCatalogue.environment.apiBase=https://${NAME}.dev.molgenis.org/ " +
                         "--set catalogue.includeCatalogueDemo=true "
->>>>>>> d6b1db7e
+
                 }
             }
             post {
