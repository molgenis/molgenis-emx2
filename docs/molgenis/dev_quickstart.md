# Quickstart / Pull request review

Below are the steps to checkout the code, optionally a specific branch, build, and then look at the current functionality.

## Clone the code

Clone the latest version of the sourcecode from github using [git](https://git-scm.com/downloads)

```
git clone git@github.com:molgenis/molgenis-emx2.git
```

Optionally, checkout the branch you would like to review:

```
cd molgenis-emx
git checkout <branch name here>
```

Then you can either build + run the whole molgenis.jar, or use docker-compose to instantiate the backend and only run one app, described below. Or you can run
it inside IntelliJ.

## Build whole system

Requires [Postgresql 14](https://www.postgresql.org/download/) and java (we use
[adopt OpenJDK 17](https://adoptium.net/)). Optionally also install python3 for [scripts](use_scripts_jobs.md) feature.

On Linux/Mac this could go as follows (Windows users, please tell us if this works for you too):

**Start postgres using a native postgres installation**

* Optionally, drop a previous version of molgenis database (caution: destroys previous data!)
  ```console
  sudo -u postgres psql
  postgres=# drop database molgenis;
  ```
* If not already done, create postgresql database with name 'molgenis' and with superadmin user/pass 'molgenis'.
  ```console
  sudo -u postgres psql
  postgres=# create database molgenis;
  postgres=# create user molgenis with superuser encrypted password 'molgenis';
  postgres=# grant all privileges on database molgenis to molgenis;
  ```

**Start postgres using docker-compose**
You can start postgres using `docker-compose`. The data will be mounted in a directory called `psql_data` where you start the docker-compose (default: repo
root-directory)

* Start postgres
  ```console
  cd molgenis-emx2
  docker-compose up -d postgres
  ```

* Dropping the molgenis scheme can be done by deleting the mounted directory on your repo root-directory.
  ```console
  cd molgenis-emx2
  rm -rf psql_data
  ```

**Start developing using gradle**

* Change into molgenis-emx2 directory and then compile and run via command
   ```
   cd molgenis-emx2
   ./gradlew run
   ```
* View the result on http://localhost:8080

Alternatively you can run inside [IntelliJ IDEA](https://www.jetbrains.com/idea/). Then instead of last ./gradlew step:

* Open IntelliJ and open molgenis-emx2 directory
* IntelliJ will recognise this is a gradle project and will build
* navigate to `backend/molgenis-emx2-run/src/main/java/org/molgenis/emx2'
* Right click on `RunMolgenisEmx2Full` and select 'run'

## Build one 'app'

Requires only [docker compose](https://docs.docker.com/compose/) and [yarn 1.x](https://yarnpkg.com/)

* Start molgenis using docker-compose
  ```console
  cd molgenis-emx2
  docker-compose up
  ```
  You can verify that it's running by looking at http://localhost:8080
* Build the app workspace as a whole
  ```console
  cd apps
  yarn install
  ```
* Serve only the app you want to look at
  ```console
  cd <yourapp>
  yarn serve
  ```
  Typically the app is then served at http://localhost:9090 (look at the console to see actual port number)

## Tips

last updated 24 nov 2022

### IntelliJ plugins

* We use IntelliJ 2021.3.1 with
    * vue plugin
    * google-java-format plugin
    * prettier plugin, set run for files to include '.vue' and 'on save'
    * auto save and auto format using 'save actions' plugin

### Pre-commit hook

We use `gradle checkFormat spotlessCheck` to verify code follows standard format. You can use pre-commit build hook in .git/hooks/pre-commit to ensure we don't
push stuff that breaks the build. We have included two gradle task for this if you like.

To only run the checks (which you could fix by running `gradle format spotlessApply`), you can add:

```
./gradlew installPreCommitGitFormatCheckHook
```

To automatically apply the formatting and update your commit, you can add:

```
./gradlew installPreCommitGitFormatApplyHook
```

### Running tests in intellij

To enable gradle to run tests you must set the test runner to gradle.

Go to IntelliJ Preferences -> Build tools -> Gradle and then set Run tests using 'IntelliJ' (counter intuitive, don't choose gradle).

See https://linked2ev.github.io/devsub/2019/09/30/Intellij-junit4-gradle-issue/

### Reset gradle cache/deamon

Sometimes it help to reset gradle cache and stop the gradle daemon

```
./gradlew --stop rm -rf $HOME/.gradle/
```

### Delete all schemas (destroys all your data!)

If you want to delete all the MOLGENIS generated schemas, roles and users in the postgresql and return to clean state, run
```gradle cleandb```

### Build+test drop/creates schemas in my database

<<<<<<< HEAD
Build test ('gradle test') will create database schemas, users, roles and passwords. If you don't like that than please consider to use a different database
instance for 'test'. You can use environment variables MOLGENIS_POSTGRES_** for this. See [Installation guide](run).
=======
Build test ('gradle test') will create database schemas, users, roles and passwords. 
If you don't like that than please consider to use a different database instance for 'test'.
You can use environment variables MOLGENIS_POSTGRES_** for this.
See [Installation guide](run).

### VS code

Some of us also develop using VS code:
* It automatically will discover the gradle tasks
* To enable autoformatting of java using spottless, install [spottles plugin](https://marketplace.visualstudio.com/items?itemName=richardwillis.vscode-spotless-gradle)
>>>>>>> 8948ac02
<|MERGE_RESOLUTION|>--- conflicted
+++ resolved
@@ -23,7 +23,8 @@
 ## Build whole system
 
 Requires [Postgresql 14](https://www.postgresql.org/download/) and java (we use
-[adopt OpenJDK 17](https://adoptium.net/)). Optionally also install python3 for [scripts](use_scripts_jobs.md) feature.
+[adopt OpenJDK 17](https://adoptium.net/)):
+Optionally also install python3 for [scripts](use_scripts_jobs.md) feature.
 
 On Linux/Mac this could go as follows (Windows users, please tell us if this works for you too):
 
@@ -148,18 +149,13 @@
 
 ### Build+test drop/creates schemas in my database
 
-<<<<<<< HEAD
 Build test ('gradle test') will create database schemas, users, roles and passwords. If you don't like that than please consider to use a different database
 instance for 'test'. You can use environment variables MOLGENIS_POSTGRES_** for this. See [Installation guide](run).
-=======
-Build test ('gradle test') will create database schemas, users, roles and passwords. 
-If you don't like that than please consider to use a different database instance for 'test'.
-You can use environment variables MOLGENIS_POSTGRES_** for this.
-See [Installation guide](run).
 
 ### VS code
 
 Some of us also develop using VS code:
+
 * It automatically will discover the gradle tasks
-* To enable autoformatting of java using spottless, install [spottles plugin](https://marketplace.visualstudio.com/items?itemName=richardwillis.vscode-spotless-gradle)
->>>>>>> 8948ac02
+* To enable autoformatting of java using spottless,
+  install [spottles plugin](https://marketplace.visualstudio.com/items?itemName=richardwillis.vscode-spotless-gradle)