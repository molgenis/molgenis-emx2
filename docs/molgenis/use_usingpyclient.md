# Molgenis Pyclient
The MOLGENIS EMX2 Python client allows the user to retrieve, create, update and delete entities on a MOLGENIS EMX2 server using scripts or programs written in the Python language.


## Installation
The releases of the package are hosted at [PyPI](https://pypi.org/project/molgenis-emx2-pyclient/).
The recommended way to install the latest version is through _pip_:

```commandline
pip install molgenis-emx2-pyclient
```

## Setting up the client
The Python client can be integrated in scripts authorized by either a temporary token or a username/password combination.
URLs of EMX2 instances on remote servers must start with `https://`.
It is possible to use the Pyclient on a server running on a local machine. The URL should then be passed as `http://localhost:PORT`.

The recommended method for authorization in the Pyclient is with tokens, which can be generated in the UI following the instructions [here](use_tokens.md).
In the initialization of the Client object the token can then be passed as an argument.
It is recommended that the token be stored as an environment variable such that it can be read in and used as follows:
```python
import os
from molgenis_emx2_pyclient import Client

token = os.environ.get("MOLGENIS_TOKEN")

with Client(url='https://example.molgeniscloud.org', token=token) as client:
    # Perform tasks
    ...

```
Signing in with a username/password combination is done using the `signin` method:
```python
from molgenis_emx2_pyclient import Client

username = 'username'
password = '********'

# Initialize the client as a context manager
with Client(url='https://example.molgeniscloud.org') as client:
    # Apply the 'signin' method with the username and password
    client.signin(username, password)
    
    # Perform other tasks
    ...
```

If the client is only to be used for retrieving information from publicly viewable schemas no authorization is needed.

Additionally, if the Pyclient is to be used on a particular schema, this schema can be supplied in the initialization of the client, alongside the server URL:
```python
with Client('https://example.molgeniscloud.org', schema='My Schema') as client:
    ...
```

### Scripts and Jobs
When using the client in a script that runs as part of a job via the [Task API](use_scripts_jobs.md), it is essential
to provide the job identifier to the client. This identifier allows the backend to associate its actions with the
specific job execution.

The job identifier can be passed into the script using `${jobId}`. To initialize the client with the job identifier,
the code should be structured as follows:
```python
Client('https://example.molgeniscloud.org', schema='My Schema', job='${jobId}')
```

## Methods and properties
This section outlines some of the methods that are supported by the Pyclient.
The results of these methods depend on the permission level the user has on the schemas involved in the method.

The user roles on MOLGENIS EMX2 and their respective permissions are described in the [Permissions](use_permissions.md) section.


### schema_names
```python
Client().schema_names
```

A property that returns a list of the names of the schemas for which the user has at least _viewer_ permissions.

### status
```python
Client().status
```
A property that returns a string with information, including the server URL, the user (if applicable), the sign-in status, the version of MOLGENIS EMX2 running on the server, and the result of `schema_names`.


### get_schemas
```python
def get_schemas(self) -> list[Schema]:
    ...
```
Retrieves the schemas for which the user has at least _viewer_ permissions as a list of dictionaries containing for each schema the id, name, label and description.
This method accepts no arguments.

### set_schema
```python
def set_schema(self, name: str) -> str:
    ...
```
Sets the default schema for the server in the property `default_schema`. 
Throws the `NoSuchSchemaException` if the user does not have at least _viewer_ permissions or if the schema does not exist.

| parameter | type | description          | required | default |
|-----------|------|----------------------|----------|---------|
| `name`    | str  | the name of a schema | True     |         |

### set_token
```python
def set_token(self, token: str):
    ...
```
Sets the client's token in case no token was supplied in the initialization.
Raises the `TokenSigninException` when the client is already signed in with a username/password combination.

| parameter | type | description | required | default |
|-----------|------|-------------|----------|---------|
| `token`   | str  | the token   | True     |         |


### get
```python
def get(self, 
        table: str, 
        columns: list[str] = None,
        query_filter: str = None, 
        schema: str = None, 
        as_df: bool = False) -> list | pandas.DataFrame:
    ...
```
<<<<<<< HEAD
Retrieves data from a table on a schema and returns the result either as a list of dictionaries or as a pandas DataFrame.
Use the `columns` parameter to specify which columns to retrieve. Note that in case `as_df=True` the column _names_ should be supplied, otherwise the column _ids_.
=======
Retrieves data from a table on a schema using the CSV API and returns the result either as a list of dictionaries or as a pandas DataFrame.
Use the `columns` parameter to specify which columns to retrieve. By default all columns are returned
>>>>>>> 4e08ac78
Use the `query_filter` parameter to filter the results based on filters applied to the columns.
This query requires a special syntax. 
Values in columns can be filtered on equality `==`, inequality `!=`, greater `>` and smaller `<` than.
Values within an interval can also be filtered by using the operand `between`, followed by list of the upper bound and lower bound.
The values of reference and ontology columns can also be filtered by joining the column id of the table with the column id of the reference/ontology table by a dot, as in the example `countries.name`, where `countries` is a column in the table `My table` and `name` is the column id of the referenced table specifying the names of countries. 
It is possible to add filters on multiple columns by separating the filter statements with _' and '_.
It is recommended to supply the filters that are compared as variables passed in an f-string.

Throws the `NoSuchSchemaException` if the user does not have at least _viewer_ permissions or if the schema does not exist.
Throws the `NoSuchColumnException` if the `columns` argument or query filter contains a column that is not present in the table.


| parameter      | type | description                                                                    | required | default |
|----------------|------|--------------------------------------------------------------------------------|----------|---------|
| `table`        | str  | the name of a table                                                            | True     | None    |
<<<<<<< HEAD
| `columns`      | list | a list of column names or ids to filter on                                     | False    | None    |
=======
| `columns`      | list | a list of column names to return                                               | False    | None    |
>>>>>>> 4e08ac78
| `schema`       | str  | the name of a schema                                                           | False    | None    |
| `query_filter` | str  | a string to filter the results on                                              | False    | None    |
| `as_df`        | bool | if true: returns data as pandas DataFrame <br/> else as a list of dictionaries | False    | False   |

##### examples

```python
# Get all entries for the table 'Resources' on the schema 'MySchema'
table_data = client.get(table='Resources', schema='MySchema', columns=['name', 'collectionEvents'])

# Set the default schema to 'MySchema'
client.set_schema('MySchema')
# Get the same entries and return them as pandas DataFrame
table_data = client.get(table='Resources', columns=['name', 'collection events'], as_df=True)
<<<<<<< HEAD

# Get the entries where the value of a particular column 'number of participants' is greater than 10000
table_data = client.get(table='Resources', query_filter='numberOfParticipants > 10000')
=======

# Get the entries where the value of a particular column 'number of participants' is greater than 10000
table_data = client.get(table='Resources', query_filter='numberOfParticipants > 10000')

# Get the entries where 'number of participants' is greater than 10000 and the resource type is a 'Population cohort'
# Store the information in variables, first
min_subpop = 10000
cohort_type = 'Population cohort'
table_data = client.get(table='Resources', query_filter=f'numberOfParticipants > {min_subpop}'
                                                        f'and cohortType == {cohort_type}')
```


### get_graphql
```python
def get_graphql(self, 
        table: str, 
        columns: list[str] = None,
        query_filter: str = None, 
        schema: str = None) -> list:
    ...
```
Retrieves data from a table on a schema using the GraphQL API and returns the result as a list of dictionaries.
This method and its parameters behave similarly to `get` with option `as_df=False`. 
The results are returned in a slightly different way, however.
`get` retains the column _names_, whereas `get_graphql` returns column _id_s, which are in lower camel case.
Furthermore, the `get` method will return the values in columns with a reference type, while the results of `get_graphql` will also contain the primary keys for those columns.  

Throws the `NoSuchSchemaException` if the user does not have at least _viewer_ permissions or if the schema does not exist.
Throws the `NoSuchColumnException` if the `columns` argument or query filter contains a column that is not present in the table.


| parameter      | type | description                       | required | default |
|----------------|------|-----------------------------------|----------|---------|
| `table`        | str  | the name of a table               | True     | None    |
| `columns`      | list | a list of column ids to filter on | False    | None    |
| `schema`       | str  | the name of a schema              | False    | None    |
| `query_filter` | str  | a string to filter the results on | False    | None    |

##### examples

```python
# Get all entries for the table 'Resources' on the schema 'MySchema'
table_data = client.get_graphql(table='Resources', schema='MySchema', columns=['name', 'collectionEvents'])

# Set the default schema to 'MySchema'
client.set_schema('MySchema')

# Get the entries where the value of a particular column 'number of participants' is greater than 10000
table_data = client.get_graphql(table='Resources', query_filter='numberOfParticipants > 10000')
>>>>>>> 4e08ac78

# Get the entries where 'number of participants' is greater than 10000 and the resource type is a 'Population cohort'
# Store the information in variables, first
min_subpop = 10000
cohort_type = 'Population cohort'
<<<<<<< HEAD
table_data = client.get(table='Resources', query_filter=f'numberOfParticipants > {min_subpop}'
=======
table_data = client.get_graphql(table='Resources', query_filter=f'numberOfParticipants > {min_subpop}'
>>>>>>> 4e08ac78
                                                        f'and cohortType == {cohort_type}')
```


### get_schema_metadata
```python
def get_schema_metadata(self, name: str = None) -> Schema:
    ...
```
Retrieves the metadata of a schema and returns it in the _metadata.Schema_ format.
See the description of the [Schema](use_usingpyclient.md#schema) metadata object below.


| parameter | type | description            | required | default |
|-----------|------|------------------------|----------|---------|
| `name`    | str  | the name of the schema | True     | None    |


### export
```python
async def export(self, 
                 schema: str = None, 
                 table: str = None, 
                 filename: str = None,
                 as_excel: bool = False) -> BytesIO:
    ...
```
Asynchronously exports data from a schema to a file in the desired format and in a `BytesIO` object in memory.
If the table is specified, only data from that table is exported, otherwise the export contains all tables on the schema.

The name of the file to which the data is exported can be specified in the `filename` parameter.
If no file name is given a single table is by default exported using the _csv API_ and the collection of tables on the schema using the _zip API_.
The `as_excel` parameter specifies whether to export the data in Excel format. This is ignored if a filename is given.
Throws the `NoSuchSchemaException` if the user does not have at least _viewer_ permissions or if the schema does not exist.

| parameter  | type | description                                | required | default               |
|------------|------|--------------------------------------------|----------|-----------------------|
| `table`    | str  | the name of a table                        | False    | None                  |
| `schema`   | str  | the name of a schema                       | False    | client.default_schema |
| `filename` | str  | the name of the file to export the data to | False    | None                  |
| `as_excel` | bool | whether to return the data in Excel format | False    | False                 |


##### examples
```python

# Export the table 'Resources' on the schema 'MySchema' from the CSV API to a BytesIO object 
resources_raw: BytesIO = await client.export(schema='MySchema', table='Resources')  

# Export 'Resources' from the Excel API to the file 'Resources-export.xlsx' 
await client.export(schema='MySchema', table='Resources', filename='Resources-export.xlsx')
```


### save_schema
```python
def save_schema(self, 
                table: str, 
                name: str = None, 
                file: str = None, 
                data: list | pandas.DataFrame = None):
```
Imports or updates records in a table of a named schema.
The data either originates from a file on the disk, or is supplied by the user after, for example, preprocessing.
Either `file` or `data` must be supplied. The data must be compatible with the schema to which it is uploaded. 
Throws the `PermissionDeniedException` if the user does not have at least _editor_ permissions for this schema.
Throws the `NoSuchSchemaException` if the schema is not found on the server.

| parameter | type | description                                        | required | default               |
|-----------|------|----------------------------------------------------|----------|-----------------------|
| `table`   | str  | the name of a table                                | True     |                       |
| `schema`  | str  | the name of a schema                               | False    | client.default_schema |
| `file`    | str  | the location of a `csv` file with data             | False    | None                  |
| `data`    | list | data as a list of dictionaries or pandas DataFrame | False    | None                  |

##### examples
```python
# Save an edited table with Resources data from a CSV file to the Resources table
client.save_schema(table='Resources', file='Resources-edited.csv')

# Save an edited table with Resources data from memory to the Resources table
resources: pandas.DataFrame = ...
client.save_schema(table='Resources', data=resources)
```

### upload_file
```python
async def upload_file(self, file_path: str | pathlib.Path, schema: str = None):
    ...
```
Imports table data and/or metadata to a schema from a file on the disk.
This method supports `zip`, `xlsx`, and `csv` files.
When uploading multiple `csv` files it is recommended to archive them into a `zip` file first and upload that file using this method.
Throws the `PermissionDeniedException` if the user does not have at least _editor_ permissions for this schema.
Throws the `NoSuchSchemaException` if the schema is not found on the server.

| parameter   | type | description          | required | default               |
|-------------|------|----------------------|----------|-----------------------|
| `file_path` | str  | the name of a table  | True     |                       |
| `schema`    | str  | the name of a schema | False    | client.default_schema |

##### examples
```python
# Upload a file containing Resources data to a schema
await client.upload_file(file_path='data/Resources.csv')

# Upload a file containing members information to a schema
await client.upload_file(file_path='molgenis_members.csv', schema='MySchema')

# Upload a zipped file containing multiple tables to a schema
await client.upload_file(file_path='schema data.zip', schema='MySchema')
```


### delete_records
```python
def delete_records(self, 
                   table: str, 
                   schema: str = None, 
                   file: str = None, 
                   data: list | pandas.DataFrame = None):
    ...
```
Deletes data records from a table.
The records that are to be deleted are specified in either a CSV file, or in a list of primary key values, 
or a pandas DataFrame representing the table on the schema.
Throws the `PermissionDeniedException` if the user does not have at least _editor_ permissions.
Throws the `NoSuchSchemaException` if the schema is not found on the server.

[//]: # (&#40;In order to delete records from a table the data must specify the row values with principal keys)

| parameter | type | description                                        | required | default               |
|-----------|------|----------------------------------------------------|----------|-----------------------|
| `table`   | str  | the name of a table                                | True     |                       |
| `schema`  | str  | the name of a schema                               | False    | client.default_schema |
| `file`    | str  | the location of a `csv` file with data             | False    | None                  |
| `data`    | list | data as a list of dictionaries or pandas DataFrame | False    | None                  |

##### examples
```python
# Delete resources from a list of ids
resources = [{'name': 'Resource 1', 'name': 'Resource 2'}]
client.delete_records(schema='MySchema', table='Resources', data=resources)

# Delete resources from pandas DataFrame
resources_df = pandas.DataFrame(data=resources)
client.delete_records(schema='MySchema', table='Resources', data=resources_df)

# Delete resources from entries in a CSV file
client.delete_records(schema='MySchema', table='Resources', file='Resources-to-delete.csv')
```

### truncate
```python
client.truncate(table='My table', schema='My Schema')
```
Truncates the table and removes all its contents.
This will fail if entries in the table are referenced from other tables.

Throws the `ReferenceException` if entries in the table are referenced in other tables.

### create_schema
```python
async def create_schema(self, 
                        name: str = None,
                        description: str = None,
                        template: str = None,
                        include_demo_data: bool = False):
    ...
```
Creates a new schema on the server.
If no template is selected, an empty schema is created.
Only users with _admin_ privileges are able to perform this action.

| parameter           | type | description                   | required | default |
|---------------------|------|-------------------------------|----------|---------|
| `name`              | str  | the name of the new schema    | True     |         |
| `description`       | str  | description of the new schema | False    | None    |
| `template`          | str  | the template for this schema  | False    | None    |
| `include_demo_data` | bool | whether to include demo data  | False    | False   |

##### examples
```python
# Create a schema without specifying a template
await client.create_schema(name='New schema', description='My new schema')

# Create a new catalogue schema with demo data
await client.create_schema(name='New catalogue', description='My new catalogue',
                           template='DATA_CATALOGUE', include_demo_data=True)
```


### delete_schema
```python
async def delete_schema(self, name: str = None):
    ...
```

Deletes a schema from the server. 
Only users with _admin_ privileges are able to perform this action.
Throws the `PermissionDeniedException` if execution of the method is attempted without _admin_ privileges.
Throws the `NoSuchSchemaException` if the schema is not found on the server.


| parameter | type | description                      | required | default |
|-----------|------|----------------------------------|----------|---------|
| `name`    | str  | the name of the schema to delete | True     |         | 

##### examples
```python
# Delete a schema
await client.delete_schema('MySchema')
```

### update_schema
```python
def update_schema(self, name: str = None, description: str = None):
    ...
```
Updates a schema's description.
Only users with _admin_ privileges are able to perform this action.
Throws the `PermissionDeniedException` if execution of the method is attempted without _admin_ privileges.
Throws the `NoSuchSchemaException` if the schema is not found on the server.

| parameter     | type | description             | required | default |
|---------------|------|-------------------------|----------|---------|
| `name`        | str  | the name of the schema  | True     |         |
| `description` | str  | the updated description | True     |         |

##### examples
```python
# Update the description of a schema
client.update_schema(name='MySchema', description='The new description')
```


### recreate_schema
```python
async def recreate_schema(self, 
                          name: str = None,
                          description: str = None,
                          template: str = None,
                          include_demo_data: bool = None):
    ...
```
Recreates a schema on the EMX2 server by deleting and subsequently creating it without data on the EMX2 server.

If no template is selected, an empty schema is created.
Only users with _admin_ privileges are able to perform this action.
Throws the `PermissionDeniedException` if execution of the method is attempted without _admin_ privileges.
Throws the `NoSuchSchemaException` if the schema is not found on the server.

| parameter           | type | description                   | required | default |
|---------------------|------|-------------------------------|----------|---------|
| `name`              | str  | the name of the schema        | True     |         |
| `description`       | str  | new description of the schema | False    | None    |
| `template`          | str  | the template for this schema  | False    | None    |
| `include_demo_data` | bool | whether to include demo data  | False    | False   |

##### examples
```python
# Recreate a schema, replacing its content with a template and demo data
await client.recreate_schema(name='MySchema', description='An ',
                             template='DATA_CATALOGUE', include_demo_data=True)

```

## Additional classes
In addition to the Client class, the package contains classes to access metadata on the column, table, and schema level.
These classes can be imported from `metadata.py` as follows

```python
from molgenis_emx2_pyclient.metadata import Column, Table, Schema
```
### Column
This class contains information about a column of a table in a Molgenis EMX2 schema.
An object of this class can be constructed by supplying its attributes as keyword arguments
```python
column = Column(name='First column', columnType='string', key=1)
```
or by supplying a dictionary of attributes
```python
column_data = {'name': 'First column', 'columnType': 'STRING', 'key': 1}
column = Column(**column_data)
```
In both cases, the keyword `name` must be supplied. 
#### get
```python
column.get('columnType')
```
Its attributes can be retrieved by accessing them directly, e.g. `column.name` or by the `get` method.
#### to_dict
```python
column.to_dict()
```
A _Column_ object can be parsed to a dictionary object by calling the `to_dict` method.

### Table
A _Table_ object represents a table in an EMX2 schema. 
It can be constructed in a similar way as a Column object
```python
table = Table(name='My table', description='My table contains some data.', 
              columns=[Column(name='First column', columnType='STRING', key=1),
                       Column(name='organisations', columnType='REF_ARRAY', refTableName='Organisations')])
```
```python
table_data = {'name': 'My table', 'description': 'My table contains some data.',
              columns: [{'name': 'First column', 'columnType': 'STRING', 'key': 1},
                        {'name': 'organisations', 'columnType': 'REF_ARRAY', 'refTableName': 'Organisations'}]}
```
In both cases, the keyword `name` must be supplied. 
The `columns` attribute can be supplied either as list of _Column_ objects or as a list of dictionaries from which _Column_ objects can be constructed.

#### get
```python
table.get('description')
```
A _Table_'s attributes can be retrieved by accessing them directly, e.g. `table.name` or by the `get` method.

#### to_dict
```python
table.to_dict()
```
Analogous to _Column_, a _Table_ object can be parsed to a dictionary object by calling the `to_dict` method.
The columns in its `columns` attribute are also parsed to dictionaries.

#### get_column
```python
table.get_column(by='name', value='First column')
```
Gets a unique _Column_ object in its `columns` attribute by either its `name` or `id` attribute.
Raises a NoSuchColumnException if the column could not be found.

#### get_columns
```python
table.get_columns(by='refTableName', value='Organisations')
table.get_columns(by=['columnType', 'refTableName'], value=['REF_ARRAY', 'Organisations'])
```
Gets the columns of which an attribute matches a particular value.
It is possible to filter the columns by multiple conditions, the attributes and values are then supplied as lists. 
The length of the `by` argument must then match the length of the `value` argument.
Returns an empty list if no matching column can be found.


### Schema
A _Schema_ object represents the metadata of an EMX2 schema.
It can be constructed similarly to the _Table_ and _Column_ classes.

```python
schema = Schema(name='My schema', description='This is my schema!',
                tables=[
                    Table(name='My table', description='My table contains some data.', 
                          columns=[Column(name='First column', columnType='STRING', key=1),
                                   Column(name='organisations', columnType='REF_ARRAY', refTableName='Organisations')]),
                    Table(name='Organisations', description='A table containing data about organisations.',
                          columns=[Column(name='name', columnType='STRING', key=1, required=True),
                                   Column(name='acronym', columnType='STRING', description='The acronym for this organisation.')])
                ])
```

```python
schema_data = {'name': 'My schema', 'description': 'This is my schema!',
               'tables': [
                   {'name': 'My table', 'description': 'My table contains some data.',
                    'columns': [
                        {'name': 'First column', 'columnType': 'string', 'key': 1},
                        {'name': 'organisations', 'columnType': 'REF_ARRAY', 'refTableName': 'Organisations'}
                    ]},
                   {'name': 'Organisations', 'description': 'A table containing data about organisations.',
                    'columns': [
                        {'name': 'name', 'columnType': 'STRING', 'key': 1, 'required': True},
                        {'name': 'acronym', 'columnType': 'STRING', 'description': 'The acronym for this organisation.'}
                    ]}
               ]}
schema = Schema(**schema_data)
```
In both cases, the keyword `name` must be supplied. 
The `tables` attribute can be supplied either as list of _Table_ objects or as a list of dictionaries from which _Table_ objects can be constructed.


#### get
```python
schema.get('description')
```
A _Schema_'s attributes can be retrieved by accessing them directly, e.g. `schema.name` or by the `get` method.

#### to_dict
```python
schema.to_dict()
```
Analogous to _Table_ and _Column_, a _Schema_ object can be parsed to a dictionary object by calling the `to_dict` method.
The _Table_ objects in its `tables` attribute are also parsed to dictionaries.

#### get_table
```python
schema.get_table(by='name', value='My table')
```
Gets a unique _Table_ object in its `table` attribute by either its `name` or `id` attribute.
Raises a NoSuchTableException if the table could not be found.

#### get_tables
```python
schema.get_tables(by='inheritName', value='Resources')
```
Gets the table of which an attribute matches a particular value.
It is possible to filter the tables by multiple conditions, the attributes and values are then supplied as lists. 
The length of the `by` argument must then match the length of the `value` argument.
Returns an empty list if no matching column can be found.<|MERGE_RESOLUTION|>--- conflicted
+++ resolved
@@ -128,13 +128,8 @@
         as_df: bool = False) -> list | pandas.DataFrame:
     ...
 ```
-<<<<<<< HEAD
-Retrieves data from a table on a schema and returns the result either as a list of dictionaries or as a pandas DataFrame.
-Use the `columns` parameter to specify which columns to retrieve. Note that in case `as_df=True` the column _names_ should be supplied, otherwise the column _ids_.
-=======
 Retrieves data from a table on a schema using the CSV API and returns the result either as a list of dictionaries or as a pandas DataFrame.
 Use the `columns` parameter to specify which columns to retrieve. By default all columns are returned
->>>>>>> 4e08ac78
 Use the `query_filter` parameter to filter the results based on filters applied to the columns.
 This query requires a special syntax. 
 Values in columns can be filtered on equality `==`, inequality `!=`, greater `>` and smaller `<` than.
@@ -150,11 +145,7 @@
 | parameter      | type | description                                                                    | required | default |
 |----------------|------|--------------------------------------------------------------------------------|----------|---------|
 | `table`        | str  | the name of a table                                                            | True     | None    |
-<<<<<<< HEAD
-| `columns`      | list | a list of column names or ids to filter on                                     | False    | None    |
-=======
 | `columns`      | list | a list of column names to return                                               | False    | None    |
->>>>>>> 4e08ac78
 | `schema`       | str  | the name of a schema                                                           | False    | None    |
 | `query_filter` | str  | a string to filter the results on                                              | False    | None    |
 | `as_df`        | bool | if true: returns data as pandas DataFrame <br/> else as a list of dictionaries | False    | False   |
@@ -169,11 +160,6 @@
 client.set_schema('MySchema')
 # Get the same entries and return them as pandas DataFrame
 table_data = client.get(table='Resources', columns=['name', 'collection events'], as_df=True)
-<<<<<<< HEAD
-
-# Get the entries where the value of a particular column 'number of participants' is greater than 10000
-table_data = client.get(table='Resources', query_filter='numberOfParticipants > 10000')
-=======
 
 # Get the entries where the value of a particular column 'number of participants' is greater than 10000
 table_data = client.get(table='Resources', query_filter='numberOfParticipants > 10000')
@@ -224,17 +210,12 @@
 
 # Get the entries where the value of a particular column 'number of participants' is greater than 10000
 table_data = client.get_graphql(table='Resources', query_filter='numberOfParticipants > 10000')
->>>>>>> 4e08ac78
 
 # Get the entries where 'number of participants' is greater than 10000 and the resource type is a 'Population cohort'
 # Store the information in variables, first
 min_subpop = 10000
 cohort_type = 'Population cohort'
-<<<<<<< HEAD
-table_data = client.get(table='Resources', query_filter=f'numberOfParticipants > {min_subpop}'
-=======
 table_data = client.get_graphql(table='Resources', query_filter=f'numberOfParticipants > {min_subpop}'
->>>>>>> 4e08ac78
                                                         f'and cohortType == {cohort_type}')
 ```
 
