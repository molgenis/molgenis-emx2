# GraphQL in MOLGENIS

Each database in MOLGENIS has a GraphQL endpoint that exposes a GraphQL API for the data model of that database.
In addition, at the root there is a generic API.

For example:

- https://emx2.dev.molgenis.org/api/graphql - root API
- https://emx2.dev.molgenis.org/pet%20store/api/graphql - API for database 'pet store'

Full documentation can be found while visiting the graphql-playground app. You can click 'docs' there.

- https://emx2.dev.molgenis.org/apps/graphql-playground/ - playground for 'root' API
- https://emx2.dev.molgenis.org/pet%20store/graphql-playground/ - example for 'pet store' database

## Functions available on all APIs.

These functionalities are available for both the 'root' API and the database API.

### Sign in

Sign in to an existing account.
When running in a website then a session will be created.
However, when you use a script you can retrieve a token to authenticate in other calls.
Provide these in subsequent request headers as `x-molgenis-token`.

```graphql
mutation {
  signin(password: "bofke", email: "bofke@some.org") {
    message
    token
  }
}
```

### Sign up

```graphql
mutation {
  signup(email: "bofke@some.org", password: "somepass") {
    message
  }
}
```

### Sign out

```graphql
mutation {
  signout {
    message
  }
}
```

### changePassword

```graphql
mutation {
  changePassword(password: "password")
}
```

### createToken

Create a token

```graphql
mutation {
  createToken(email: "admin", tokenName: "mytoken") {
    token
    message
  }
}
```

See tokens for current user

```graphql
{
  _session {
    settings {
      key
      value
    }
  }
}
```

See tokens for all users, in settings 'access-tokens'

```graphql
{
  _admin {
    users {
      email
      settings {
        key
        value
      }
    }
  }
}
```

### session object

In the session object you can get active account ('email'), the roles of this user, and a listing of the schema's in the
system.

```graphql
{
  _session {
    email
    admin
    roles
    schemas
  }
}
```

### settings

MOLGENIS has a generic key/value settings query for storing settings on database level

```graphql
{
  _settings {
    key
    value
  }
}
```

On level of schema, tables you can follow similar queries

```graphql
{
  _schema {
    settings {
      key
      value
    }
    tables {
      settings {
        key
        value
      }
    }
  }
}
```

For current user you can query settings following same pattern

```graphql
{
  _session {
    settings {
      key
      value
    }
  }
}
```

To get settings for all users

```graphql
{
  _admin {
    users {
      email
      settings {
        key
        value
      }
    }
  }
}
```

To change settings you can use the 'change' mutation, e.g.

Database or schema settings (depending on database vs schema API):

```graphql
mutation {
  change(settings: [{ key: "key", value: "value" }]) {
    message
  }
}
```

Table settings:

```graphql
mutation {
  change(
    tables: [{ name: "mytable", settings: [{ key: "key", value: "value" }] }]
  ) {
    message
  }
}
```

User settings (only as admin, or settings of current user):

```graphql
mutation {
  change(
    users: [{ email: "bofke", settings: [{ key: "key", value: "value" }] }]
  ) {
    message
  }
}
```

## Permissions

#### Permission groups

Permission groups can be edited via the change mutation.

Create a new permission group. `tableId` is optional; leave it blank if the permissions are for the whole schema.  
If `groupName` is an existing group name, the permission group will be updated.

```graphql
mutation {
  change(permissions: [
    { 
      groupName: "pet_store/specialGroup",
      tableId: "Order", 
      isRowLevel: true,
      hasSelect: true, hasInsert: true, hasUpdate: true, hasDelete: true, hasAdmin: false,
      users: ["test@test.com", "test2@test.com"]
    }
  ]) {
    message
  }
}
```
This will assign users `test@test.com` and `test2@test.com` to the `pet_store/specialGroup`.

To query all the permission groups use:
```graphql
query {
  _permissions {
    groupName
    users
    tableSchema
    tableName
    isRowLevel
    hasSelect
    hasInsert
    hasUpdate
    hasDelete
    hasAdmin
  }
}
```


#### Row-level security

To enable row-level security on a table, we need to use the change mutation on database/schema level. The following
query will enable row-level security on the `Order` table:

```graphql
mutation {
  change(
    tables: [{ name: "Order", rowLevelSecurity: true }]
  ) {
    message
  }
}
```

To assign a row to a row-level permission group, we use the `mg_group` column. We can use the update mutation as
follows:

```graphql
mutation {
  update(
    Order: [
      {
        mg_group: ["pet_store/specialGroup"],
        orderId: "ORDER:6fe7a528-2e97-48cc-91e6-a94c689b4919"
      }
    ]
  ) {
    message
  }
}
```

This will give the `pet_store/specialGroup` we just created, with users `test@test.com` and `test2@test.com`, access to
update and delete the row with orderId `ORDER:6fe7a528-2e97-48cc-91e6-a94c689b4919`.

When logged in as `test@test.com`, we need to specify the `mg_group` when inserting a row into the `Order` table:

```graphql
mutation {
  insert(
    Order: {
      pet: {name: "pooky"},
      quantity: 55,
      mg_group: "pet_store/specialGroup"
  }) { message }
}
```

If the `mg_group` is left empty, it will try to insert the row without the row-level security group. This will get
rejected when user `test@test.com` doesn't have global insert privileges on the `Order` table.

## Functions available for each database

### query schema

```graphql
{
  _schema {
    name
    tables {
      name
      id
      schemaId
      inherit
      tableType
      description
      columns {
        name
        id
        description
        position
        columnType
        key
        required
        refTable
        refLink
        refBack
        refLabel
        validation
        visible
        semantics
      }
      settings {
        key
        value
        table
      }
      semantics
    }
    members {
      email
      role
    }
    roles {
      name
    }
  }
}
```

## change schema elements

You can change objects from schema query above and then pass them into the change function.

```graphql
mutation{
    change(
        tables: [...],
        members: [...]
        settings: [...]
        columns: [...]
    ){
        message
    }
}
```

## drop/remove schema elements

Note that settings can be on level of schema, or level of tables. In that later case you need to provide the table as
well.

```graphql
mutation {
  drop(
    tables: ["table1", "table2"]
    members: ["email1", "email2"]
    settings: [{ key: "key1" }, { key: "key2", table: "table1" }]
    columns: [{ table: "table1", column: "column1" }]
  ) {
    message
  }
}
```

## Example functions that will be available for each table in the database

Finally, for each table there are the following functions:

- query (has the name of the table)
- insert - to add rows
- update - to update rows
- save - to insert or if exist update rows
- delete - to remove rows

### query example

A query can be performed by referring to a table name.
For every table, aggregate functionality is available by adding <code>_agg</code> to the table name.
This will expose the </code>count</code> and <code>exists</code> variables.

A simple query, including count:

```graphql
{
  Pet {
    name
    category {
      name
    }
    tags {
      name
    }
  }
  Pet_agg {
    count
  }
  Pet_groupBy {
    sum{weight},
    count,
    tags{name}
  }
}
```

Query including search

```graphql
{
  Pet(search: "poo") {
    name
    category {
      name
    }
    tags {
      name
    }
  }
}
```

Query using filters, limit, offset. Note that filter enables quite complex queries using \_or and \_and operators.

```graphql
{
  Pet(
    limit: 1
    offset: 0
    filter: { name: { equals: "pooky" }, weight: { between: [1, 100] } }
  ) {
    name
    category {
      name
    }
    tags {
      name
    }
    weight
  }
}
```

### mutation example

Every mutation accepts the same object that you can retrieve via queries. This makes it easy to implement retrieve, and
then update mutations.

example insert

```graphql
mutation {
  insert(Pet: { name: "mickey", category: { name: "cat" }, weight: 10.0 }) {
    message
  }
}
```

update, save, delete work exactly the same.

## Implementation hints

Below some implentation hints

### Javascript

Note that there are many javascript libraries to ease this process. We here use an example using a
simple [graphql-request](https://github.com/prisma-labs/graphql-request) library. When using javascript, you can use
wildcards to pass a json object in combintation with your query. Example:

```javascript
//untested
import {request} from "graphql-request";

const row = {name: "mickey", category: {name: "cat"}};
let query = `mutation insert($row: [PetInput]) {
  insert(Pet: $row) {
    message
  }
}`;

client
    .request(query, {Pet: row})
    .then((data) => console.log(data))
    .catch((error) => console.log(error));
```

### Example querying the Pet Store

Go to the [Pet Store playground](https://emx2.dev.molgenis.org/pet%20store/graphql-playground/).

Get the name of all the pets

```
{
  Pet {
    name
  }
}
```

<small>Tip: if you use ctrl + space inside the curlybraces of, in this case, Pet, you get autocomplete on its
properties.</small>

Get only the pet named Pooky

```
{
  Pet(filter: { name: { equals: "pooky" } }){
    name,
    status,
    weight,
    photoUrls
  }
}
```

Get all the pets that have the letter K in them

```
{
  Pet(filter: { name: { like: "k" } }){
    name,
    status,
    weight,
    photoUrls
  }
}
```

Get all the pets that have the letter k and are sold

```
{
  Pet(filter: { name: { like: "k" }, _and: { status: { like: "sold" } } } ) {
    name,
    status,
    weight,
    photoUrls
  }
}
```

You can also filter the subsets in your result.
Given the pet Spike in the petstore, he has two tags:

```
{
  Pet(filter: {name: {equals: "spike"}}) {
    name,
    tags {
      name
    }
  }
}
```

Results in:

```
{
  "data": {
    "Pet": [
      {
        "name": "spike",
        "tags": [
          {
            "name": "red"
          },
          {
            "name": "green"
          }
        ]
      }
    ]
  }
}
```

If you only want to have the green tag in your result, you can also apply a filter on tags.

example:

```
{
  Pet(filter: {name: {equals: "spike"}}) {
    name,
    tags(filter: {name: {equals: "green"}}) {
      name
    }
  }
}
```

Will return:

```
{
  "data": {
    "Pet": [
      {
        "name": "spike",
        "tags": [
          {
            "name": "green"
          }
        ]
      }
    ]
  }
}
```

# Developing 'apps'

When you deploy an 'app' (see https://github.com/molgenis/molgenis-emx2/tree/master/apps)

- You will find a 'graphql' endpoint automatically served within the root of your app so to easy program against it
- In case of serving app in a schema, you will get 'schema' graphql endpoint,
  e.g. https://emx2.dev.molgenis.org/pet%20store/tables/
- In case of serving the app in 'central' you will get 'database' graphql endpoint,
  e.g. https://emx2.dev.molgenis.org/apps/central/

<br />
<br />

# GraphQL JavaScript Library (Query EMX2)

Inside the molgenis-components library there is library to make
querying emx2 with graphQL a breeze.

## Installation

Given the fact that you have an application under the app folder like so:

`%root%/apps/%myApp%`
(substitute myApp / root for the correct paths)

Go to the `package.json` inside the `%myApp%` folder.

add the following to the dependancies section

```
  "dependencies": {
    ...other things you might have,
    "molgenis-components": "*"
  }
```

Then open a terminal and type in `npm`.

<<<<<<< HEAD
> sometimes you may need to build molgenis-components locally. Go into the molgenis-components folder inside the apps
> directory. Open a terminal and type `yarn build`
=======
> sometimes you may need to build molgenis-components locally. Go into the molgenis-components folder inside the apps directory. Open a terminal and type `npm run build`
>>>>>>> 7824bfff

Now you can import the library as follows:

`import { QueryEMX2 } from "molgenis-components";`

Now you have access to the QueryEMX2 class!

## Usage

Create a new connection:

`const query = new QueryEMX2('graphQLEndpoint')`

Where graphQLEndpoint is the endpoint of the API. Usually `'graphql'`

The way it works is with _function chaining_.

To proceed we have to specify a table:

`query.table('MyTable')`

Add a selection, this can either be an array of strings or a single string, or blank to get everything.

`query.select(["id","name'])`

You can even query nested properties using the _dot_ notation, just like how you would access a JSON object.

`query.select(["id", "name", "refTable.id", "refTable.name"])`

to get the results:

`const results = await query.execute()`

> For debugging purposes you can use `query.getQuery()` to see how to graphQL query has been formed.

### Filters

When you specify a table using `.table("MyTable")` MyTable is in the case of QueryEMX2 seen as 'root' table.

When you want to filter on the _root_ table you can use the `.where()` function for an _and_ clause and `orWhere()`
function for a _or_ clause.

Then you combine that with an operator function that takes the filter value as an argument.

the following function are available:

- find(value)
- search(value)
- equals(value)
- in(value) / orLike(value)
  /\*_ custom type, to make it into a bracket type query: { like: ["red", "green"] } _/
- like(value)
- notLike(value)
- triagramSearch(value)
- textSearch(value)
- between(value)
- notBetween(value)
- _is_null - use this filter to find null (true) or not null (false) values
- _match_any(value)
- _match_all(value)
- _match_none(value)
- _match_path(name) - use to filter ontology terms, = or(match_any_including_children(name),match_any_including_parents(
  name))
- _match_any_including_children(name) - use this to filter in ontology columns matching also when overlap exists in
  children of 'name' term
- _match_any_including_parents(name) - use this to filter in ontology columns matching also when overlap exists in
  children of 'name' term

If you want to filter a ref/mref/categorial or any other 'nested' table result, use:

`filter` for _and_ clause <br />
`orFilter` for _or_ clause

which will apply the filters on that table.

## Examples

**Multiple or Query**

```
const query = new QueryEMX2("graphql")
      .table("Biobanks")
      .select(["id", "name"])
      .where("name")
      .like("Dresden")
      .orWhere("country.name")
      .like("DE")
      .orWhere("collections.name")
      .like("covid")
      .orWhere("collections.materials.name")
      .like("covid")
      .getQuery();
```

Output:

```
{
Biobanks(filter: { _and: [ { name: { like: "Dresden" } } ], _or: [ { country: { name: { like: "DE" } } }, { collections: { name: { like: "covid" } } }, { collections: { materials: { name: { like: "covid" } } } } ] }) {
    id,
    name
  }
}
```

**Nested Query**

```
const basic = ["id", "name"];
const selection = [
  ...basic,
  {
    LayerA: [
      ...basic,
      {
        layerB: [
          ...basic,
          {
            layerC: [...basic],
          },
        ],
      },
    ],
  },
];

const query = new QueryEMX2("graphql")
  .table("NestedExample")
  .select(selection)
  .filter("layerC.name")
  .like("nameOfC")
  .getQuery();
```

Output:

```
{
NestedExample {
    id,
    name,
    layerA {
        id,
        name,
        layerB {
            id,
            name,
            layerC(filter: { _and: [ { name: { like: "nameOfC" } } ] }) {
                id,
                name
            }
        }
    }
  }
}
```

Limit, orderBy

```
    const query = new QueryEMX2("graphql")
      .table("Biobanks")
      .select(["id", "name"])
      .where("name")
      .like("UMC")
      .limit("biobanks", 100)
      .orderBy("biobanks", "name", "asc")
      .getQuery();
```

Output:

```
{
Biobanks(limit: 100, orderby: { name: ASC }, filter: { _and: [ { name: { like: "UMC" } } ] }) {
    id,
    name
  }
}
```

Filter on nested properties

```
const query = new QueryEMX2("graphql")
  .table("Biobanks")
  .select(["id", "name"])
  .where("collections.id")
  .like("eric")
  .where("collections.name")
  .like("Lifelines")
  .getQuery();
```

Output:

```
{
Biobanks(filter: { _and: [ { collections: { id: { like: "eric" } } }, { collections: { name: { like: "Lifelines" } } } ] }) {
    id,
    name
  }
}

```<|MERGE_RESOLUTION|>--- conflicted
+++ resolved
@@ -1,6 +1,6 @@
 # GraphQL in MOLGENIS
 
-Each database in MOLGENIS has a GraphQL endpoint that exposes a GraphQL API for the data model of that database.
+Each database in MOLGENIS has a GraphQL endpoint that exposes a GraphQL API for the data model of that database. 
 In addition, at the root there is a generic API.
 
 For example:
@@ -19,9 +19,9 @@
 
 ### Sign in
 
-Sign in to an existing account.
-When running in a website then a session will be created.
-However, when you use a script you can retrieve a token to authenticate in other calls.
+Sign in to an existing account. 
+When running in a website then a session will be created. 
+However, when you use a script you can retrieve a token to authenticate in other calls. 
 Provide these in subsequent request headers as `x-molgenis-token`.
 
 ```graphql
@@ -503,9 +503,9 @@
 
 ```javascript
 //untested
-import {request} from "graphql-request";
-
-const row = {name: "mickey", category: {name: "cat"}};
+import { request } from "graphql-request";
+
+const row = { name: "mickey", category: { name: "cat" } };
 let query = `mutation insert($row: [PetInput]) {
   insert(Pet: $row) {
     message
@@ -513,9 +513,9 @@
 }`;
 
 client
-    .request(query, {Pet: row})
-    .then((data) => console.log(data))
-    .catch((error) => console.log(error));
+  .request(query, { Pet: row })
+  .then((data) => console.log(data))
+  .catch((error) => console.log(error));
 ```
 
 ### Example querying the Pet Store
@@ -532,8 +532,7 @@
 }
 ```
 
-<small>Tip: if you use ctrl + space inside the curlybraces of, in this case, Pet, you get autocomplete on its
-properties.</small>
+<small>Tip: if you use ctrl + space inside the curlybraces of, in this case, Pet, you get autocomplete on its properties.</small>
 
 Get only the pet named Pooky
 
@@ -649,10 +648,8 @@
 When you deploy an 'app' (see https://github.com/molgenis/molgenis-emx2/tree/master/apps)
 
 - You will find a 'graphql' endpoint automatically served within the root of your app so to easy program against it
-- In case of serving app in a schema, you will get 'schema' graphql endpoint,
-  e.g. https://emx2.dev.molgenis.org/pet%20store/tables/
-- In case of serving the app in 'central' you will get 'database' graphql endpoint,
-  e.g. https://emx2.dev.molgenis.org/apps/central/
+- In case of serving app in a schema, you will get 'schema' graphql endpoint, e.g. https://emx2.dev.molgenis.org/pet%20store/tables/
+- In case of serving the app in 'central' you will get 'database' graphql endpoint, e.g. https://emx2.dev.molgenis.org/apps/central/
 
 <br />
 <br />
@@ -682,12 +679,7 @@
 
 Then open a terminal and type in `npm`.
 
-<<<<<<< HEAD
-> sometimes you may need to build molgenis-components locally. Go into the molgenis-components folder inside the apps
-> directory. Open a terminal and type `yarn build`
-=======
 > sometimes you may need to build molgenis-components locally. Go into the molgenis-components folder inside the apps directory. Open a terminal and type `npm run build`
->>>>>>> 7824bfff
 
 Now you can import the library as follows:
 
@@ -727,8 +719,7 @@
 
 When you specify a table using `.table("MyTable")` MyTable is in the case of QueryEMX2 seen as 'root' table.
 
-When you want to filter on the _root_ table you can use the `.where()` function for an _and_ clause and `orWhere()`
-function for a _or_ clause.
+When you want to filter on the _root_ table you can use the `.where()` function for an _and_ clause and `orWhere()` function for a _or_ clause.
 
 Then you combine that with an operator function that takes the filter value as an argument.
 
@@ -749,12 +740,9 @@
 - _match_any(value)
 - _match_all(value)
 - _match_none(value)
-- _match_path(name) - use to filter ontology terms, = or(match_any_including_children(name),match_any_including_parents(
-  name))
-- _match_any_including_children(name) - use this to filter in ontology columns matching also when overlap exists in
-  children of 'name' term
-- _match_any_including_parents(name) - use this to filter in ontology columns matching also when overlap exists in
-  children of 'name' term
+- _match_path(name) - use to filter ontology terms, = or(match_any_including_children(name),match_any_including_parents(name))
+- _match_any_including_children(name) - use this to filter in ontology columns matching also when overlap exists in children of 'name' term
+- _match_any_including_parents(name) - use this to filter in ontology columns matching also when overlap exists in children of 'name' term
 
 If you want to filter a ref/mref/categorial or any other 'nested' table result, use:
 
