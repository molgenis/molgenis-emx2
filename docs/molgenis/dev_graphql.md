--- conflicted
+++ resolved
@@ -1,6 +1,5 @@
 # GraphQL in MOLGENIS
 
-<<<<<<< HEAD
 Each database in MOLGENIS has a graphql endpoint, that expose a graphql API for the data model of that database. In
 addition, at the root there is a generic API.
 
@@ -279,27 +278,6 @@
 
 client.request(query, {Pet: row}).then((data) => console.log(data)).catch((error) => console.log(error));
 ```
-=======
-TODO, describe basics. Meanwhile, please use self-documenting GraphQL IDE inside MOLGENIS.
-
-# Getting started 
-
-* Introductionary information on graphql standard can be found at https://graphql.org/
-* Each 'schema' has a graphql API: 
-  * This can be accessed remotely using http://servername/schemaname/graphql
-  * Or using playground using http://servername/schemaname/graphql-playground
-* In addition there is a 'database' level graphql API:
-  * This can be accessed remotely using http://servername/api/graphql
-  * Or using playground using http://servername/schemaname/apps/graphql-playground/
-  
-In most schemas on top side of the menu you also see a link to _GraphQL_ or _GraphQL API_
-this will open up a GraphQL playground for the selected schema (or in case of 'central' the database level API. <br>
-
-For example:
-* Database level API at https://emx2.dev.molgenis.org/api/graphql 
-* Databaswe level playground at https://emx2.dev.molgenis.org/apps/graphql-playground
-* Schema level API for 'pet store' at https://emx2.dev.molgenis.org/pet store/graphql 
-* Schema level playground for 'pet store' at https://emx2.dev.molgenis.org/pet store/graphql-playground 
 
 ### Example querying the Pet Store
 
@@ -362,5 +340,4 @@
 When you deploy an 'app' (see https://github.com/molgenis/molgenis-emx2/tree/master/apps)
 * You will find a 'graphql' endpoint automatically served within the root of your app so to easy program against it
 * In case of serving app in a schema, you will get 'schema' graphql endpoint, e.g. https://emx2.dev.molgenis.org/pet%20store/tables/
-* In case of serving the app in 'central' you will get 'database' graphql endpoint, e.g. https://emx2.dev.molgenis.org/apps/central/
->>>>>>> ca7cb97b
+* In case of serving the app in 'central' you will get 'database' graphql endpoint, e.g. https://emx2.dev.molgenis.org/apps/central/