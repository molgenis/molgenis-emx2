--- conflicted
+++ resolved
@@ -13,11 +13,6 @@
 - APIs
     - [Batch API](./dev_batchapi.md)
     - [Beacon v2](./dev_beaconv2.md)
-<<<<<<< HEAD
-    - [FAIR Data Point](./dev_fairdatapoint.md)
-=======
-    - [Graph genome](./dev_graphgenome.md)
->>>>>>> 3c69d830
     - [GraphQL](./dev_graphql.md)
     - [Message API](./dev_messageapi.md)
     - [RDF](./dev_rdf.md)
