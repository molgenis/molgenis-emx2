# Quickstart / Pull request review

Below are the steps to checkout the code, optionally a specific branch, build, and then look at the current functionality.

## Clone the code

Clone the latest version of the sourcecode from github using [git](https://git-scm.com/downloads)

```
git clone git@github.com:molgenis/molgenis-emx2.git
```

Optionally, checkout the branch you would like to review:

```
cd molgenis-emx
git checkout <branch name here>
```

Then you can either build + run the whole molgenis.jar, or use docker-compose to instantiate the backend and only run one
app, described below. Or you can run it inside IntelliJ.

## Build whole system

Requires [Postgresql 13](https://www.postgresql.org/download/) and java (we use
[adopt OpenJDK 16](https://adoptopenjdk.net/)):

On Linux/Mac this could go as follows (Windows users, please tell us if this works for you too):

**Start postgres using a native postgres installation**
* Optionally, drop a previous version of molgenis database (caution: destroys previous data!)
  ```console
  sudo -u postgres psql
  postgres=# drop database molgenis;
  ```
* If not already done, create postgresql database with name 'molgenis' and with superadmin user/pass 'molgenis'.
  ```console
  sudo -u postgres psql
  postgres=# create database molgenis;
  postgres=# create user molgenis with superuser encrypted password 'molgenis';
  postgres=# grant all privileges on database molgenis to molgenis;
  ```

**Start postgres using docker-compose**
You can start postgres using `docker-compose`. The data will be mounted in a directory called `psql_data` where you start the docker-compose (default: repo root-directory)

* Start postgres
  ```console
  cd molgenis-emx2
  docker-compose up -d postgres
  ```

* Dropping the molgenis scheme can be done by deleting the mounted directory on your repo root-directory.
  ```console
  cd molgenis-emx2
  rm -rf psql_data
  ```

**Start developing using gradle**
* Change into molgenis-emx2 directory and then compile and run via command
   ```
   cd molgenis-emx2
   ./gradlew run
   ```
* View the result on http://localhost:8080

Alternatively you can run inside [IntelliJ IDEA](https://www.jetbrains.com/idea/). Then instead of last ./gradlew step:

* Open IntelliJ and open molgenis-emx2 directory
* IntelliJ will recognise this is a gradle project and will build
* navigate to `backend/molgenis-emx2-run/src/main/java/org/molgenis/emx2'
* Right click on `RunMolgenisEmx2Full` and select 'run'

## Build one 'app'

Requires only [docker compose](https://docs.docker.com/compose/) and [yarn 1.x](https://yarnpkg.com/)

* Start molgenis using docker-compose
  ```console
  cd molgenis-emx2
  docker-compose up
  ```
  You can verify that it's running by looking at http://localhost:8080
* Build the app workspace as a whole
  ```console
  cd apps
  yarn install
  ```
* Serve only the app you want to look at
  ```console
  cd <yourapp>
  yarn serve
  ```
  Typically the app is then served at http://localhost:9090 (look at the console to see actual port number)

## Tips

last updated 15 nov 2020

### IntelliJ plugins

* We use IntelliJ 2020.2 with
    * vue plugin
    * google-java-format plugin
    * prettier plugin, set run for files to include '.vue' and 'on save'
    * auto save and auto format using 'save actions' plugin

### Pre-commit hook

We use pre-commit build hook in .git/hooks/pre-push to ensure we don't push stuff that breaks the build.

```
./gradlew test --info
RESULTS=$?
if[$RESULTS -ne 0]; then
    exit 1
fi
exit 0
```

### Reset gradle cache/deamon

Sometimes it help to reset gradle cache and stop the gradle daemon

```
./gradlew --stop rm -rf $HOME/.gradle/
```

### Delete all schemas tool

<<<<<<< HEAD
If you want to delete all schemas in database run
```molgenis-emx2-sql/test/java/.../AToolToCleanDatabase```
=======
If you want to delete all the schemas in the database, run
```molgenis-emx2-sql/test/java/.../AToolToCleanDatabase```



>>>>>>> 032feb55
<|MERGE_RESOLUTION|>--- conflicted
+++ resolved
@@ -128,13 +128,5 @@
 
 ### Delete all schemas tool
 
-<<<<<<< HEAD
-If you want to delete all schemas in database run
-```molgenis-emx2-sql/test/java/.../AToolToCleanDatabase```
-=======
 If you want to delete all the schemas in the database, run
-```molgenis-emx2-sql/test/java/.../AToolToCleanDatabase```
-
-
-
->>>>>>> 032feb55
+```molgenis-emx2-sql/test/java/.../AToolToCleanDatabase```