plugins {
    id 'base'
}

task copyDistFiles(type: Copy) {
    from "."
    exclude 'build'
    into "${project.buildDir}/resources/main/public_html/apps/${project.name}"
    outputs.dir("${project.buildDir}/resources/main/public_html/apps/${project.name}")
    outputs.cacheIf { true }
}

task createJar(type: Zip, dependsOn: copyDistFiles) {
<<<<<<< HEAD
    baseName 'docs'
=======
    baseName 'molgenis-emx2-docs'
>>>>>>> fcc9efe7
    extension 'jar'
    destinationDir file("${buildDir}/build/libs")
    from('build/resources/main')
}

configurations {
    appResources
}
configurations.default.extendsFrom(configurations.appResources)

artifacts {
    appResources(createJar.getArchiveFile()) {
        builtBy createJar
        type "jar"
    }
}<|MERGE_RESOLUTION|>--- conflicted
+++ resolved
@@ -11,11 +11,7 @@
 }
 
 task createJar(type: Zip, dependsOn: copyDistFiles) {
-<<<<<<< HEAD
-    baseName 'docs'
-=======
     baseName 'molgenis-emx2-docs'
->>>>>>> fcc9efe7
     extension 'jar'
     destinationDir file("${buildDir}/build/libs")
     from('build/resources/main')
