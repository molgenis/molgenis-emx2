import {
  computed,
  ref,
  reactive,
  watch,
  type MaybeRef,
  unref,
  isRef,
} from "vue";
import type {
  columnValue,
  ITableMetaData,
  IColumn,
  columnId,
  HeadingType,
  IFormLegendSection,
} from "../../../metadata-utils/src/types";
import { toFormData } from "../../../metadata-utils/src/toFormData";
import { getPrimaryKey } from "../utils/getPrimaryKey";
import {
  getColumnError,
  isColumnVisible,
  isRequired,
} from "../../../molgenis-components/src/components/forms/formUtils/formUtils";
import { useSession } from "#imports";
import { SessionExpiredError } from "../utils/sessionExpiredError";

export default function useForm(
  tableMetadata: MaybeRef<ITableMetaData>,
  formValuesRef: MaybeRef<Record<columnId, columnValue>>,
  scrollContainerId: string = ""
) {
  const metadata = ref(unref(tableMetadata));
  if (isRef(tableMetadata)) {
    watch(tableMetadata, (val) => (metadata.value = val), {
      immediate: true,
      deep: true,
    });
  }

  const formValues = ref(unref(formValuesRef));

  if (isRef(formValuesRef)) {
    watch(formValuesRef, (val) => (formValues.value = val), {
      immediate: true,
      deep: true,
    });
  }

  const visibleMap = reactive<Record<columnId, boolean | undefined>>({});
  const errorMap = ref<Record<columnId, string>>({});
  const currentSection = ref<columnId | undefined>();
  const currentHeading = ref<columnId>();
  const lastScrollTo = ref<columnId>();
  const currentErrorField = ref<IColumn | undefined>(undefined);

  const reset = () => {
    for (const key in visibleMap) {
      delete visibleMap[key];
    }
    errorMap.value = {};
    currentSection.value = undefined;
    currentHeading.value = undefined;
    lastScrollTo.value = undefined;
    currentErrorField.value = undefined;
    updateVisibility();
  };

  const sections = computed(() => {
    const sectionList: IFormLegendSection[] = [];
    if (!metadata.value) return sectionList;
    for (const column of metadata.value?.columns.filter(
      (c) => visibleMap[c.id]
    )) {
      let isActive = false;
      if (
        column.id === currentSection.value ||
        column.id === currentHeading.value
      ) {
        isActive = true;
      }
      if (["HEADING", "SECTION"].includes(column.columnType)) {
        const heading = {
          label: column.label,
          id: column.id,
          isActive,
          section: column.section,
          errorCount: metadata.value.columns.filter(
            (subcol) =>
              (subcol.heading === column.id ||
                (subcol.section === column.id && !subcol.heading)) &&
              errorMap.value[subcol.id]
          ).length,
          type: column.columnType as HeadingType,
        };
        sectionList.push(heading);
      }
    }
    if (!sectionList.some((section) => section.label)) {
      //no real sections included, then empty list so no section menu will be shown
      return [];
    }
    if (!currentSection.value) {
      currentSection.value = sectionList[0]?.id;
    }
    return sectionList;
  });

  const gotoSection = (id: string) => {
    sections.value.forEach((section) => {
      //apply to the right id
      if (section.id === id) {
        if (section.type === "HEADING") {
          currentSection.value = section.section;
          currentHeading.value = section.id;
        } else {
          currentSection.value = id;
          currentHeading.value = undefined;
        }
        scrollTo(id + "-form-field");
      }
    });
  };

  /** return required, visible fields across all sections */
  const requiredFields = computed(() => {
    return metadata.value?.columns.filter(
      (column: IColumn) => visibleMap[column.id] && isRequired(column.required)
    );
  });

  /** return required and empty, visible fields across all sections */
  const emptyRequiredFields = computed(() => {
    return (
      requiredFields.value?.filter(
        (column: IColumn) => !formValues.value[column.id]
      ) || []
    );
  });

  const requiredMessage = computed(() => {
    const fieldPlural =
      emptyRequiredFields.value.length > 1 ? "fields" : "field";
    if (emptyRequiredFields.value.length === 0) {
      return "All required fields are filled";
    }
    return `${emptyRequiredFields.value.length}/${requiredFields.value.length} required ${fieldPlural} left`;
  });

  const errorMessage = computed(() => {
    const errorCount = Object.values(errorMap.value).filter(
      (value) => value !== ""
    ).length;
    const fieldLabel = errorCount === 1 ? "field requires" : "fields require";
    return errorCount > 0
      ? `${errorCount} ${fieldLabel} attention before you can save this cohort`
      : "";
  });

  const currentRequiredField = ref<IColumn | null>(null);
  const gotoNextRequiredField = () => {
    if (!emptyRequiredFields.value || emptyRequiredFields.value.length === 0) {
      return;
    }
    if (currentRequiredField.value === null) {
      currentRequiredField.value = emptyRequiredFields.value[0] ?? null;
    } else {
      const currentIndex = emptyRequiredFields.value
        .map((column) => column.id)
        .indexOf(currentRequiredField.value.id);
      const nextIndex = currentIndex + 1;
      currentRequiredField.value =
        emptyRequiredFields.value[
          nextIndex >= emptyRequiredFields.value.length ? 0 : nextIndex
        ] ?? null;
    }
    if (currentRequiredField.value) {
      currentSection.value = currentRequiredField.value.section;
      scrollTo(`${currentRequiredField.value.id}-form-field`);
    }
  };
  const gotoPreviousRequiredField = () => {
    if (!emptyRequiredFields.value) {
      return;
    }
    if (currentRequiredField.value === null) {
      if (emptyRequiredFields.value.length > 0) {
        currentRequiredField.value = emptyRequiredFields.value[0] ?? null;
      } else {
        currentRequiredField.value = null;
      }
    } else {
      const currentIndex = emptyRequiredFields.value
        .map((column) => column.id)
        .indexOf(currentRequiredField.value?.id ?? "");
      const prevIndex = currentIndex - 1;
      currentRequiredField.value =
        emptyRequiredFields.value[
          prevIndex < 0 ? emptyRequiredFields.value.length - 1 : prevIndex
        ] ?? null;
    }
    if (currentRequiredField.value) {
      scrollTo(`${currentRequiredField.value.id}-form-field`);
    }
    currentSection.value = currentRequiredField.value
      ? currentRequiredField.value.section
      : undefined;
    if (currentRequiredField.value) {
      scrollTo(`${currentRequiredField.value.id}-form-field`);
    }
  };

  const validateAllColumns = () => {
    metadata.value.columns.forEach((column) => {
      validateColumn(column);
    });
  };

  const validateColumn = (column: IColumn) => {
    const error = getColumnError(column, formValues.value, metadata.value);

    if (error) {
      errorMap.value[column.id] = error;
    } else {
      errorMap.value[column.id] = metadata.value.columns
        .filter((c) => c.validation?.includes(column.id))
        .map((c) => {
          const result = getColumnError(c, formValues.value, metadata.value);
          return result;
        })
        .join("");
    }

    // remove empty entries from the map
    Object.entries(errorMap.value).forEach(([key, value]) => {
      if (value == "" || value == undefined || value == null) {
        delete errorMap.value[key];
      }
    });
  };

  const gotoPreviousError = () => {
    const keys = Object.keys(errorMap.value);
    if (keys.length === null) {
      return;
    }
    const currentIndex = keys.indexOf(currentErrorField.value?.id ?? "");
    const prevIndex = currentIndex - 1;
    const previousErrorColumnId =
      keys[prevIndex < 0 ? keys.length - 1 : prevIndex];

    if (previousErrorColumnId) {
      currentErrorField.value = metadata.value.columns.find(
        (col) => col.id === previousErrorColumnId
      );
      currentSection.value = currentErrorField.value?.section;
      scrollTo(`${previousErrorColumnId}-form-field`);
    }
  };

  const gotoNextError = () => {
    const keys = Object.keys(errorMap.value);
    if (keys.length === null) {
      return;
    }
    const currentIndex = keys.indexOf(currentErrorField.value?.id ?? "");
    const nextIndex = currentIndex + 1;
    const nextErrorColumnId = keys[nextIndex >= keys.length ? 0 : nextIndex];

    if (nextErrorColumnId) {
      currentErrorField.value = metadata.value.columns.find(
        (col) => col.id === nextErrorColumnId
      );
      currentSection.value = currentErrorField.value?.section;
      scrollTo(`${nextErrorColumnId}-form-field`);
    }
  };

  const insertInto = async () => {
    const formData = toFormData(formValues.value);
    const query = `mutation insert($value:[${metadata.value.id}Input]){insert(${metadata.value.id}:$value){message}}`;
    formData.append("query", query);
    try {
      const res = await $fetch(`/${metadata.value.schemaId}/graphql`, {
        method: "POST",
        body: formData,
      });
      return res;
    } catch (error) {
      await handleFetchError(error, "Error on inserting");
    }
  };

  const updateInto = async () => {
    const formData = toFormData(formValues.value);
    const query = `mutation update($value:[${metadata.value.id}Input]){update(${metadata.value.id}:$value){message}}`;
    formData.append("query", query);
    try {
      const res = await $fetch(`/${metadata.value.schemaId}/graphql`, {
        method: "POST",
        body: formData,
      });
      return res;
    } catch (error) {
      await handleFetchError(error, "Error on updating");
    }
  };

  const deleteRecord = async () => {
    const key = await getPrimaryKey(
      formValues.value,
      metadata.value.id,
      metadata.value.schemaId as string
    );
    const query = `mutation delete($pkey:[${metadata.value.id}Input]){delete(${metadata.value.id}:$pkey){message}}`;
    const variables = { pkey: [key] };

    return $fetch(`/${metadata.value.schemaId}/graphql`, {
      method: "POST",
      body: {
        query,
        variables,
      },
    }).catch((error) =>
      handleFetchError(error, "Error on delete form database")
    );
  };

  const updateVisibility = () => {
    if (!currentSection.value) {
      currentSection.value = sections.value[0]?.id;
    }
    let previousSection: IColumn | undefined = undefined;
    let sectionColumns: string[] = [];
    let previousHeading: IColumn | undefined = undefined;
    let headingColumns: string[] = [];
    metadata.value.columns.forEach((c) => {
      if (c.columnType === "SECTION") {
        if (previousSection) {
          //section is only visible if some columns are also visible
          visibleMap[previousSection.id] =
            visibleMap[previousSection.id] &&
            sectionColumns.some((columnId) => visibleMap[columnId]);
        }
        visibleMap[c.id] = isColumnVisible(c, formValues.value, metadata.value)
          ? true
          : false;
        sectionColumns = [];
        headingColumns = []; //section also resets heading
        previousSection = c;
        previousHeading = undefined;
      } else if (c.columnType === "HEADING") {
        if (previousHeading) {
          //heading is only visible if some columns are also visible
          visibleMap[previousHeading.id] =
            visibleMap[previousHeading.id] &&
            headingColumns.some((columnId) => visibleMap[columnId]);
        }
        //visible if section visible and self visible
        visibleMap[c.id] =
          (!previousSection || visibleMap[previousSection.id]) &&
          isColumnVisible(c, formValues.value, metadata.value)
            ? true
            : false;
        headingColumns = [];
        previousHeading = c;
        sectionColumns.push(c.id);
      } else {
        //visible if section is visible and heading is visible and self is visible
        visibleMap[c.id] =
          (!previousSection || visibleMap[previousSection.id]) &&
          (!previousHeading || visibleMap[previousHeading.id]) &&
          isColumnVisible(c, formValues.value, metadata.value)
            ? true
            : false;
        headingColumns.push(c.id);
        sectionColumns.push(c.id);
      }
      // empty invisible columns
      // (tricky business, users might be hurt, and we require visible expressions to point 'backwards' never 'forwards')
      if (!visibleMap[c.id]) {
        formValues.value[c.id] = undefined;
      }
    });
    //check visibility of last heading
    if (previousHeading) {
      visibleMap[(previousHeading as IColumn).id] =
        visibleMap[(previousHeading as IColumn).id] &&
        headingColumns.some((columnId) => visibleMap[columnId]);
    }
    //check visibility of last section
    if (previousSection) {
      visibleMap[(previousSection as IColumn).id] =
        visibleMap[(previousSection as IColumn).id] &&
        sectionColumns.some((columnId) => visibleMap[columnId]);
    }
  };

  const onBlurColumn = (column: IColumn) => {
    validateColumn(column);
    updateVisibility();
  };

  const onUpdateColumn = (column: IColumn) => {
    //only update error map if error already shown so it is removed
    if (errorMap.value[column.id]) {
      validateColumn(column);
    }
    updateVisibility();
  };

  const onViewColumn = (column: IColumn) => {
    if (column.columnType === "SECTION") {
      currentSection.value = column.id;
      currentHeading.value = undefined;
    } else if (column.columnType === "HEADING") {
      currentSection.value = column.section;
      currentHeading.value = column.id;
    } else {
      currentSection.value = column.section;
      currentHeading.value = column.heading;
    }
  };

<<<<<<< HEAD
=======
  const visibleColumns = computed(() => {
    if (!currentSection.value) {
      currentSection.value = sections.value[0]?.id;
    }
    return (
      metadata.value?.columns
        .filter((column) => !column.id.startsWith("mg_"))
        .filter((column) => visibleMap[column.id])
        .filter((column) => currentSection.value === column.section)
        // only show AUTO_ID columns when they have a value
        .filter(
          (column) =>
            column.columnType !== "AUTO_ID" ||
            formValues.value[column.id] !== undefined
        )
    );
  });
  const invisibleColumns = computed(() => {
    return metadata.value?.columns.filter((column) => !visibleMap[column.id]);
  });

>>>>>>> 97e51fb9
  const nextSection = computed(() => {
    const sectionList = sections.value.filter((s) => s.type === "SECTION");
    const currentIndex = sectionList.findIndex(
      (s) => s.id === currentSection.value
    );
    if (currentIndex >= 0 && currentIndex < sectionList.length - 1) {
      return sectionList[currentIndex + 1];
    }
    return null;
  });

  const previousSection = computed(() => {
    const sectionList = sections.value.filter((s) => s.type === "SECTION");
    const currentIndex = sectionList.findIndex(
      (s) => s.id === currentSection.value
    );
    if (currentIndex > 0) {
      return sectionList[currentIndex - 1];
    }
    return null;
  });

  async function handleFetchError(error: any, message: string) {
    if (error.statusCode && error.statusCode >= 400) {
      const { hasSessionTimeout } = await useSession();
      if (await hasSessionTimeout()) {
        console.log("Session has timed out, ask for re-authentication");
        throw new SessionExpiredError(
          "Session has expired, please log in again."
        );
      }
    }
    throw new Error(message, error);
  }

  function scrollTo(elementId: string) {
    lastScrollTo.value = elementId;
    const container = document.getElementById(scrollContainerId);

    //lazy scroll, might need to wait for elements to be mounted first
    function attemptScroll() {
      const target = document.getElementById(elementId);
      if (container && target) {
        const offset = target.offsetTop - container.offsetTop;
        container.scrollTo({ top: offset, behavior: "smooth" });
      } else {
        // try again on the next frame until the element exists
        requestAnimationFrame(attemptScroll);
      }
    }

    attemptScroll();
  }

  watch(
    () => metadata?.value,
    () => {
      reset();
    },
    { immediate: true }
  );

  return {
    requiredFields,
    emptyRequiredFields,
    requiredMessage,
    errorMessage,
    gotoSection,
    nextSection,
    previousSection,
    gotoNextRequiredField,
    gotoPreviousRequiredField,
    gotoNextError,
    gotoPreviousError,
    insertInto,
    updateInto,
    deleteRecord,
    onUpdateColumn,
    onBlurColumn,
    onViewColumn,
    sections,
    currentSection,
    errorMap,
    validateAllColumns,
    visibleMap,
    lastScrollTo, //for debug
    reset,
  };
}<|MERGE_RESOLUTION|>--- conflicted
+++ resolved
@@ -327,9 +327,6 @@
   };
 
   const updateVisibility = () => {
-    if (!currentSection.value) {
-      currentSection.value = sections.value[0]?.id;
-    }
     let previousSection: IColumn | undefined = undefined;
     let sectionColumns: string[] = [];
     let previousHeading: IColumn | undefined = undefined;
@@ -422,8 +419,6 @@
     }
   };
 
-<<<<<<< HEAD
-=======
   const visibleColumns = computed(() => {
     if (!currentSection.value) {
       currentSection.value = sections.value[0]?.id;
@@ -445,7 +440,6 @@
     return metadata.value?.columns.filter((column) => !visibleMap[column.id]);
   });
 
->>>>>>> 97e51fb9
   const nextSection = computed(() => {
     const sectionList = sections.value.filter((s) => s.type === "SECTION");
     const currentIndex = sectionList.findIndex(
@@ -528,6 +522,8 @@
     onViewColumn,
     sections,
     currentSection,
+    visibleColumns,
+    invisibleColumns,
     errorMap,
     validateAllColumns,
     visibleMap,
