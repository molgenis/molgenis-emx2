--- conflicted
+++ resolved
@@ -24,16 +24,10 @@
 }
 
 const componentName = toPascalCase(props.name);
-<<<<<<< HEAD
-const iconComp = defineAsyncComponent(() =>
-  import(`../components/global/icons/${componentName}.vue`)
-);
-=======
 const iconComp = computed(() => {
   const componentName = toPascalCase(props.name);
   return defineAsyncComponent(
     () => import(`../components/global/icons/${componentName}.vue`)
   );
 });
->>>>>>> 2d7298d8
 </script>