--- conflicted
+++ resolved
@@ -23,16 +23,7 @@
             {{ editFormValues["mg_draft"] ? "(status=draft)" : "" }}
           </h2>
 
-<<<<<<< HEAD
           <DraftLabel v-if="isDraft" />
-=======
-          <span
-            v-show="isDraft"
-            class="ml-3 bg-gray-400 px-2 py-1 rounded text-white font-bold -mt-1"
-          >
-            Draft
-          </span>
->>>>>>> ee0c5a1c
         </div>
 
         <button
