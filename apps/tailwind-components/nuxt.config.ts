--- conflicted
+++ resolved
@@ -8,9 +8,9 @@
   },
   ssr: process.env.NUXT_PUBLIC_IS_SSR === 'false' ? false : true,
   router: {
-    options: process.env.NUXT_PUBLIC_IS_SSR === 'false' ?{
+    options: process.env.NUXT_PUBLIC_IS_SSR === 'false' ? {
       hashMode: true
-    }  : {}
+    } : {}
   },
   nitro: {
     prerender: {
@@ -24,14 +24,6 @@
       }
     }
   },
-<<<<<<< HEAD
-  runtimeConfig: {
-    public: {
-     // apiBase: "https://emx2.dev.molgenis.org/",
-      apiBase: "http://localhost:8080/",
-    },
-  },
-=======
   components: [
     {
       path: "~/components/global/icons",
@@ -42,6 +34,10 @@
       pathPrefix: false
     },
     "~/components",
-  ]
->>>>>>> 0c366015
+  ],
+  runtimeConfig: {
+    public: {
+      apiBase: "https://emx2.dev.molgenis.org/", // "http://localhost:8080/",
+    },
+  },
 })