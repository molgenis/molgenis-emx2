:root[data-theme="dark"] {
    --background-color-navigation: var(--color-gray-600);
    --background-image-sidebar-gradient: linear-gradient(180deg, var(--color-gray-600) -24.76%, var(--color-gray-600) 86.02%);
    --background-image-base-gradient: linear-gradient(180deg, var(--color-gray-800), var(--color-gray-800) 133.81%);

    --opacity-background-gradient: 0;

<<<<<<< HEAD
    --backgroud-color-button-primary: var(--color-green-500);
    --backgroud-color-button-primary-hover: var(--color-white);
    --backgroud-color-button-secondary: var(--color-gray-700);
    --backgroud-color-button-secondary-hover: var(--color-gray-700);
    
    --background-color-input: var(--gray-800);
    --background-color-input-focused: var(--color-green-200);
    --background-color-input-checked: var(--color-green-500);
=======
    --background-color-button-primary: var(--color-green-500);
    --background-color-button-primary-hover: var(--color-white);
    --background-color-button-secondary: var(--color-gray-700);
    --background-color-button-secondary-hover: var(--color-gray-700);
>>>>>>> 9bd9228a

    --text-color-button-primary: var(--color-gray-800);
    --text-color-button-primary-hover: var(--color-gray-800);
    --text-color-button-secondary: var(--color-green-500);
    --text-color-button-secondary-hover: var(--color-green-200);
    --text-color-button-text: var(--color-green-500);
    --text-color-title: var(--color-white);
    --text-color-title-contrast: var(--color-blue-500);
    --text-color-form-header: var(--color-white);
    --text-color-input-description: var(--color-gray-50);

    --border-color-button-primary: var(--color-green-500);
    --border-color-button-primary-hover: var(--color-white);
    --border-color-button-secondary: var(--color-gray-600);
    --border-color-button-secondary-hover: var(--color-green-200);
    
    --border-color-input: transparent;
    --border-color-input-focused: var(--color-green-200);
}    <|MERGE_RESOLUTION|>--- conflicted
+++ resolved
@@ -5,21 +5,14 @@
 
     --opacity-background-gradient: 0;
 
-<<<<<<< HEAD
-    --backgroud-color-button-primary: var(--color-green-500);
-    --backgroud-color-button-primary-hover: var(--color-white);
-    --backgroud-color-button-secondary: var(--color-gray-700);
-    --backgroud-color-button-secondary-hover: var(--color-gray-700);
+    --background-color-button-primary: var(--color-green-500);
+    --background-color-button-primary-hover: var(--color-white);
+    --background-color-button-secondary: var(--color-gray-700);
+    --background-color-button-secondary-hover: var(--color-gray-700);
     
     --background-color-input: var(--gray-800);
     --background-color-input-focused: var(--color-green-200);
     --background-color-input-checked: var(--color-green-500);
-=======
-    --background-color-button-primary: var(--color-green-500);
-    --background-color-button-primary-hover: var(--color-white);
-    --background-color-button-secondary: var(--color-gray-700);
-    --background-color-button-secondary-hover: var(--color-gray-700);
->>>>>>> 9bd9228a
 
     --text-color-button-primary: var(--color-gray-800);
     --text-color-button-primary-hover: var(--color-gray-800);
