--- conflicted
+++ resolved
@@ -176,12 +176,8 @@
     --border-color-search-input: var(--color-white);
     --border-color-search-input-mobile: var(--color-gray-100);
     --border-color-pagination: var(--color-transparent);
-<<<<<<< HEAD
-    --border-color-input: #C0C0C0;
     --border-color-input-hover: var(--color-blue-500);
-=======
     --border-color-input: var(--color-gray-400);
->>>>>>> 04da65e5
     --border-color-input-inverted: var(--color-gray-600);
     --border-color-listbox-option: var(--color-gray-100);
     --border-color-listbox: var(--border-color-input);
