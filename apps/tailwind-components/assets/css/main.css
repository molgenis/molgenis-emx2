@import url("./plugins/tailwind.css");
@import url("./plugins/font.css");

@import url("./theme/dark.css");
@import url("./theme/molgenis.css");
@import url("./theme/umcg.css");
@import url("./theme/aumc.css");
@import url("./plugins/popper.css");

@layer components {
  :root {
    --color-current: currentColor;
    --color-black: #333;
    --color-white: #fff;
    --color-transparent: transparent;
    --color-blue-50: #e1f0ff;
    --color-blue-100: #add6ff;
    --color-blue-200: #8bc5ff;
    --color-blue-300: #53a9ff;
    --color-blue-500: #0173e4;
    --color-blue-700: #015cb6;
    --color-blue-800: #014f9e;
    --color-blue-900: #013f7e;
    --color-gray-50: #f9f9f9;
    --color-gray-100: #f4f4f4;
    --color-gray-200: #e2e2e2;
<<<<<<< HEAD
    --color-gray-300: #444444;
=======
>>>>>>> 02293dd7
    --color-gray-400: #c0c0c0;
    --color-gray-600: #2c2c2c;
    --color-gray-700: #414141;
    --color-gray-800: #1e1e1e;
    --color-gray-900: #1d1d1d;
    --color-yellow-200: #fff4cb;
    --color-yellow-500: #fff500;
    --color-yellow-800: #c89b00;
    --color-green-200: #c7ffe2;
    --color-green-500: #72f6b2;
    --color-green-800: #349d63;
    --color-green-900: #075f32;
    --color-orange-500: #e1b53e;
    --color-red-200: #fcedef;
    --color-red-500: #e14f62;
    --color-red-700: #ae2a3f;
    --color-gradient1: #0062c6;
    --color-gradient2: #0072e4;

    --color-valid-foreground: var(--color-green-900);
    --color-valid-background: var(--color-green-200);
    --color-invalid-foreground: var(--color-red-700);
    --color-invalid-background: var(--color-red-200);
    --color-neutral-background: var(--color-yellow-200);
    --color-disabled-foreground: var(--color-gray-400);
    --color-disabled-background: var(--color-gray-100);

    --box-shadow-primary: 0px 10px 20px rgba(0, 0, 0, 0.1);
    --box-shadow-input-hover: inset 0 0 1px 1px var(--color-blue-700);
    --box-shadow-search-input: none;
    --box-shadow-pagination-gray: 0px 10px 20px rgba(0, 0, 0, 0.1);

    --background-image-sidebar-gradient: linear-gradient(
      180deg,
      var(--color-gray-50) -24.76%,
      var(--color-gray-50) 86.02%
    );
<<<<<<< HEAD

=======
>>>>>>> 02293dd7
    --background-image-base-gradient: linear-gradient(
      180deg,
      #ffffff,
      #ffffff 133.81%
    );

    --opacity-background-gradient: 0;

    --background-color-button-primary: var(--color-blue-500);
    --background-color-button-primary-hover: var(--color-blue-700);
    --background-color-button-secondary: var(--color-white);
    --background-color-button-secondary-hover: var(--color-blue-50);
    --background-color-button-tertiary: var(--color-white);
    --background-color-button-tertiary-hover: var(--color-white);
    --background-color-button-outline: var(--color-white);
    --background-color-button-outline-hover: var(--color-blue-50);
    --background-color-button-disabled: var(--color-gray-100);
    --background-color-button-disabled-hover: var(--color-gray-100);
    --background-color-search-button: var(--color-blue-50);
    --background-color-search-button-hover: var(--color-blue-700);
    --background-color-button-filter: var(--color-blue-50);
    --background-color-button-filter-hover: var(--color-white);
    --background-color-button-tree-node-toggle: var(--color-blue-800);

    --background-color-navigation: var(--color-white);
    --background-color-navigation-sticky: var(--background-color-navigation);
    --background-color-search-results-view-tabs: var(--color-blue-800);
    --background-color-search-filter-group-toggle: var(--color-blue-800);
    --background-color-app-wrapper: var(--color-black);
    --background-color-pagination: var(--color-blue-800);
    --background-color-pagination-hover: var(--color-blue-900);
    --background-color-pagination-input: var(--color-white);
    --background-color-footer: var(--color-white);
    --background-color-form: var(--color-white);
    --background-color-form-legend: var(--color-gray-50);
    --background-color-modal: var(--color-white);
    --background-color-modal-footer: var(--color-white);
    --background-color-tab: var(--color-blue-50);
    --background-color-tab-hover: var(--color-blue-500);
    --background-color-tab-active: var(--color-blue-500);

    --background-color-input: var(--color-white);
    --background-color-input-checked: var(--color-blue-500);
    --background-color-input-focused: var(--color-blue-800);
    --background-color-table: var(--color-white);
    --background-color-notification: var(--color-red-700);
    --background-color-code-output: var(--color-gray-100);

    --text-color-button-primary: var(--color-white);
    --text-color-button-primary-hover: var(--color-white);
    --text-color-button-secondary: var(--color-blue-500);
    --text-color-button-secondary-hover: var(--color-blue-500);
    --text-color-button-tertiary: var(--color-blue-500);
    --text-color-button-tertiary-hover: var(--color-blue-800);
    --text-color-button-outline: var(--color-blue-500);
    --text-color-button-outline-hover: var(--color-blue-700);
    --text-color-button-disabled: var(--color-gray-600);
    --text-color-button-disabled-hover: var(--color-gray-600);
    --text-color-button-filter: var(--color-blue-500);
    --text-color-button-tree-node-toggle: var(--color-blue-800);
    --text-color-button-tree-node-toggle-hover: var(--color-white);

    --text-color-menu: var(--text-color-title);
    --text-color-sub-menu: var(--color-blue-500);
    --text-color-sub-menu-hover: var(--color-blue-700);
    --text-color-breadcrumb-arrow: var(--color-gray-400);
    --text-color-breadcrumb: var(--color-blue-500);
    --text-color-title: var(--color-blue-800);
    --text-color-title-contrast: var(--text-color-title);
    --text-color-title-contrast-pop: var(--text-color-title-contrast);
    --text-color-sub-title-contrast: var(--color-black);
    --text-color-search-button: var(--color-blue-500);
    --text-color-search-button-hover: var(--color-blue-800);
    --text-color-favorite: var(--color-blue-800);
    --text-color-favorite-hover: var(--color-blue-800);
    --text-color-button-text: var(--color-blue-800);
    --text-color-search-button: var(--color-blue-500);
    --text-color-search-button-hover: var(--color-blue-800);
    --text-color-search-results-view-tabs: var(--color-blue-500);
    --text-color-search-results-view-tabs-hover: var(--color-blue-800);
    --text-color-search-filter-title: var(--text-color-title);
    --text-color-search-filter-expand: var(--color-yellow-500);
    --text-color-search-filter-expand-mobile: var(--text-color-title);
    --text-color-search-filter-group-title: var(--text-color-title);
    --text-color-search-filter-group-title-mobile: var(--color-black);
    --text-color-search-filter-group-checkbox: var(--color-yellow-500);
    --text-color-search-filter-group-toggle: var(--text-color-title);
    --text-color-search-filter-title-inverted: var(--color-back);
    --text-color-search-filter-expand-inverted: var(--color-yellow-500);
    --text-color-search-filter-group-title-inverted: var(--color-black);
    --text-color-search-filter-group-checkbox-inverted: var(--color-yellow-500);
    --text-color-search-filter-group-toggle-inverted: var(--color-black);
    --text-color-tooltip-hover-dark: var(--color-blue-500);
    --text-color-tooltip-hover-light: var(--color-blue-800);
    --text-color-pagination: var(--text-color-title);
    --text-color-pagination-inverted: var(--color-gray-400);
    --text-color-pagination-input: var(--text-color-title);
    --text-color-pagination-hover: var(--color-white);
    --text-color-pagination-button: var(--color-white);
    --text-color-link: var(--color-blue-500);
    --text-color-button-input-toggle: var(--color-black);
    --text-color-table-column-header: var(--color-gray-600);
    --text-color-form-header: var(--color-blue-800);
    --text-color-input-description: var(--color-blue-800);
    --text-color-legend-error-count: var(--color-white);
    --text-color-input: var(--color-blue-800);

    --text-code-output: var(--color-gray-800);
    --text-content-required: "*";

    --border-color-button-primary: var(--color-blue-500);
    --border-color-button-primary-hover: var(--color-blue-700);
    --border-color-button-secondary: var(--color-white);
    --border-color-button-secondary-hover: var(--color-blue-50);
    --border-color-button-tertiary: var(--color-gray-200);
    --border-color-button-tertiary-hover: var(--color-blue-800);
    --border-color-button-outline: var(--color-blue-500);
    --border-color-button-outline-hover: var(--color-blue-700);
    --border-color-button-disabled: var(--color-gray-100);
    --border-color-button-disabled-hover: var(--color-gray-100);
    --border-color-button-filter: var(--color-blue-50);
    --border-color-button-filter-hover: var(--color-blue-700);
    --border-color-menu-active: var(--color-blue-500);
    --border-color-search-button: var(--color-white);
    --border-color-search-input: var(--color-white);
    --border-color-search-input-mobile: var(--color-gray-100);
    --border-color-pagination: var(--color-transparent);
    --border-color-input-hover: var(--color-blue-500);
    --border-color-input: var(--color-gray-400);
    --border-color-input-hover: var(--color-blue-500);
    --border-color-input-focused: var(--color-blue-800);
    --border-color-input-inverted: var(--color-gray-600);

    --border-radius-theme: 0px;
    --border-radius-3px: 3px;
    --border-radius-50px: 50px;
    --border-radius-input: 3px;
    --border-radius-textarea-input: var(--border-radius-input);
    --border-radius-search-input: 9999px;
    --border-radius-search-button: 9999px;
    --border-radius-pagination: 9999px;
    --border-radius-landing: 50px;

    --outline-color-select: var(--color-gray-200);

    --background-color-form-required: var(--color-white);
    --background-color-form-required-btn: var(--color-white);
    --background-color-form-required-btn-hover: var(--color-blue-50);
    --border-color-form-required: var(--color-gray-200);
    --border-radius-form-required: var(--border-radius-3px);
    --border-width-form-required: 1px;
  }
}<|MERGE_RESOLUTION|>--- conflicted
+++ resolved
@@ -24,10 +24,20 @@
     --color-gray-50: #f9f9f9;
     --color-gray-100: #f4f4f4;
     --color-gray-200: #e2e2e2;
-<<<<<<< HEAD
     --color-gray-300: #444444;
-=======
->>>>>>> 02293dd7
+    --color-gray-400: #c0c0c0;
+    --color-gray-600: #2c2c2c;
+    --color-blue-50: #e1f0ff;
+    --color-blue-100: #add6ff;
+    --color-blue-200: #8bc5ff;
+    --color-blue-300: #53a9ff;
+    --color-blue-500: #0173e4;
+    --color-blue-700: #015cb6;
+    --color-blue-800: #014f9e;
+    --color-blue-900: #013f7e;
+    --color-gray-50: #f9f9f9;
+    --color-gray-100: #f4f4f4;
+    --color-gray-200: #e2e2e2;
     --color-gray-400: #c0c0c0;
     --color-gray-600: #2c2c2c;
     --color-gray-700: #414141;
@@ -65,10 +75,7 @@
       var(--color-gray-50) -24.76%,
       var(--color-gray-50) 86.02%
     );
-<<<<<<< HEAD
-
-=======
->>>>>>> 02293dd7
+
     --background-image-base-gradient: linear-gradient(
       180deg,
       #ffffff,
