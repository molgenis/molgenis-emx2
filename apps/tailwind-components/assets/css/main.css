--- conflicted
+++ resolved
@@ -65,13 +65,9 @@
     --backgroud-color-button-disabled-hover: var(--color-gray-100);
     --backgroud-color-search-button: var(--color-blue-50);
     --backgroud-color-search-button-hover: var(--color-blue-700);
-<<<<<<< HEAD
     --background-color-button-filter: var(--color-blue-50);
     --background-color-button-filter-hover: var(--color-white);
-    --backgroud-color-navigation: rgba(0, 0, 0, .2);
-=======
     --backgroud-color-navigation: var(--color-white);
->>>>>>> 6163bd68
     --backgroud-color-search-results-view-tabs: var(--color-blue-800);
     --backgroud-color-search-filter-group-toggle: var(--color-blue-800);
     --backgroud-color-app-wrapper: var(--color-black);
