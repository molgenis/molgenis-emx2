--- conflicted
+++ resolved
@@ -180,117 +180,6 @@
     --outline-color-select: var(--color-gray-200);
 
   }
-<<<<<<< HEAD
-  :root[data-theme="umcg"] {
-    --color-white: #fff;
-    --color-orange-200: #ff6a00;
-    --color-orange-500: #FF7D00;
-    --color-umcg-dark-blue: #003183;
-    --color-umcg-mid-blue: #476CA8;
-    --color-umcg-light-blue: #017FFD;
-
-    --box-shadow-primary: none;
-    --box-shadow-search-input: none;
-    --box-shadow-pagination-gray: none;
-
-    --background-image-sidebar-gradient: linear-gradient(180deg, #FFFFFF -24.76%, rgba(255, 255, 255, 0) 86.02%);
-    --background-image-base-gradient: linear-gradient(180deg, #E3EFF8, #E3EFF8 133.81%);
-
-    --opacity-background-gradient: 0;
-
-    --backgroud-color-button-primary: var(--color-orange-500);
-    --backgroud-color-button-primary-hover: var(--white);
-    --backgroud-color-button-secondary: var(--color-orange-500);
-    --backgroud-color-button-secondary-hover: var(--color-orange-200);
-    --backgroud-color-button-tertiary: var(--color-umcg-light-blue);
-    --backgroud-color-button-tertiary-hover: var(--color-umcg-light-blue);
-    --backgroud-color-button-outline: var(--color-white);
-    --backgroud-color-button-outline-hover: var(--color-white);
-    --backgroud-color-button-disabled: var(--color-gray-100);
-    --backgroud-color-button-disabled-hover: var(--color-gray-100);
-    --backgroud-color-search-button: var(--color-white);
-    --backgroud-color-navigation: var(--color-white);
-    --backgroud-color-search-results-view-tabs: var(--color-umcg-dark-blue);
-    --backgroud-color-search-filter-group-toggle: #bdcce4;
-    --backgroud-color-app-wrapper: var(--color-transparent);
-    --backgroud-color-pagination: var(--color-transparent);
-    --backgroud-color-pagination-hover: var(--color-umcg-dark-blue);
-    --backgroud-color-footer: var(--color-white);
-    --backgroud-color-modal-footer: #E3EFF8;
-
-    --text-color-button-primary: var(--color-white);
-    --text-color-button-primary-hover: var(--color-orange-500);
-    --text-color-button-secondary: var(--color-white);
-    --text-color-button-secondary-hover: var(--color-white);
-    --text-color-button-tertiary: var(--color-white);
-    --text-color-button-tertiary-hover: var(--color-white);
-    --text-color-button-outline: var(--color-umcg-dark-blue);
-    --text-color-button-outline-hover: var(--color-umcg-dark-blue);
-    --text-color-button-disabled: var(--color-gray-600);
-    --text-color-button-disabled-hover: var(--color-gray-600);
-    --text-color-menu: var(--color-umcg-dark-blue);
-    --text-color-sub-menu: var(--color-umcg-dark-blue);
-    --text-color-sub-menu-hover: var(--color-umcg-dark-blue);
-    --text-color-breadcrumb-arrow: var(--color-umcg-mid-blue);
-    --text-color-breadcrumb: var(--color-umcg-mid-blue);
-    --text-color-title: var(--color-umcg-dark-blue);
-    --text-color-title-contrast: var(--color-umcg-dark-blue);
-    --text-color-sub-title-contrast: var(--color-umcg-dark-blue);
-    --text-color-search-button: var(--color-umcg-light-blue);
-    --text-color-search-button-hover: var(--color-umcg-light-blue);
-    --text-color-favorite: var(--color-umcg-light-blue);
-    --text-color-favorite-hover: var(--color-umcg-dark-blue);
-    --text-color-search-results-view-tabs: var(--color-umcg-dark-blue);
-    --text-color-search-results-view-tabs-hover: var(--color-umcg-dark-blue);
-    --text-color-search-filter-title: var(--color-umcg-dark-blue);
-    --text-color-search-filter-expand:  #0075FF;
-    --text-color-search-filter-expand-mobile: var(--color-blue-800);
-    --text-color-search-filter-group-title: var(--color-umcg-dark-blue);
-    --text-color-search-filter-group-title-mobile: var(--color-black);
-    --text-color-search-filter-group-checkbox: #ccc;
-    --text-color-search-filter-group-toggle: var(--color-umcg-dark-blue);
-    --text-color-search-filter-title-inverted: var(--color-back);
-    --text-color-search-filter-expand-inverted: var(--color-yellow-500);
-    --text-color-search-filter-group-title-inverted: var(--color-black);
-    --text-color-search-filter-group-checkbox-inverted: var(--color-yellow-500);
-    --text-color-search-filter-group-toggle-inverted: var(--color-black);
-    --text-color-tooltip-hover-dark: var(--color-umcg-dark-blue);
-    --text-color-tooltip-hover-light: var(--color-umcg-dark-blue);
-    --text-color-pagination: var(--color-umcg-dark-blue);
-    --text-color-pagination-input: var(--color-umcg-dark-blue);
-    --text-color-pagination-hover: var(--color-white);
-    --text-color-footer-link: var(--color-umcg-mid-blue);
-
-    --border-color-button-primary: var(--color-orange-500);
-    --border-color-button-primary-hover: var(--color-orange-500);
-    --border-color-button-secondary: var(--color-orange-500);
-    --border-color-button-secondary-hover: var(--color-orange-500);
-    --border-color-button-tertiary: var(--color-umcg-dark-blue);
-    --border-color-button-tertiary-hover: var(--color-umcg-dark-blue);
-    --border-color-button-outline: var(--color-umcg-dark-blue);
-    --border-color-button-outline-hover: var(--color-umcg-dark-blue);
-    --border-color-button-disabled: var(--color-gray.100);
-    --border-color-button-disabled-hover: var(--color-gray.100);
-    --border-color-menu-active: var(--color-orange-500);
-    --border-color-search-button: #CCCCCC;
-    --border-color-search-input: #CCCCCC;
-    --border-color-search-input-mobile: var(--color-gray.100);
-    --border-color-pagination: var(--color-umcg-dark-blue);
-    --border-color-checkbox: #CCCCCC;
-    --border-color-listbox: #CCCCCC;
-
-    --border-radius-3px: 3px;
-    --border-radius-50px: 50px;
-    --border-radius-textarea-input: 20px;
-    --border-radius-search-input: 3px;
-    --border-radius-search-button: 0px 3px 3px 0px;
-    --border-radius-pagination: 3px;
-    --border-radius-landing: 3px;
-
-    --logo: UMCGkort.woordbeeld;
-  }
-=======
->>>>>>> 9d436686
 
   
 }