@tailwind base;
@tailwind components;
@tailwind utilities;

@font-face {
  font-family: "Bebas Neue";
  src: url("../fonts/BebasNeue-Regular.woff2");
}

@font-face {
  font-family: "IBM Plex Sans";
  font-weight: 400;
  src: url("../fonts/IBMPlexSans-Regular.woff2");
}

@font-face {
  font-family: "IBM Plex Sans";
  font-weight: 700;
  src: url("../fonts/IBMPlexSans-Bold.woff2");
}

@font-face {
  font-family: "IBM Plex Sans";
  font-weight: 700;
  font-style: italic;
  src: url("../fonts/IBMPlexSans-BoldItalic.woff2");
}

@font-face {
  font-family: "IBM Plex Sans";
  font-style: italic;
  src: url("../fonts/IBMPlexSans-Italic.woff2");
}

@layer components {
  :root {
    --color-current: currentColor;
    --color-black: #333;
    --color-white: #fff;
    --color-transparent: transparent;
    --color-blue-50: #E1F0FF;
    --color-blue-100: #ADD6FF;
    --color-blue-200: #8BC5FF;
    --color-blue-300: #53A9FF;
    --color-blue-500: #017FFD;
    --color-blue-700: #1D4ED8;
    --color-blue-800: #014F9E;
    --color-gray-100: #F4F4F4;
    --color-gray-200: #E2E2E2;
    --color-gray-400: #C0C0C0;
    --color-gray-600: #6D6D6D;
    --color-gray-900: #1D1D1D;
    --color-yellow-200: #FFF4CB;
    --color-yellow-500: #FFF500;
    --color-yellow-800: #C89B00;
    --color-green-500: #72F6B2;
    --color-green-800: #349D63;
    --color-orange-500: #E1B53E;
    --color-red-200: #FCECEF;
    --color-red-500: #E14F62;
    --color-gradient1: #0062C6;
    --color-gradient2: #0072E4;


    --box-shadow-primary: 0px 10px 20px rgba(0, 0, 0, 0.1);
    --box-shadow-search-input: none;
    --box-shadow-pagination-gray: 0px 10px 20px rgba(0, 0, 0, 0.1);

    --background-image-sidebar-gradient: linear-gradient(180deg, #0164C7 0%, rgba(1, 100, 199, 0) 86.02%);
    --background-image-base-gradient: linear-gradient(180deg, #017FFD 0%, #0163C6 133.81%);

    --opacity-background-gradient: 100;

    --backgroud-color-button-primary: var(--color-yellow-500);
    --backgroud-color-button-primary-hover: var(--color-yellow-200);
    --backgroud-color-button-secondary: var(--color-blue-800);
    --backgroud-color-button-secondary-hover: var(--color-blue-300);
    --backgroud-color-button-tertiary: var(--color-blue-500);
    --backgroud-color-button-tertiary-hover: var(--color-blue-300);
    --backgroud-color-button-outline: var(--color-white);
    --backgroud-color-button-outline-hover: var(--color-blue-50);
    --backgroud-color-button-disabled: var(--color-gray-100);
    --backgroud-color-button-disabled-hover: var(--color-gray-100);
    --backgroud-color-search-button: var(--color-blue-50);
    --backgroud-color-search-button-hover: var(--color-blue-700);
    --backgroud-color-navigation: rgba(0, 0, 0, .2);
    --backgroud-color-search-results-view-tabs: var(--color-blue-800);
    --backgroud-color-search-filter-group-toggle: var(--color-blue-800);
    --backgroud-color-app-wrapper: var(--color-black);
    --backgroud-color-pagination: var(--color-blue-800);
    --backgroud-color-pagination-hover: var(--color-blue-900);
    --backgroud-color-footer: var(--color-blue-800);
    --backgroud-color-modal-footer: var(--color-blue-800);
    --backgroud-color-tab: var(--color-blue-50);
    --backgroud-color-tab-hover: var(--color-blue-500);
    --backgroud-color-tab-active: var(--color-blue-500);
    --background-color-disabled: var(--color-gray-200);
    --background-color-invalid: var(--color-red-200);
<<<<<<< HEAD
    --background-color-table: var(--color-white);
=======
    --background-color-input: var(--color-white);
    --background-color-input-checked: var(--color-yellow-500);
>>>>>>> 9e5133c5

    --text-color-button-primary: var(--color-gray-900);
    --text-color-button-primary-hover: var(--color-gray-900);
    --text-color-button-secondary: var(--color-white);
    --text-color-button-secondary-hover: var(--color-white);
    --text-color-button-tertiary: var(--color-white);
    --text-color-button-tertiary-hover: var(--color-white);
    --text-color-button-outline: var(--color-blue-500);
    --text-color-button-outline-hover: var(--color-blue-700);
    --text-color-button-disabled: var(--color-gray-600);
    --text-color-button-disabled-hover: var(--color-gray-600);
    --text-color-menu: var(--color-white);
    --text-color-sub-menu: var(--color-blue-500);
    --text-color-sub-menu-hover: var(--color-blue-700);
    --text-color-breadcrumb-arrow: var(--color-white);
    --text-color-breadcrumb: var(--color-blue-50);
    --text-color-title: var(--color-white);
    --text-color-title-contrast: var(--color-blue-500);
    --text-color-sub-title-contrast: var(--color-black);
    --text-color-search-button: var(--text-blue-500);
    --text-color-search-button-hover: var(--text-blue-800);
    --text-color-favorite: var(--color-white);
    --text-color-favorite-hover: var(--color-white);
    --text-color-search-button: var(--color-blue-500);
    --text-color-search-button-hover: var(--color-blue-800);
    --text-color-search-results-view-tabs: var(--color-blue-500);
    --text-color-search-results-view-tabs-hover: var(--color-blue-800);
    --text-color-search-filter-title: var(--color-white);
    --text-color-search-filter-expand: var(--color-yellow-500);
    --text-color-search-filter-expand-mobile: var(--color-blue-800);
    --text-color-search-filter-group-title: var(--color-white);
    --text-color-search-filter-group-title-mobile: var(--color-black);
    --text-color-search-filter-group-checkbox: var(--color-yellow-500);
    --text-color-search-filter-group-toggle: var(--color-white);
    --text-color-search-filter-title-inverted: var(--color-back);
    --text-color-search-filter-expand-inverted: var(--color-yellow-500);
    --text-color-search-filter-group-title-inverted: var(--color-black);
    --text-color-search-filter-group-checkbox-inverted: var(--color-yellow-500);
    --text-color-search-filter-group-toggle-inverted: var(--color-black);
    --text-color-tooltip-hover-dark: var(--color-blue-500);
    --text-color-tooltip-hover-light: var(--color-white);
    --text-color-pagination: var(--color-white);
    --text-color-pagination-input: var(--color-blue-800);
    --text-color-pagination-hover: var(--color-white);
    --text-color-footer-link: var(--color-yellow-500);
    
    --text-color-invalid: var(--color-red-500);
    --text-color-valid: var(--color-green-800);
    --text-color-disabled: var(--color-gray-400);
    --text-color-required: var(--color-red-500);
    
    --text-content-required: "*";

    --border-color-button-primary: var(--color-yellow-500);
    --border-color-button-primary-hover: var(--color-yellow-200);
    --border-color-button-secondary: var(--color-blue-800);
    --border-color-button-secondary-hover: var(--color-blue-300);
    --border-color-button-tertiary: var(--color-blue-500);
    --border-color-button-tertiary-hover: var(--color-blue-300);
    --border-color-button-outline: var(--color-blue-500);
    --border-color-button-outline-hover: var(--color-blue-700);
    --border-color-button-disabled: var(--color-gray-100);
    --border-color-button-disabled-hover: var(--color-gray-100);
    --border-color-menu-active: var(--color-blue-500);
    --border-color-search-button: var(--color-white);
    --border-color-search-input: var(--color-white);
    --border-color-search-input-mobile: var(--color-gray-100);
    --border-color-pagination: var(--color-transparent);
    --border-color-input: var(--color-transparent);
    --border-color-input-inverted: var(--color-gray-600);

    --border-radius-3px: 3px;
    --border-radius-50px: 50px;
    --border-radius-textarea-input: 20px;
    --border-radius-search-input: 9999px;
    --border-radius-search-button: 9999px;
    --border-radius-pagination: 9999px;
    --border-radius-landing: 50px;
    
    --border-color-invalid: var(--color-red-500);
    --border-color-valid: var(--color-green-800);
    --border-color-disabled: var(--color-gray-400);

    --outline-color-select: var(--color-gray-200);

  }
  :root[data-theme="umcg"] {
    --color-white: #fff;
    --color-orange-200: #ff6a00;
    --color-orange-500: #FF7D00;
    --color-umcg-dark-blue: #003183;
    --color-umcg-mid-blue: #476CA8;
    --color-umcg-light-blue: #017FFD;

    --box-shadow-primary: none;
    --box-shadow-search-input: none;
    --box-shadow-pagination-gray: none;

    --background-image-sidebar-gradient: linear-gradient(180deg, #FFFFFF -24.76%, rgba(255, 255, 255, 0) 86.02%);
    --background-image-base-gradient: linear-gradient(180deg, #E3EFF8, #E3EFF8 133.81%);

    --opacity-background-gradient: 0;

    --backgroud-color-button-primary: var(--color-orange-500);
    --backgroud-color-button-primary-hover: var(--white);
    --backgroud-color-button-secondary: var(--color-orange-500);
    --backgroud-color-button-secondary-hover: var(--color-orange-200);
    --backgroud-color-button-tertiary: var(--color-umcg-light-blue);
    --backgroud-color-button-tertiary-hover: var(--color-umcg-light-blue);
    --backgroud-color-button-outline: var(--color-white);
    --backgroud-color-button-outline-hover: var(--color-white);
    --backgroud-color-button-disabled: var(--color-gray-100);
    --backgroud-color-button-disabled-hover: var(--color-gray-100);
    --backgroud-color-search-button: var(--color-white);
    --backgroud-color-navigation: var(--color-white);
    --backgroud-color-search-results-view-tabs: var(--color-umcg-dark-blue);
    --backgroud-color-search-filter-group-toggle: #bdcce4;
    --backgroud-color-app-wrapper: var(--color-transparent);
    --backgroud-color-pagination: var(--color-transparent);
    --backgroud-color-pagination-hover: var(--color-umcg-dark-blue);
    --backgroud-color-footer: var(--color-white);
    --backgroud-color-modal-footer: #E3EFF8;

    --text-color-button-primary: var(--color-white);
    --text-color-button-primary-hover: var(--color-orange-500);
    --text-color-button-secondary: var(--color-white);
    --text-color-button-secondary-hover: var(--color-white);
    --text-color-button-tertiary: var(--color-white);
    --text-color-button-tertiary-hover: var(--color-white);
    --text-color-button-outline: var(--color-umcg-dark-blue);
    --text-color-button-outline-hover: var(--color-umcg-dark-blue);
    --text-color-button-disabled: var(--color-gray-600);
    --text-color-button-disabled-hover: var(--color-gray-600);
    --text-color-menu: var(--color-umcg-dark-blue);
    --text-color-sub-menu: var(--color-umcg-dark-blue);
    --text-color-sub-menu-hover: var(--color-umcg-dark-blue);
    --text-color-breadcrumb-arrow: var(--color-umcg-mid-blue);
    --text-color-breadcrumb: var(--color-umcg-mid-blue);
    --text-color-title: var(--color-umcg-dark-blue);
    --text-color-title-contrast: var(--color-umcg-dark-blue);
    --text-color-sub-title-contrast: var(--color-umcg-dark-blue);
    --text-color-search-button: var(--color-umcg-light-blue);
    --text-color-search-button-hover: var(--color-umcg-light-blue);
    --text-color-favorite: var(--color-umcg-light-blue);
    --text-color-favorite-hover: var(--color-umcg-dark-blue);
    --text-color-search-results-view-tabs: var(--color-umcg-dark-blue);
    --text-color-search-results-view-tabs-hover: var(--color-umcg-dark-blue);
    --text-color-search-filter-title: var(--color-umcg-dark-blue);
    --text-color-search-filter-expand:  #0075FF;
    --text-color-search-filter-expand-mobile: var(--color-blue-800);
    --text-color-search-filter-group-title: var(--color-umcg-dark-blue);
    --text-color-search-filter-group-title-mobile: var(--color-black);
    --text-color-search-filter-group-checkbox: #ccc;
    --text-color-search-filter-group-toggle: var(--color-umcg-dark-blue);
    --text-color-search-filter-title-inverted: var(--color-back);
    --text-color-search-filter-expand-inverted: var(--color-yellow-500);
    --text-color-search-filter-group-title-inverted: var(--color-black);
    --text-color-search-filter-group-checkbox-inverted: var(--color-yellow-500);
    --text-color-search-filter-group-toggle-inverted: var(--color-black);
    --text-color-tooltip-hover-dark: var(--color-umcg-dark-blue);
    --text-color-tooltip-hover-light: var(--color-umcg-dark-blue);
    --text-color-pagination: var(--color-umcg-dark-blue);
    --text-color-pagination-input: var(--color-umcg-dark-blue);
    --text-color-pagination-hover: var(--color-white);
    --text-color-footer-link: var(--color-umcg-mid-blue);

    --border-color-button-primary: var(--color-orange-500);
    --border-color-button-primary-hover: var(--color-orange-500);
    --border-color-button-secondary: var(--color-orange-500);
    --border-color-button-secondary-hover: var(--color-orange-500);
    --border-color-button-tertiary: var(--color-umcg-dark-blue);
    --border-color-button-tertiary-hover: var(--color-umcg-dark-blue);
    --border-color-button-outline: var(--color-umcg-dark-blue);
    --border-color-button-outline-hover: var(--color-umcg-dark-blue);
    --border-color-button-disabled: var(--color-gray.100);
    --border-color-button-disabled-hover: var(--color-gray.100);
    --border-color-menu-active: var(--color-orange-500);
    --border-color-search-button: #CCCCCC;
    --border-color-search-input: #CCCCCC;
    --border-color-search-input-mobile: var(--color-gray.100);
    --border-color-pagination: var(--color-umcg-dark-blue);
    --border-color-checkbox: #CCCCCC;

    --border-radius-3px: 3px;
    --border-radius-50px: 50px;
    --border-radius-textarea-input: 20px;
    --border-radius-search-input: 3px;
    --border-radius-search-button: 0px 3px 3px 0px;
    --border-radius-pagination: 3px;
    --border-radius-landing: 3px;

    --logo: UMCGkort.woordbeeld;
  }

  :root[data-theme="aumc"] {
    --color-black: #003944;
    --color-blue-50: #F0F5F5;
    --color-blue-100: #F0F5F5;
    --color-blue-200: #459ab1;
    --color-blue-300: #459ab1;
    --color-blue-500: #337588;
    --color-blue-700: #337588;
    --color-blue-800: #21515f;
    --color-blue-900: #21515f;
    --color-orange-200: rgb(245,151,148);
    --color-orange-500: #d14200;
    --color-orange-800: #d14200;

    --background-image-sidebar-gradient: linear-gradient(180deg, #21515f 0%, #21515f 86.02%);
    --background-image-base-gradient: linear-gradient(180deg, #337588 0%, #337588 133.81%);
    --color-gradient1: #21515f;
    --color-gradient2: #337588;
    --text-color-search-results-view-tabs:  var(--color-blue-300);
    --text-color-search-results-view-tabs-hover: var(--color-blue-800);
    --backgroud-color-search-results-view-tabs: var(--color-blue-300);
    --text-color-button-primary: var(--color-white);
    --text-color-button-primary-hover: var(--color-black);
    --backgroud-color-button-primary: var(--color-orange-500);
    --backgroud-color-button-primary-hover: var(--color-orange-200);
  }

  .v-popper--theme-tooltip {
    @apply text-body-sm font-sans flex items-center justify-center;
  }
  
  .v-popper--theme-tooltip .v-popper__inner {
    @apply p-3 bg-black;
  }
  
  .v-popper__popper .v-popper__arrow-inner,
  .v-popper__popper .v-popper__arrow-outer {
    @apply border-black;
  }
  
  .v-popper--theme-tooltip {
    @apply max-w-tooltip;
  }
}<|MERGE_RESOLUTION|>--- conflicted
+++ resolved
@@ -96,12 +96,10 @@
     --backgroud-color-tab-active: var(--color-blue-500);
     --background-color-disabled: var(--color-gray-200);
     --background-color-invalid: var(--color-red-200);
-<<<<<<< HEAD
-    --background-color-table: var(--color-white);
-=======
     --background-color-input: var(--color-white);
     --background-color-input-checked: var(--color-yellow-500);
->>>>>>> 9e5133c5
+    --background-color-table: var(--color-white);
+
 
     --text-color-button-primary: var(--color-gray-900);
     --text-color-button-primary-hover: var(--color-gray-900);
