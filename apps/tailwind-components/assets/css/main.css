--- conflicted
+++ resolved
@@ -18,11 +18,7 @@
     --color-blue-200: #8BC5FF;
     --color-blue-300: #53A9FF;
     --color-blue-500: #0173E4;
-<<<<<<< HEAD
-    --color-blue-700: #1D4ED8;
-=======
     --color-blue-700: #015CB6;
->>>>>>> 6b801ac6
     --color-blue-800: #014F9E;
     --color-blue-900: #013F7E;
     --color-gray-50: #F9F9F9;
