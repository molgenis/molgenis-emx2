@tailwind base;
@tailwind components;
@tailwind utilities;

@font-face {
  font-family: "Bebas Neue";
  src: url("../fonts/BebasNeue-Regular.woff2");
}

@font-face {
  font-family: "IBM Plex Sans";
  font-weight: 400;
  src: url("../fonts/IBMPlexSans-Regular.woff2");
}

@font-face {
  font-family: "IBM Plex Sans";
  font-weight: 700;
  src: url("../fonts/IBMPlexSans-Bold.woff2");
}

@font-face {
  font-family: "IBM Plex Sans";
  font-weight: 700;
  font-style: italic;
  src: url("../fonts/IBMPlexSans-BoldItalic.woff2");
}

@font-face {
  font-family: "IBM Plex Sans";
  font-style: italic;
  src: url("../fonts/IBMPlexSans-Italic.woff2");
}

@layer components {
  :root {
    --color-current: currentColor;
    --color-black: #333;
    --color-white: #fff;
    --color-transparent: transparent;
    --color-blue-50: #E1F0FF;
    --color-blue-100: #ADD6FF;
    --color-blue-200: #8BC5FF;
    --color-blue-300: #53A9FF;
    --color-blue-500: #017FFD;
    --color-blue-700: #1D4ED8;
    --color-blue-800: #014F9E;
    --color-gray-100: #F4F4F4;
    --color-gray-200: #E2E2E2;
    --color-gray-400: #C0C0C0;
    --color-gray-600: #6D6D6D;
    --color-gray-900: #1D1D1D;
    --color-yellow-200: #FFF4CB;
    --color-yellow-500: #FFF500;
    --color-yellow-800: #C89B00;
    --color-green-500: #72F6B2;
    --color-green-800: #349D63;
    --color-orange-500: #E1B53E;
    --color-red-200: #FCECEF;
    --color-red-500: #E14F62;
    --color-gradient1: #0062C6;
    --color-gradient2: #0072E4;


    --box-shadow-primary: 0px 10px 20px rgba(0, 0, 0, 0.1);
    --box-shadow-search-input: none;
    --box-shadow-pagination-gray: 0px 10px 20px rgba(0, 0, 0, 0.1);

    --background-image-sidebar-gradient: linear-gradient(180deg, #0164C7 0%, rgba(1, 100, 199, 0) 86.02%);
    --background-image-base-gradient: linear-gradient(180deg, #017FFD 0%, #0163C6 133.81%);

    --opacity-background-gradient: 100;

    --backgroud-color-button-primary: var(--color-yellow-500);
    --backgroud-color-button-primary-hover: var(--color-yellow-200);
    --backgroud-color-button-secondary: var(--color-blue-800);
    --backgroud-color-button-secondary-hover: var(--color-blue-300);
    --backgroud-color-button-tertiary: var(--color-blue-500);
    --backgroud-color-button-tertiary-hover: var(--color-blue-300);
    --backgroud-color-button-outline: var(--color-white);
    --backgroud-color-button-outline-hover: var(--color-blue-50);
    --backgroud-color-button-disabled: var(--color-gray-100);
    --backgroud-color-button-disabled-hover: var(--color-gray-100);
    --backgroud-color-search-button: var(--color-blue-50);
    --backgroud-color-search-button-hover: var(--color-blue-700);
    --backgroud-color-navigation: rgba(0, 0, 0, .2);
    --backgroud-color-search-results-view-tabs: var(--color-blue-800);
    --backgroud-color-search-filter-group-toggle: var(--color-blue-800);
    --backgroud-color-app-wrapper: var(--color-black);
    --backgroud-color-pagination: var(--color-blue-800);
    --backgroud-color-pagination-hover: var(--color-blue-900);
    --backgroud-color-footer: var(--color-blue-800);
    --backgroud-color-modal-footer: var(--color-blue-800);
    --backgroud-color-tab: var(--color-blue-50);
    --backgroud-color-tab-hover: var(--color-blue-500);
    --backgroud-color-tab-active: var(--color-blue-500);
    --background-color-disabled: var(--color-gray-200);
    --background-color-invalid: var(--color-red-200);
    --background-color-input: var(--color-white);
    --background-color-input-checked: var(--color-yellow-500);
<<<<<<< HEAD
    --background-color-listbox: var(--color-white);
    --background-color-listbox-hover: var(--color-gray-100);
    --background-color-listbox-selected: var(--color-blue-500);
=======
    --background-color-table: var(--color-white);

>>>>>>> ecf1689e

    --text-color-button-primary: var(--color-gray-900);
    --text-color-button-primary-hover: var(--color-gray-900);
    --text-color-button-secondary: var(--color-white);
    --text-color-button-secondary-hover: var(--color-white);
    --text-color-button-tertiary: var(--color-white);
    --text-color-button-tertiary-hover: var(--color-white);
    --text-color-button-outline: var(--color-blue-500);
    --text-color-button-outline-hover: var(--color-blue-700);
    --text-color-button-disabled: var(--color-gray-600);
    --text-color-button-disabled-hover: var(--color-gray-600);
    --text-color-menu: var(--color-white);
    --text-color-sub-menu: var(--color-blue-500);
    --text-color-sub-menu-hover: var(--color-blue-700);
    --text-color-breadcrumb-arrow: var(--color-white);
    --text-color-breadcrumb: var(--color-blue-50);
    --text-color-title: var(--color-white);
    --text-color-title-contrast: var(--color-blue-500);
    --text-color-sub-title-contrast: var(--color-black);
    --text-color-search-button: var(--text-blue-500);
    --text-color-search-button-hover: var(--text-blue-800);
    --text-color-favorite: var(--color-white);
    --text-color-favorite-hover: var(--color-white);
    --text-color-search-button: var(--color-blue-500);
    --text-color-search-button-hover: var(--color-blue-800);
    --text-color-search-results-view-tabs: var(--color-blue-500);
    --text-color-search-results-view-tabs-hover: var(--color-blue-800);
    --text-color-search-filter-title: var(--color-white);
    --text-color-search-filter-expand: var(--color-yellow-500);
    --text-color-search-filter-expand-mobile: var(--color-blue-800);
    --text-color-search-filter-group-title: var(--color-white);
    --text-color-search-filter-group-title-mobile: var(--color-black);
    --text-color-search-filter-group-checkbox: var(--color-yellow-500);
    --text-color-search-filter-group-toggle: var(--color-white);
    --text-color-search-filter-title-inverted: var(--color-back);
    --text-color-search-filter-expand-inverted: var(--color-yellow-500);
    --text-color-search-filter-group-title-inverted: var(--color-black);
    --text-color-search-filter-group-checkbox-inverted: var(--color-yellow-500);
    --text-color-search-filter-group-toggle-inverted: var(--color-black);
    --text-color-tooltip-hover-dark: var(--color-blue-500);
    --text-color-tooltip-hover-light: var(--color-white);
    --text-color-pagination: var(--color-white);
    --text-color-pagination-inverted: var(--color-gray-400);
    --text-color-pagination-input: var(--color-blue-800);
    --text-color-pagination-hover: var(--color-white);
    --text-color-footer-link: var(--color-yellow-500);
<<<<<<< HEAD
    --text-color-listbox: var(--color-black);
    --text-color-listbox-hover: var(--color-black);
    --text-color-listbox-selected: var(--color-blue-50);
    --text-color-button-input-toggle: var(--color-black);
=======
    --text-color-table-column-header: var(--color-gray-600);
>>>>>>> ecf1689e
    
    --text-color-invalid: var(--color-red-500);
    --text-color-valid: var(--color-green-800);
    --text-color-disabled: var(--color-gray-400);
    --text-color-required: var(--color-red-500);
    
    --text-content-required: "*";

    --border-color-button-primary: var(--color-yellow-500);
    --border-color-button-primary-hover: var(--color-yellow-200);
    --border-color-button-secondary: var(--color-blue-800);
    --border-color-button-secondary-hover: var(--color-blue-300);
    --border-color-button-tertiary: var(--color-blue-500);
    --border-color-button-tertiary-hover: var(--color-blue-300);
    --border-color-button-outline: var(--color-blue-500);
    --border-color-button-outline-hover: var(--color-blue-700);
    --border-color-button-disabled: var(--color-gray-100);
    --border-color-button-disabled-hover: var(--color-gray-100);
    --border-color-menu-active: var(--color-blue-500);
    --border-color-search-button: var(--color-white);
    --border-color-search-input: var(--color-white);
    --border-color-search-input-mobile: var(--color-gray-100);
    --border-color-pagination: var(--color-transparent);
    --border-color-input: var(--color-transparent);
    --border-color-input-inverted: var(--color-gray-600);
    --border-color-listbox-option: var(--color-gray-100);

    --border-radius-3px: 3px;
    --border-radius-50px: 50px;
    --border-radius-textarea-input: 20px;
    --border-radius-search-input: 9999px;
    --border-radius-search-button: 9999px;
    --border-radius-pagination: 9999px;
    --border-radius-landing: 50px;
    
    --border-color-invalid: var(--color-red-500);
    --border-color-valid: var(--color-green-800);
    --border-color-disabled: var(--color-gray-400);

    --outline-color-select: var(--color-gray-200);

  }
  :root[data-theme="umcg"] {
    --color-white: #fff;
    --color-orange-200: #ff6a00;
    --color-orange-500: #FF7D00;
    --color-umcg-dark-blue: #003183;
    --color-umcg-mid-blue: #476CA8;
    --color-umcg-light-blue: #017FFD;

    --box-shadow-primary: none;
    --box-shadow-search-input: none;
    --box-shadow-pagination-gray: none;

    --background-image-sidebar-gradient: linear-gradient(180deg, #FFFFFF -24.76%, rgba(255, 255, 255, 0) 86.02%);
    --background-image-base-gradient: linear-gradient(180deg, #E3EFF8, #E3EFF8 133.81%);

    --opacity-background-gradient: 0;

    --backgroud-color-button-primary: var(--color-orange-500);
    --backgroud-color-button-primary-hover: var(--white);
    --backgroud-color-button-secondary: var(--color-orange-500);
    --backgroud-color-button-secondary-hover: var(--color-orange-200);
    --backgroud-color-button-tertiary: var(--color-umcg-light-blue);
    --backgroud-color-button-tertiary-hover: var(--color-umcg-light-blue);
    --backgroud-color-button-outline: var(--color-white);
    --backgroud-color-button-outline-hover: var(--color-white);
    --backgroud-color-button-disabled: var(--color-gray-100);
    --backgroud-color-button-disabled-hover: var(--color-gray-100);
    --backgroud-color-search-button: var(--color-white);
    --backgroud-color-navigation: var(--color-white);
    --backgroud-color-search-results-view-tabs: var(--color-umcg-dark-blue);
    --backgroud-color-search-filter-group-toggle: #bdcce4;
    --backgroud-color-app-wrapper: var(--color-transparent);
    --backgroud-color-pagination: var(--color-transparent);
    --backgroud-color-pagination-hover: var(--color-umcg-dark-blue);
    --backgroud-color-footer: var(--color-white);
    --backgroud-color-modal-footer: #E3EFF8;

    --text-color-button-primary: var(--color-white);
    --text-color-button-primary-hover: var(--color-orange-500);
    --text-color-button-secondary: var(--color-white);
    --text-color-button-secondary-hover: var(--color-white);
    --text-color-button-tertiary: var(--color-white);
    --text-color-button-tertiary-hover: var(--color-white);
    --text-color-button-outline: var(--color-umcg-dark-blue);
    --text-color-button-outline-hover: var(--color-umcg-dark-blue);
    --text-color-button-disabled: var(--color-gray-600);
    --text-color-button-disabled-hover: var(--color-gray-600);
    --text-color-menu: var(--color-umcg-dark-blue);
    --text-color-sub-menu: var(--color-umcg-dark-blue);
    --text-color-sub-menu-hover: var(--color-umcg-dark-blue);
    --text-color-breadcrumb-arrow: var(--color-umcg-mid-blue);
    --text-color-breadcrumb: var(--color-umcg-mid-blue);
    --text-color-title: var(--color-umcg-dark-blue);
    --text-color-title-contrast: var(--color-umcg-dark-blue);
    --text-color-sub-title-contrast: var(--color-umcg-dark-blue);
    --text-color-search-button: var(--color-umcg-light-blue);
    --text-color-search-button-hover: var(--color-umcg-light-blue);
    --text-color-favorite: var(--color-umcg-light-blue);
    --text-color-favorite-hover: var(--color-umcg-dark-blue);
    --text-color-search-results-view-tabs: var(--color-umcg-dark-blue);
    --text-color-search-results-view-tabs-hover: var(--color-umcg-dark-blue);
    --text-color-search-filter-title: var(--color-umcg-dark-blue);
    --text-color-search-filter-expand:  #0075FF;
    --text-color-search-filter-expand-mobile: var(--color-blue-800);
    --text-color-search-filter-group-title: var(--color-umcg-dark-blue);
    --text-color-search-filter-group-title-mobile: var(--color-black);
    --text-color-search-filter-group-checkbox: #ccc;
    --text-color-search-filter-group-toggle: var(--color-umcg-dark-blue);
    --text-color-search-filter-title-inverted: var(--color-back);
    --text-color-search-filter-expand-inverted: var(--color-yellow-500);
    --text-color-search-filter-group-title-inverted: var(--color-black);
    --text-color-search-filter-group-checkbox-inverted: var(--color-yellow-500);
    --text-color-search-filter-group-toggle-inverted: var(--color-black);
    --text-color-tooltip-hover-dark: var(--color-umcg-dark-blue);
    --text-color-tooltip-hover-light: var(--color-umcg-dark-blue);
    --text-color-pagination: var(--color-umcg-dark-blue);
    --text-color-pagination-input: var(--color-umcg-dark-blue);
    --text-color-pagination-hover: var(--color-white);
    --text-color-footer-link: var(--color-umcg-mid-blue);

    --border-color-button-primary: var(--color-orange-500);
    --border-color-button-primary-hover: var(--color-orange-500);
    --border-color-button-secondary: var(--color-orange-500);
    --border-color-button-secondary-hover: var(--color-orange-500);
    --border-color-button-tertiary: var(--color-umcg-dark-blue);
    --border-color-button-tertiary-hover: var(--color-umcg-dark-blue);
    --border-color-button-outline: var(--color-umcg-dark-blue);
    --border-color-button-outline-hover: var(--color-umcg-dark-blue);
    --border-color-button-disabled: var(--color-gray.100);
    --border-color-button-disabled-hover: var(--color-gray.100);
    --border-color-menu-active: var(--color-orange-500);
    --border-color-search-button: #CCCCCC;
    --border-color-search-input: #CCCCCC;
    --border-color-search-input-mobile: var(--color-gray.100);
    --border-color-pagination: var(--color-umcg-dark-blue);
    --border-color-checkbox: #CCCCCC;

    --border-radius-3px: 3px;
    --border-radius-50px: 50px;
    --border-radius-textarea-input: 20px;
    --border-radius-search-input: 3px;
    --border-radius-search-button: 0px 3px 3px 0px;
    --border-radius-pagination: 3px;
    --border-radius-landing: 3px;

    --logo: UMCGkort.woordbeeld;
  }

  :root[data-theme="aumc"] {
    --color-black: #003944;
    --color-blue-50: #F0F5F5;
    --color-blue-100: #F0F5F5;
    --color-blue-200: #459ab1;
    --color-blue-300: #459ab1;
    --color-blue-500: #337588;
    --color-blue-700: #337588;
    --color-blue-800: #21515f;
    --color-blue-900: #21515f;
    --color-orange-200: rgb(245,151,148);
    --color-orange-500: #d14200;
    --color-orange-800: #d14200;

    --background-image-sidebar-gradient: linear-gradient(180deg, #21515f 0%, #21515f 86.02%);
    --background-image-base-gradient: linear-gradient(180deg, #337588 0%, #337588 133.81%);
    --color-gradient1: #21515f;
    --color-gradient2: #337588;
    --text-color-search-results-view-tabs:  var(--color-blue-300);
    --text-color-search-results-view-tabs-hover: var(--color-blue-800);
    --backgroud-color-search-results-view-tabs: var(--color-blue-300);
    --text-color-button-primary: var(--color-white);
    --text-color-button-primary-hover: var(--color-black);
    --backgroud-color-button-primary: var(--color-orange-500);
    --backgroud-color-button-primary-hover: var(--color-orange-200);
  }

  .v-popper--theme-tooltip {
    @apply text-body-sm font-sans flex items-center justify-center;
  }
  
  .v-popper--theme-tooltip .v-popper__inner {
    @apply p-3 bg-black;
  }
  
  .v-popper__popper .v-popper__arrow-inner,
  .v-popper__popper .v-popper__arrow-outer {
    @apply border-black;
  }
  
  .v-popper--theme-tooltip {
    @apply max-w-tooltip;
  }
}<|MERGE_RESOLUTION|>--- conflicted
+++ resolved
@@ -98,14 +98,11 @@
     --background-color-invalid: var(--color-red-200);
     --background-color-input: var(--color-white);
     --background-color-input-checked: var(--color-yellow-500);
-<<<<<<< HEAD
     --background-color-listbox: var(--color-white);
     --background-color-listbox-hover: var(--color-gray-100);
     --background-color-listbox-selected: var(--color-blue-500);
-=======
     --background-color-table: var(--color-white);
 
->>>>>>> ecf1689e
 
     --text-color-button-primary: var(--color-gray-900);
     --text-color-button-primary-hover: var(--color-gray-900);
@@ -152,14 +149,11 @@
     --text-color-pagination-input: var(--color-blue-800);
     --text-color-pagination-hover: var(--color-white);
     --text-color-footer-link: var(--color-yellow-500);
-<<<<<<< HEAD
     --text-color-listbox: var(--color-black);
     --text-color-listbox-hover: var(--color-black);
     --text-color-listbox-selected: var(--color-blue-50);
     --text-color-button-input-toggle: var(--color-black);
-=======
     --text-color-table-column-header: var(--color-gray-600);
->>>>>>> ecf1689e
     
     --text-color-invalid: var(--color-red-500);
     --text-color-valid: var(--color-green-800);
