--- conflicted
+++ resolved
@@ -25,10 +25,7 @@
     "consola": "3.2.3",
     "floating-vue": "5.2.2",
     "vue": "3.5.13",
-<<<<<<< HEAD
-=======
     "vue-flatpickr-component": "11.0.5",
->>>>>>> 39b72ea4
     "vue-router": "4.4.3"
   },
   "devDependencies": {
@@ -39,13 +36,13 @@
     "happy-dom": "15.10.2",
     "http-server": "^14.1.1",
     "if-env": "1.0.4",
-    "nuxt": "3.14.1592",
     "pa11y-ci": "^3.1.0",
     "pa11y-ci-reporter-html": "^7.0.0",
     "playwright-core": "1.50.0",
     "prettier": "2.8.8",
     "svgo": "2.8.0",
     "typescript": "5.6.2",
+    "nuxt": "3.14.1592",
     "vitest": "1.6.1",
     "vue-tsc": "^2.2.0"
   }
