{
  "name": "tailwind-components",
  "private": true,
  "version": "0.1.0",
  "type": "module",
  "scripts": {
    "build": "nuxt build",
    "build-showcase": "cross-env NUXT_PUBLIC_IS_SSR=false cross-env NUXT_APP_BASE_URL='/apps/tailwind-components/' nuxt generate",
    "dev": "nuxt dev",
    "generate": "nuxt generate",
    "preview": "nuxt preview",
    "postinstall": "if-env CI=true && nuxt prepare || echo 'CI is not set'",
    "format": "prettier components pages tests layouts --write --config ../.prettierrc.js",
    "checkFormat": "prettier components pages tests --check --config ../.prettierrc.js",
    "test": "vitest",
    "e2e": "playwright test",
    "a11y:test": "pa11y-ci",
    "a11y:serve": "http-server .reports/ -p 1234",
    "parse-icons": "node ../node_modules/svgo/bin/svgo -f ./assets/icons -o ./assets/minified-icons --config ./svgo.config.js && node ./scripts/create_vue_components_from_icons.js",
    "typecheck": "nuxi typecheck"
  },
  "dependencies": {
    "consola": "3.2.3",
    "floating-vue": "5.2.2",
<<<<<<< HEAD
    "vue": "3.5.6",
    "vue-draggable-next": "2.2.1",
=======
    "vue":"3.5.13",
>>>>>>> 6b801ac6
    "vue-router": "4.4.3"
  },
  "devDependencies": {
    "@nuxt/test-utils": "3.12.1",
    "@nuxtjs/tailwindcss": "6.12.0",
    "@vue/test-utils": "2.4.6",
    "cross-env": "7.0.3",
    "happy-dom": "15.10.2",
    "http-server": "^14.1.1",
    "if-env": "1.0.4",
    "pa11y-ci": "^3.1.0",
    "pa11y-ci-reporter-html": "^7.0.0",
    "playwright-core": "1.48.0",
    "prettier": "2.8.8",
    "svgo": "2.8.0",
    "typescript": "5.6.2",
    "nuxt": "3.14.1592",
    "vitest": "1.3.1",
    "vue-tsc": "2.1.6"
  }
}<|MERGE_RESOLUTION|>--- conflicted
+++ resolved
@@ -22,12 +22,8 @@
   "dependencies": {
     "consola": "3.2.3",
     "floating-vue": "5.2.2",
-<<<<<<< HEAD
-    "vue": "3.5.6",
     "vue-draggable-next": "2.2.1",
-=======
     "vue":"3.5.13",
->>>>>>> 6b801ac6
     "vue-router": "4.4.3"
   },
   "devDependencies": {
