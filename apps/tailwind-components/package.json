--- conflicted
+++ resolved
@@ -4,13 +4,9 @@
   "version": "0.1.0",
   "type": "module",
   "scripts": {
-<<<<<<< HEAD
     "lint": "vue-tsc --noEmit",
-    "build": "nuxt build",
-=======
     "generate-source-map": "node ./utils/generateSourceMap.js",
     "build": "yarn generate-source-map && nuxt build",
->>>>>>> 0b50ab9f
     "build-showcase": "cross-env NUXT_PUBLIC_IS_SSR=false cross-env NUXT_APP_BASE_URL='/apps/tailwind-components/' nuxt generate",
     "dev": "yarn generate-source-map && nuxt dev",
     "generate": "nuxt generate",
