--- conflicted
+++ resolved
@@ -37,25 +37,15 @@
     @focus="emit('focus')"
     @blur="emit('blur')"
   />
-<<<<<<< HEAD
-  <InputArray
-    v-else-if="['STRING_ARRAY', 'BOOL_ARRAY', 'DATE_ARRAY', 'DATETIME_ARRAY', 'DECIMAL_ARRAY', 'EMAIL_ARRAY', 'HYPERLINK_ARRAY', 'INT_ARRAY','LONG_ARRAY','TEXT_ARRAY','UUID_ARRAY','PERIOD_ARRAY'].includes(typeUpperCase)"
-    :id="id"
-    v-model="modelValue as any[]"
-    :type="typeUpperCase"
-=======
   <InputDecimal
     v-else-if="'DECIMAL' === typeUpperCase"
     :id="id"
     v-model="modelValue as string | number | undefined"
     type="text"
->>>>>>> 19822871
-    :valid="valid"
-    :invalid="invalid"
-    :disabled="disabled"
-    :describedBy="describedBy"
-<<<<<<< HEAD
-=======
+    :valid="valid"
+    :invalid="invalid"
+    :disabled="disabled"
+    :describedBy="describedBy"
     :placeholder="placeholder"
     @focus="emit('focus')"
     @blur="emit('blur')"
@@ -83,7 +73,6 @@
     :disabled="disabled"
     :describedBy="describedBy"
     :placeholder="placeholder"
->>>>>>> 19822871
     @focus="emit('focus')"
     @blur="emit('blur')"
   />
