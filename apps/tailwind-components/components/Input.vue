<template>
  <InputString
    v-if="['STRING', 'AUTO_ID', 'LONG', 'INT'].includes(typeUpperCase)"
    :id="id"
    v-model="modelValue as string | number | undefined"
    :valid="valid"
    :invalid="invalid"
    :disabled="disabled"
    :describedBy="describedBy"
    :placeholder="placeholder"
    @update:modelValue="emit('update:modelValue', $event)"
    @focus="emit('focus')"
    @blur="emit('blur')"
  />
  <InputString
    v-else-if="'EMAIL' === typeUpperCase"
    :id="id"
    v-model="modelValue as string"
    type="email"
    :valid="valid"
    :invalid="invalid"
    :disabled="disabled"
    :describedBy="describedBy"
    placeholder="Input an email address"
    @update:modelValue="emit('update:modelValue', $event)"
    @focus="emit('focus')"
    @blur="emit('blur')"
  />
  <InputString
    v-else-if="'HYPERLINK' === typeUpperCase"
    :id="id"
    v-model="modelValue as string"
    type="text"
    :valid="valid"
    :invalid="invalid"
    :disabled="disabled"
    :describedBy="describedBy"
    placeholder="Input a hyperlink"
    @update:modelValue="emit('update:modelValue', $event)"
    @focus="emit('focus')"
    @blur="emit('blur')"
  />
  <InputBoolean
    v-else-if="['BOOL'].includes(typeUpperCase)"
    :id="id"
    v-model="modelValue as boolean"
    :valid="valid"
    :invalid="invalid"
    :disabled="disabled"
    :describedBy="describedBy"
    :trueLabel="trueLabel"
    :falseLabel="falseLabel"
    @update:modelValue="emit('update:modelValue', $event)"
    @focus="emit('focus')"
    @blur="emit('blur')"
  />
  <InputTextArea
    v-else-if="['TEXT'].includes(typeUpperCase)"
    v-model="modelValue as string | undefined"
    :id="id"
    :valid="valid"
    :invalid="invalid"
    :disabled="disabled"
    :describedBy="describedBy"
    :placeholder="placeholder"
    @update:modelValue="emit('update:modelValue', $event)"
    @focus="emit('focus')"
    @blur="emit('blur')"
  />
  <InputRadioGroup
    v-else-if="['RADIO'].includes(typeUpperCase)"
    v-model="modelValue as columnValue"
    :id="id"
    :valid="valid"
    :invalid="invalid"
    :disabled="disabled"
    :describedBy="describedBy"
    :placeholder="placeholder"
    :options="options as IValueLabel[]"
    @update:modelValue="emit('update:modelValue', $event)"
    @focus="emit('focus')"
    @blur="emit('blur')"
  />
  <InputCheckboxGroup
    v-else-if="['CHECKBOX'].includes(typeUpperCase)"
    v-model="modelValue as columnValue[]"
    :id="id"
    :valid="valid"
    :invalid="invalid"
    :disabled="disabled"
    :describedBy="describedBy"
    :placeholder="placeholder"
    :options="options as IValueLabel[]"
    @update:modelValue="emit('update:modelValue', $event)"
    @focus="emit('focus')"
    @blur="emit('blur')"
  />
  <InputRef
    v-else-if="['REF', 'ONTOLOGY'].includes(typeUpperCase)"
    v-model="modelValue as columnValueObject"
    :id="id"
    :valid="valid"
    :invalid="invalid"
    :disabled="disabled"
    :describedBy="describedBy"
    :placeholder="placeholder"
    :refSchemaId="refSchemaId as string"
    :refTableId="refTableId as string"
    :refLabel="refLabel as string"
    @update:modelValue="emit('update:modelValue', $event)"
    @focus="emit('focus')"
    @blur="emit('blur')"
    :is-array="false"
  />
  <InputRef
    v-else-if="['REF_ARRAY', 'ONTOLOGY_ARRAY'].includes(typeUpperCase)"
    v-model="modelValue as columnValueObject[]"
    :id="id"
    :valid="valid"
    :invalid="invalid"
    :disabled="disabled"
    :describedBy="describedBy"
    :placeholder="placeholder"
    :refSchemaId="refSchemaId as string"
    :refTableId="refTableId as string"
    :refLabel="refLabel as string"
    @update:modelValue="emit('update:modelValue', $event)"
    @focus="emit('focus')"
    @blur="emit('blur')"
    :is-array="true"
  />
<<<<<<< HEAD
  <InputFile
    v-else-if="['FILE'].includes(typeUpperCase)"
    v-model="modelValue as columnValue"
    :id="id"
=======
  <InputDate
    v-else-if="'DATE' === typeUpperCase"
    :id="id"
    v-model="modelValue as string"
    type="text"
>>>>>>> dd8af515
    :valid="valid"
    :invalid="invalid"
    :disabled="disabled"
    :describedBy="describedBy"
<<<<<<< HEAD
=======
    placeholder="Input a date"
    @update:modelValue="emit('update:modelValue', $event)"
    @focus="emit('focus')"
    @blur="emit('blur')"
  />
  <InputDateTime
    v-else-if="'DATETIME' === typeUpperCase"
    :id="id"
    v-model="modelValue as string"
    type="text"
    :valid="valid"
    :invalid="invalid"
    :disabled="disabled"
    :describedBy="describedBy"
    placeholder="Input a date and time"
>>>>>>> dd8af515
    @update:modelValue="emit('update:modelValue', $event)"
    @focus="emit('focus')"
    @blur="emit('blur')"
  />
  <InputPlaceHolder v-else :type="typeUpperCase as string" />
</template>

<script setup lang="ts">
import type { IInputProps, IValueLabel } from "~/types/types";
import type {
  CellValueType,
  columnValue,
  columnValueObject,
} from "../../metadata-utils/src/types";
const modelValue = defineModel<columnValue>();
const props = defineProps<
  IInputProps & {
    type: CellValueType;
    describedBy?: string;
    refSchemaId?: string;
    refTableId?: string;
    refLabel?: string;
    options?: IValueLabel[];
    trueLabel?: string;
    falseLabel?: string;
  }
>();
const emit = defineEmits(["focus", "blur", "update:modelValue"]);
const typeUpperCase = computed(() => props.type.toUpperCase());
</script><|MERGE_RESOLUTION|>--- conflicted
+++ resolved
@@ -129,24 +129,27 @@
     @blur="emit('blur')"
     :is-array="true"
   />
-<<<<<<< HEAD
   <InputFile
     v-else-if="['FILE'].includes(typeUpperCase)"
     v-model="modelValue as columnValue"
     :id="id"
-=======
+    :valid="valid"
+    :invalid="invalid"
+    :disabled="disabled"
+    :describedBy="describedBy"
+    @update:modelValue="emit('update:modelValue', $event)"
+    @focus="emit('focus')"
+    @blur="emit('blur')"
+  />
   <InputDate
     v-else-if="'DATE' === typeUpperCase"
     :id="id"
     v-model="modelValue as string"
     type="text"
->>>>>>> dd8af515
     :valid="valid"
     :invalid="invalid"
     :disabled="disabled"
     :describedBy="describedBy"
-<<<<<<< HEAD
-=======
     placeholder="Input a date"
     @update:modelValue="emit('update:modelValue', $event)"
     @focus="emit('focus')"
@@ -162,7 +165,6 @@
     :disabled="disabled"
     :describedBy="describedBy"
     placeholder="Input a date and time"
->>>>>>> dd8af515
     @update:modelValue="emit('update:modelValue', $event)"
     @focus="emit('focus')"
     @blur="emit('blur')"
