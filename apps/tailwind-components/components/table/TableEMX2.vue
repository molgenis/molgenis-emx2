<script setup lang="ts">
import type { ITableSettings } from "~/types/types";
import type { IColumn } from "../../../metadata-utils/src/types";

const props = withDefaults(
  defineProps<{
    columns: IColumn[];
    rows: Record<string, any>[];
    count: number;
    settings?: ITableSettings;
  }>(),
  {
    settings: {
      page: 1,
      pageSize: 10,
      orderby: { column: "", direction: "ASC" },
      search: "",
    },
  }
);

const emit = defineEmits(["update:settings"]);

function handleSortRequest(columnId: string) {
  let direction = "ASC";
  if (props.settings?.orderby?.column === columnId) {
    direction = props.settings.orderby.direction === "ASC" ? "DESC" : "ASC";
  }
  emit("update:settings", {
    ...props.settings,
    orderby: { column: columnId, direction },
  });
}

function handleSearchRequest(search: string) {
  emit("update:settings", {
    ...props.settings,
    search,
  });
}

function handlePagingRequest(page: number) {
  emit("update:settings", {
    ...props.settings,
    page,
  });
}
</script>
<template>
  <div class="flex">
    <FilterSearch
      class="w-2/5"
      :modelValue="settings.search"
      @update:modelValue="handleSearchRequest"
      :inverted="true"
    >
    </FilterSearch>
  </div>

  <div class="overflow-x-auto overscroll-x-contain">
    <table class="text-left table-fixed w-full">
      <thead>
        <tr class="">
          <th
            v-for="column in columns"
            class="py-2.5 px-2.5 border-b border-gray-200 first:pl-0 last:pr-0 sm:first:pl-2.5 sm:last:pr-2.5 text-left w-64"
            scope="col"
          >
<<<<<<< HEAD
            <div
=======
            <button
>>>>>>> abe053fb
              class="overflow-ellipsis whitespace-nowrap overflow-hidden hover:cursor-pointer"
              @click="handleSortRequest(column.id)"
            >
              {{ column.label }}
              <ArrowUp
                v-if="
                  column.id === settings?.orderby?.column &&
                  settings?.orderby?.direction === 'ASC'
                "
                class="w-4 h-4 inline-block"
              />
              <ArrowDown
                v-if="
                  column.id === settings?.orderby?.column &&
                  settings?.orderby?.direction === 'DESC'
                "
                class="w-4 h-4 inline-block"
              />
<<<<<<< HEAD
            </div>
            <!--  -->
=======
            </button>
>>>>>>> abe053fb
          </th>
        </tr>
      </thead>
      <tbody>
        <tr v-for="row in rows">
          <TableCellTypesEMX2
            v-for="column in columns"
            :scope="column.key === 1 ? 'row' : null"
            :metaData="column"
            :data="row[column.id]"
          />
        </tr>
      </tbody>
    </table>
  </div>
  <div class="pt-8">
    Showing <span>{{ rows.length }}</span> of <span>{{ count }}</span>
  </div>
  <Pagination
    :current-page="settings.page"
    :totalPages="Math.ceil(count / settings.pageSize)"
    @update="handlePagingRequest($event)"
  />
</template><|MERGE_RESOLUTION|>--- conflicted
+++ resolved
@@ -66,11 +66,7 @@
             class="py-2.5 px-2.5 border-b border-gray-200 first:pl-0 last:pr-0 sm:first:pl-2.5 sm:last:pr-2.5 text-left w-64"
             scope="col"
           >
-<<<<<<< HEAD
-            <div
-=======
             <button
->>>>>>> abe053fb
               class="overflow-ellipsis whitespace-nowrap overflow-hidden hover:cursor-pointer"
               @click="handleSortRequest(column.id)"
             >
@@ -89,12 +85,7 @@
                 "
                 class="w-4 h-4 inline-block"
               />
-<<<<<<< HEAD
-            </div>
-            <!--  -->
-=======
             </button>
->>>>>>> abe053fb
           </th>
         </tr>
       </thead>
