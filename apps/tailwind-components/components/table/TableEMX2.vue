<template>
  <div class="flex pb-[30px] justify-between">
    <FilterSearch
      class="w-3/5 xl:w-2/5 2xl:w-1/5"
      :modelValue="settings.search"
      @update:modelValue="handleSearchRequest"
      :inverted="true"
    >
    </FilterSearch>
    <TableControlColumns
      :columns="columns"
      @update:columns="handleColumnsUpdate"
    />
  </div>

  <div class="overflow-auto rounded-b-theme">
    <div class="overflow-x-auto overscroll-x-contain bg-table rounded-t-theme">
      <table
        class="text-left table-fixed w-full border border-theme border-color-theme"
      >
        <thead>
          <tr>
            <th
<<<<<<< HEAD
              v-for="column in sortedVisibleColumns"
              class="py-2.5 px-2.5 border-b border-gray-200 first:pl-0 last:pr-0 sm:first:pl-2.5 sm:last:pr-2.5 text-left w-64"
=======
              v-for="column in columns"
              class="py-2.5 px-2.5 border-b border-gray-200 first:pl-0 last:pr-0 sm:first:pl-2.5 sm:last:pr-2.5 text-left w-64 overflow-hidden whitespace-nowrap align-middle"
>>>>>>> d5fa917c
              :ariaSort="
                settings.orderby.column === column.id
                  ? mgAriaSortMappings[settings.orderby.direction]
                  : 'none'
              "
              scope="col"
            >
              <span
                class="whitespace-nowrap max-w-60 w-64 overflow-hidden inline-block"
              >
                <button
                  @click="handleSortRequest(column.id)"
                  class="overflow-ellipsis whitespace-nowrap max-w-56 overflow-hidden inline-block text-left text-table-column-header font-normal align-middle"
                >
                  {{ column.label }}
                </button>
                <ArrowUp
                  v-if="
                    column.id === settings.orderby.column &&
                    settings.orderby.direction === 'ASC'
                  "
                  class="w-4 h-4 inline-block ml-1 text-table-column-header font-normal"
                />
                <ArrowDown
                  v-if="
                    column.id === settings.orderby.column &&
                    settings.orderby.direction === 'DESC'
                  "
                  class="w-4 h-4 inline-block ml-1 text-table-column-header font-normal"
                />
              </span>
            </th>
          </tr>
        </thead>
        <tbody
          class="mb-3 [&_tr:last-child_td]:border-none [&_tr:last-child_td]:mb-5"
        >
          <tr v-for="row in rows">
            <TableCellTypesEMX2
<<<<<<< HEAD
              v-for="column in sortedVisibleColumns"
=======
              class="w-6 text-table-row"
              v-for="column in columns"
>>>>>>> d5fa917c
              :scope="column.key === 1 ? 'row' : null"
              :metadata="column"
              :data="row[column.id]"
            />
          </tr>
        </tbody>
      </table>
    </div>
  </div>

  <Pagination
    class="pt-[30px] pb-[30px]"
    :current-page="settings.page"
    :totalPages="Math.ceil(count / settings.pageSize)"
    @update="handlePagingRequest($event)"
  />
</template>

<script setup lang="ts">
import { computed, ref, watch } from "vue";
import type { IColumn } from "../../../metadata-utils/src/types";
import type { ITableSettings, sortDirection } from "../../types/types";
import { sortColumns } from "../../utils/sortColumns";

const mgAriaSortMappings = {
  ASC: "ascending",
  DESC: "descending",
};

const defaultSettings: ITableSettings = {
  page: 1,
  pageSize: 10,
  orderby: { column: "", direction: "ASC" },
  search: "",
};

const props = defineProps<{
  tableId: string;
  columns: IColumn[];
  rows: Record<string, any>[];
  count: number;
  settings?: ITableSettings;
}>();

const emit = defineEmits(["update:settings", "update:columns"]);

const settings = ref({ ...defaultSettings, ...props.settings });
const columns = ref(props.columns);

const sortedVisibleColumns = computed(() => {
  const visibleColumns = columns.value.filter(
    (column) => column.visible !== "false"
  );
  return sortColumns(visibleColumns);
});

watch(
  () => props.columns,
  (newColumns: IColumn[]) => {
    columns.value = newColumns;
  }
);

function handleSortRequest(columnId: string) {
  const direction: sortDirection = getDirection(columnId);
  settings.value.orderby = { column: columnId, direction };
  emit("update:settings", settings.value);
}

function getDirection(columnId: string): sortDirection {
  if (settings.value.orderby.column === columnId) {
    return settings.value.orderby.direction === "ASC" ? "DESC" : "ASC";
  } else {
    return "ASC";
  }
}

function handleSearchRequest(search: string) {
  settings.value.search = search;
  emit("update:settings", settings.value);
}

function handlePagingRequest(page: number) {
  settings.value.page = page;
  emit("update:settings", settings.value);
}

function handleColumnsUpdate(newColumns: IColumn[]) {
  columns.value = newColumns;
}
</script><|MERGE_RESOLUTION|>--- conflicted
+++ resolved
@@ -21,13 +21,9 @@
         <thead>
           <tr>
             <th
-<<<<<<< HEAD
               v-for="column in sortedVisibleColumns"
-              class="py-2.5 px-2.5 border-b border-gray-200 first:pl-0 last:pr-0 sm:first:pl-2.5 sm:last:pr-2.5 text-left w-64"
-=======
-              v-for="column in columns"
               class="py-2.5 px-2.5 border-b border-gray-200 first:pl-0 last:pr-0 sm:first:pl-2.5 sm:last:pr-2.5 text-left w-64 overflow-hidden whitespace-nowrap align-middle"
->>>>>>> d5fa917c
+
               :ariaSort="
                 settings.orderby.column === column.id
                   ? mgAriaSortMappings[settings.orderby.direction]
@@ -67,12 +63,8 @@
         >
           <tr v-for="row in rows">
             <TableCellTypesEMX2
-<<<<<<< HEAD
               v-for="column in sortedVisibleColumns"
-=======
               class="w-6 text-table-row"
-              v-for="column in columns"
->>>>>>> d5fa917c
               :scope="column.key === 1 ? 'row' : null"
               :metadata="column"
               :data="row[column.id]"
