--- conflicted
+++ resolved
@@ -4,7 +4,7 @@
 
 const props = withDefaults(
   defineProps<{
-    tableId?: string;
+    tableId: string;
     columns: IColumn[];
     rows: Record<string, any>[];
     count: number;
@@ -61,11 +61,7 @@
 );
 </script>
 <template>
-<<<<<<< HEAD
-  <div class="flex justify-between">
-=======
-  <div class="flex pb-[30px]">
->>>>>>> eb03e69e
+  <div class="flex pb-[30px] justify-between">
     <FilterSearch
       class="w-2/5"
       :modelValue="settings.search"
@@ -75,67 +71,6 @@
     </FilterSearch>
     <TableControleColumns :columns="columns" />
   </div>
-<<<<<<< HEAD
-  <div class="overflow-x-auto overscroll-x-contain">
-    <table class="text-left table-fixed w-full">
-      <caption class="caption-bottom pt-8 text-left">
-        <span class="sr-only">{{ tableId }}</span>
-        Showing
-        {{
-          rows.length
-        }}
-        of
-        {{
-          count
-        }}
-      </caption>
-      <thead>
-        <tr>
-          <th
-            v-for="column in sortedVisibleColumns"
-            class="py-2.5 px-2.5 border-b border-gray-200 first:pl-0 last:pr-0 sm:first:pl-2.5 sm:last:pr-2.5 text-left w-64"
-            :ariaSort="
-              settings.orderby.column === column.id
-                ? mgAriaSortMappings[settings.orderby.direction]
-                : 'none'
-            "
-            scope="col"
-          >
-            <button
-              class="overflow-ellipsis whitespace-nowrap overflow-hidden hover:cursor-pointer"
-              @click="handleSortRequest(column.id)"
-            >
-              {{ column.label }}
-              <ArrowUp
-                v-if="
-                  column.id === settings.orderby.column &&
-                  settings.orderby.direction === 'ASC'
-                "
-                class="w-4 h-4 inline-block"
-              />
-              <ArrowDown
-                v-if="
-                  column.id === settings.orderby.column &&
-                  settings.orderby.direction === 'DESC'
-                "
-                class="w-4 h-4 inline-block"
-              />
-            </button>
-          </th>
-        </tr>
-      </thead>
-      <tbody>
-        <tr v-for="row in rows">
-          <TableCellTypesEMX2
-            v-for="column in sortedVisibleColumns"
-            :scope="column.key === 1 ? 'row' : null"
-            :metaData="column"
-            :data="row[column.id]"
-          />
-        </tr>
-      </tbody>
-    </table>
-=======
 
   <div class="overflow-auto rounded-b-50px">
     <div
@@ -145,7 +80,7 @@
         <thead>
           <tr>
             <th
-              v-for="column in columns"
+              v-for="column in sortedVisibleColumns"
               class="py-2.5 px-2.5 border-b border-gray-200 first:pl-0 last:pr-0 sm:first:pl-2.5 sm:last:pr-2.5 text-left w-64"
               :ariaSort="
                 settings.orderby.column === column.id
@@ -182,7 +117,7 @@
         >
           <tr v-for="row in rows">
             <TableCellTypesEMX2
-              v-for="column in columns"
+              v-for="column in sortedVisibleColumns"
               :scope="column.key === 1 ? 'row' : null"
               :metaData="column"
               :data="row[column.id]"
@@ -191,7 +126,6 @@
         </tbody>
       </table>
     </div>
->>>>>>> eb03e69e
   </div>
 
   <Pagination
