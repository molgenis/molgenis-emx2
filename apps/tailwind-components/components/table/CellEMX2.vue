--- conflicted
+++ resolved
@@ -1,111 +1,4 @@
 <template>
-<<<<<<< HEAD
-  <td
-    class="h-4 px-2.5 border-b border-gray-200 first:pl-0 last:pr-0 sm:first:pl-2.5 sm:last:pr-2.5 overflow-ellipsis whitespace-nowrap overflow-hidden"
-  >
-    <div class="flex justify-between">
-      <span
-        class="py-2.5 text-body-base flex items-center shrink overflow-ellipsis whitespace-nowrap overflow-hidden flex-0"
-      >
-        <template v-if="data == null || data === undefined"></template>
-        <ValueList
-          v-else-if="
-            metadata.columnType.endsWith('ARRAY') ||
-            metadata.columnType === 'MULTISELECT' ||
-            metadata.columnType === 'CHECKBOX'
-          "
-          :metadata="metadata"
-          :data="data"
-        />
-
-        <ValueString
-          v-else-if="
-            metadata.columnType === 'STRING' ||
-            metadata.columnType === 'DATE' ||
-            metadata.columnType === 'DATETIME'
-          "
-          :metadata="metadata"
-          :data="data"
-        />
-
-        <ValueText
-          v-else-if="metadata.columnType === 'TEXT'"
-          :metadata="metadata"
-          :data="data"
-        />
-
-        <ValueDecimal
-          v-else-if="metadata.columnType === 'DECIMAL'"
-          :metadata="metadata"
-          :data="data"
-        />
-
-        <ValueLong
-          v-else-if="metadata.columnType === 'LONG'"
-          :metadata="metadata"
-          :data="typeof data === 'number' ? data : Number(data)"
-        />
-
-        <ValueInt
-          v-else-if="metadata.columnType === 'INT'"
-          :metadata="metadata"
-          :data="typeof data === 'number' ? data : Number(data)"
-        />
-
-        <ValueRef
-          v-else-if="
-            metadata.columnType === 'REF' ||
-            metadata.columnType === 'RADIO' ||
-            metadata.columnType === 'SELECT'
-          "
-          :metadata="metadata as IRefColumn"
-          :data="data"
-          @refCellClicked="$emit('cellClicked', $event)"
-        />
-
-        <ValueObject
-          v-else-if="metadata.columnType === 'ONTOLOGY'"
-          :metadata="metadata"
-          :data="data"
-        />
-
-        <ValueBool
-          v-else-if="metadata.columnType === 'BOOL'"
-          :metadata="metadata"
-          :data="data"
-        />
-
-        <ValueEmail
-          v-else-if="metadata.columnType === 'EMAIL'"
-          :metadata="metadata"
-          :data="data"
-        />
-
-        <ValueHyperlink
-          v-else-if="metadata.columnType === 'HYPERLINK'"
-          :metadata="metadata"
-          :data="data"
-        />
-
-        <ValueRefBack
-          v-else-if="metadata.columnType === 'REFBACK'"
-          :metadata="metadata as IRefColumn"
-          :data="data"
-          @refBackCellClicked="$emit('cellClicked', $event)"
-        />
-
-        <ValueFile
-          v-else-if="metadata.columnType === 'FILE'"
-          :metadata="metadata"
-          :data="data"
-        />
-
-        <template v-else> {{ metadata.columnType }} </template>
-      </span>
-      <slot />
-    </div>
-  </td>
-=======
   <TableBodyCell>
     <template v-if="data == null || data === undefined"></template>
     <ValueList
@@ -118,11 +11,15 @@
       :data="data"
     />
 
-    <ValueString
-      v-else-if="metadata.columnType === 'STRING'"
-      :metadata="metadata"
-      :data="data"
-    />
+        <ValueString
+          v-else-if="
+            metadata.columnType === 'STRING' ||
+            metadata.columnType === 'DATE' ||
+            metadata.columnType === 'DATETIME'
+          "
+          :metadata="metadata"
+          :data="data"
+        />
 
     <ValueText
       v-else-if="metadata.columnType === 'TEXT'"
@@ -199,7 +96,6 @@
     <template v-else> {{ metadata.columnType }} </template>
     <slot></slot>
   </TableBodyCell>
->>>>>>> 6f8e1858
 </template>
 
 <script setup lang="ts">
