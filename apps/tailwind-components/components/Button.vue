--- conflicted
+++ resolved
@@ -61,8 +61,6 @@
   large: "h-18 px-8.75 text-heading-xl gap-5",
 };
 
-<<<<<<< HEAD
-=======
 const ICON_ONLY_SIZE_MAPPING = {
   tiny: "p-[8px] h-8 w-8",
   small: "p-[5px] h-10 w-10",
@@ -70,7 +68,6 @@
   large: "p-[8px] h-18 w-18",
 };
 
->>>>>>> abc36977
 const ICON_SIZE_MAPPING = {
   tiny: 12,
   small: 18,
