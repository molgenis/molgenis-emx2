<script setup lang="ts">
import type { IInputProps } from "~/types/types";

const modelValue = defineModel<string>();

defineProps<
  IInputProps & {
    type?: string;
  }
>();
<<<<<<< HEAD

const emit = defineEmits(["focus", "blur", "update:modelValue"]);
=======
const emit = defineEmits(["focus", "blur"]);
>>>>>>> b0c6dd0d
</script>

<template>
  <input
    :id="id"
    :aria-describedby="describedBy"
    :type="type || 'text'"
    :placeholder="placeholder"
    :disabled="disabled"
    class="w-full h-[56px] pr-4 font-sans text-black text-gray-300 ring-red-500 pl-3 shadow-search-input focus:outline-2 hover:shadow-search-input search-input-mobile border border-solid rounded-input"
    :class="{
      'border-invalid text-invalid border-2': invalid,
      'border-valid text-valid border-2': valid,
      'border-disabled text-disabled bg-disabled': disabled,
      'bg-white': !disabled,
    }"
    v-model="modelValue"
    @focus="$emit('focus')"
    @blur="$emit('blur')"
  />
</template><|MERGE_RESOLUTION|>--- conflicted
+++ resolved
@@ -8,12 +8,7 @@
     type?: string;
   }
 >();
-<<<<<<< HEAD
-
-const emit = defineEmits(["focus", "blur", "update:modelValue"]);
-=======
 const emit = defineEmits(["focus", "blur"]);
->>>>>>> b0c6dd0d
 </script>
 
 <template>
