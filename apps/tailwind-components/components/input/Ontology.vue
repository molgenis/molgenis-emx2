<script setup lang="ts">
import type { IInputProps, ITreeNodeState } from "../../types/types";
import TreeNode from "../../components/input/TreeNode.vue";
import {
  onMounted,
  onBeforeUnmount,
  ref,
  watch,
  type Ref,
  computed,
  useTemplateRef,
  nextTick,
} from "vue";
import { fetchGraphql } from "#imports";

const props = withDefaults(
  defineProps<
    IInputProps & {
      isArray?: boolean;
      //todo: do we need to change to radio button instead of checkboxes when !isArray?
      ontologySchemaId: string;
      ontologyTableId: string;
      limit?: number;
    }
  >(),
  {
    limit: 25,
  }
);

const emit = defineEmits(["focus", "blur"]);
//the selected values
const modelValue = defineModel<string[] | string>();
//labels for the selected values
const valueLabels: Ref<Record<string, string>> = ref({});
//state of the tree that is shown
const ontologyTree: Ref<ITreeNodeState[]> = ref([]);
//intermediate selected values
const intermediates: Ref<string[]> = ref([]);
//toggle for showing search
const showSearch = ref<boolean>(false);
// the search value
const searchTerms: Ref<string> = ref("");
//initial loading state
const initLoading = ref(true);

const counterOffset = ref<number>(0);
const maxTableRows = ref<number>(0);
const maxOntologyNodes = ref<number>(0);

const noTreeInputsFound = ref<boolean>(false);
const treeContainer = useTemplateRef<HTMLUListElement>("treeContainer");
const treeInputs = ref();

function setTreeInputs() {
  treeInputs.value = treeContainer.value?.querySelectorAll("ul li");
}

onMounted(() => {
  init()
    .then(async () => {
      await getMaxParentNodes();
      await nextTick();
      setTreeInputs();
    })
    .catch((err) => {
      throw new Error(err);
    })
    .finally(() => {
      initLoading.value = false;
    });
});

watch(() => props.ontologySchemaId, init);
watch(() => props.ontologyTableId, init);
watch(() => modelValue.value, applySelectedStates);
watch(
  () => treeContainer.value,
  async () => {
    await nextTick();
    setTreeInputs();
    if (!treeInputs.value) {
      noTreeInputsFound.value = true;
    }
  }
);

/* retrieves terms, optionally as children to a parent */
async function retrieveTerms(
  parentNode: ITreeNodeState | undefined = undefined
): Promise<ITreeNodeState[]> {
  const variables: any = {
    termFilter: parentNode
      ? { parent: { name: { equals: parentNode.name } } }
      : { parent: { _is_null: true } },
  };

  if (searchTerms.value) {
    variables.searchFilter = Object.assign({}, variables.termFilter, {
      _search_including_parents: searchTerms.value,
    });
  }

  let query = searchTerms.value
    ? `query myquery($termFilter:${props.ontologyTableId}Filter, $searchFilter:${props.ontologyTableId}Filter) {
        retrieveTerms: ${props.ontologyTableId}(filter:$termFilter, limit:${props.limit}, offset:${counterOffset.value} orderby:{order:ASC,name:ASC}){name,label,definition,code,codesystem,ontologyTermURI,children(limit:1){name}}
        searchMatch: ${props.ontologyTableId}(filter:$searchFilter, limit:${props.limit}, orderby:{order:ASC,name:ASC}){name}
       }`
    : `query myquery($termFilter:${props.ontologyTableId}Filter) {
        retrieveTerms: ${props.ontologyTableId}(filter:$termFilter, limit:${props.limit},offset:${counterOffset.value}, orderby:{order:ASC,name:ASC}){name,label,definition,code,codesystem,ontologyTermURI,children(limit:1){name}}
       }`;

  const data = await fetchGraphql(props.ontologySchemaId, query, variables);
  await getMaxParentNodes(variables);

  return data.retrieveTerms?.map((row: any) => {
    return {
      name: row.name,
      parentNode: parentNode,
      label: row.label,
      description: row.definition,
      code: row.code,
      codeSystem: row.codeSystem,
      uri: row.ontologyTermURI,
      selectable: true,
      children: row.children,
      //visibility is used for search hiding
      visible: searchTerms.value
        ? data.searchMatch?.some(
            (match: boolean) => (match as any).name === row.name
          ) || false
        : true,
    };
  });
}

async function retrieveSelectedPathsAndLabelsForModelValue(): Promise<void> {
  if (
    props.isArray && Array.isArray(modelValue.value)
      ? modelValue.value.length === 0
      : !modelValue.value
  ) {
    valueLabels.value = {};
    intermediates.value = [];
  } else {
    const graphqlFilter = {
      _match_any_including_parents: modelValue.value,
    };
    const data = await fetchGraphql(
      props.ontologySchemaId,
      `query ontologyPaths($filter:${props.ontologyTableId}Filter) {ontologyPaths: ${props.ontologyTableId}(filter:$filter,limit:1000){name,label}}`,
      {
        filter: graphqlFilter,
      }
    );
    valueLabels.value = Object.fromEntries(
      data.ontologyPaths.map((row: any) => [row.name, row.label || row.name])
    );
    intermediates.value = data.ontologyPaths.map(
      (term: { name: string }) => term.name
    );
  }
}

/** initial load */
async function init() {
  ontologyTree.value = [...ontologyTree.value, ...(await retrieveTerms())];
  await applySelectedStates();
  await getMaxTableRows();
}

/** apply selection UI state on selection changes */
async function applySelectedStates() {
  await retrieveSelectedPathsAndLabelsForModelValue();
  if (ontologyTree.value) {
    ontologyTree.value.forEach((term) => {
      applyStateToNode(term);
    });
  }
}

function applyStateToNode(node: ITreeNodeState): void {
  if (
    props.isArray
      ? modelValue.value?.includes(node.name)
      : modelValue.value === node.name
  ) {
    node.selected = "selected";
    getAllChildren(node).forEach((child) => (child.selected = "selected"));
  } else if (intermediates.value.includes(node.name)) {
    node.selected = "intermediate";
    node.children?.forEach((child) => applyStateToNode(child));
  } else {
    node.selected = "unselected";
    getAllChildren(node).forEach((child) => (child.selected = "unselected"));
  }
}

function getAllChildren(node: ITreeNodeState): ITreeNodeState[] {
  const result: ITreeNodeState[] = [];
  node.children?.forEach((child) =>
    result.push(child, ...getAllChildren(child))
  );
  return result;
}

function getAllParents(node: ITreeNodeState): ITreeNodeState[] {
  if (node.parentNode) {
    return [node.parentNode, ...getAllParents(node.parentNode)];
  } else {
    return [];
  }
}

function toggleSelect(node: ITreeNodeState) {
  if (props.disabled) return;
  if (!props.isArray) {
    modelValue.value = modelValue.value === node.name ? undefined : node.name;
  } else if (Array.isArray(modelValue.value)) {
    //if a selected value then simply deselect
    if (modelValue.value.includes(node.name)) {
      modelValue.value = modelValue.value.filter(
        (value) => value !== node.name
      );
    }
    //if deselection of a node in a selected parent
    //then select all siblings except current node
    //recursively!
    else if (
      node.parentNode &&
      getAllParents(node).some((parent) =>
        modelValue.value?.includes(parent.name)
      )
    ) {
      const itemsToBeRemoved = [
        node.name,
        ...getAllParents(node).map((parent) => parent.name),
      ];
      const itemsToBeAdded: string[] = getAllParents(node)
        .map((parent) =>
          parent.selected === "selected"
            ? parent.children.map((child) => child.name)
            : []
        )
        .flat();
      //remove parent node from select and add all siblings
      modelValue.value = [...modelValue.value, ...itemsToBeAdded].filter(
        (name) => !itemsToBeRemoved.includes(name)
      );
    }
    // if we select last selected child
    // then we need toggle select on parent instead
    else if (
      node.parentNode &&
      node.parentNode.children
        .filter((child) => child.name != node.name)
        .every((child) => child.selected === "selected")
    ) {
      toggleSelect(node.parentNode);
    }
    // if we simply select a node
    // then make sure to deselect all its children
    else {
      const itemsToBeRemoved: string[] = getAllChildren(node).map(
        (child) => child.name
      );
      modelValue.value = [
        ...modelValue.value.filter(
          (value) => !itemsToBeRemoved.includes(value)
        ),
        node.name,
      ];
    }
  }
  if (searchTerms.value) toggleSearch();
  emit("focus");
}

async function toggleExpand(node: ITreeNodeState) {
  if (!node.expanded) {
    const children = await retrieveTerms(node);
    node.children = children.map((child) => {
      return {
        name: child.name,
        label: child.label,
        code: child.code,
        codeSystem: child.codesystem,
        uri: child.uri,
        description: child.description,
        visible: child.visible,
        children: child.children,
        selected: props.isArray
          ? modelValue.value?.includes(child.name)
            ? "selected"
            : node.selected
          : modelValue.value === child.name
          ? "selected"
          : "unselected",
        selectable: true,
        parentNode: node,
      };
    });
    node.expanded = true;
    await applySelectedStates();
  } else {
    node.expanded = false;
  }
}

function deselect(name: string) {
  if (props.disabled) return;
  if (props.isArray && Array.isArray(modelValue.value)) {
    modelValue.value = modelValue.value.filter((value) => value != name);
  } else {
    modelValue.value = undefined;
  }
  if (searchTerms.value) toggleSearch();
}

function clearSelection() {
  if (props.disabled) return;
  modelValue.value = props.isArray ? [] : undefined;
}

function toggleSearch() {
  showSearch.value = !showSearch.value;
  searchTerms.value = "";
  if (!showSearch.value) init();
}

async function updateSearch(value: string) {
  searchTerms.value = value;
  counterOffset.value = 0;
  ontologyTree.value = [];
  await init();
}

const hasChildren = computed(() =>
  ontologyTree.value?.some((node) => node.children?.length)
);

async function getMaxTableRows() {
  const data = await fetchGraphql(
    props.ontologySchemaId,
    `query {${props.ontologyTableId}_agg(search: "${
      searchTerms.value || ""
    }") { count }} `,
    {}
  );
  maxTableRows.value = data[`${props.ontologyTableId}_agg`].count;
}

async function getMaxParentNodes(variables?: any) {
  const gqlVariables = {
    filter: { parent: { _is_null: true } },
    search: variables?.searchTerms || "",
  };

  const query = `query GetNodes ($filter: ${props.ontologyTableId}Filter, $search: String) {
    ${props.ontologyTableId}_agg (filter:$filter, search:$search) {
      count
    }
  }`;
  const data = await fetchGraphql(props.ontologySchemaId, query, gqlVariables);
  maxOntologyNodes.value = data[`${props.ontologyTableId}_agg`].count;
}

async function loadMoreTerms() {
  counterOffset.value += props.limit;
  if (counterOffset.value < maxTableRows.value) {
    treeInputs.value = [];
    await init();
    await nextTick();
    setTreeInputs();

    if (treeInputs.value) {
      const itemToFocus = treeInputs.value[
        counterOffset.value - 1
      ] as HTMLLIElement;
      itemToFocus.scrollIntoView({
        behavior: "smooth",
        block: "nearest",
        inline: "center",
      });
      itemToFocus.querySelector("input")?.focus();
    }
  }
}
</script>

<template>
  <div v-if="initLoading" class="h-20 flex justify-start items-center">
    <BaseIcon name="progress-activity" class="animate-spin text-input" />
  </div>
  <div v-else-if="!initLoading && ontologyTree.length">
    <InputGroupContainer
      :id="`${id}-ontology`"
      class="border-l-4 border-transparent"
      @focus="emit('focus')"
      @blur="emit('blur')"
    >
<<<<<<< HEAD
      <div
        class="flex flex-wrap gap-1 mb-2 max-h-[300px] overflow-y-auto"
        v-if="Object.keys(valueLabels)?.length > 0"
      >
        <Button
          @click="clearSelection"
          v-if="Array.isArray(modelValue) && modelValue.length > 1"
          type="filterWell"
          size="tiny"
          icon="cross"
          iconPosition="right"
          class="mr-4"
          >Clear all</Button
        >
        <Button
          v-for="name in Array.isArray(modelValue)
            ? (modelValue as string[]).sort()
            : modelValue ? [modelValue] : []"
          icon="cross"
          iconPosition="right"
          type="filterWell"
          size="tiny"
          @click="deselect(name as string)"
        >
          {{ valueLabels[name] }}
        </Button>
      </div>
      <div
        class="flex flex-wrap gap-2"
        v-if="hasChildren || ontologyTree?.length > 20"
      >
        <InputLabel :for="`search-for-${id}`" class="sr-only">
=======
      <ButtonFilterWellContainer
        ref="selectionContainer"
        :id="`${id}-ontology-selections`"
        @clear="clearSelection"
      >
        <template v-if="Object.keys(valueLabels).length > 0">
          <Button
            v-for="name in Array.isArray(modelValue)
              ? (modelValue as string[]).sort()
              : modelValue ? [modelValue] : []"
            icon="cross"
            iconPosition="right"
            type="filterWell"
            size="tiny"
            @click="deselect(name as string)"
          >
            {{ valueLabels[name] }}
          </Button>
        </template>
      </ButtonFilterWellContainer>
      <div class="my-4" v-if="hasChildren || ontologyTree.length > limit">
        <label :for="`search-for-${id}`" class="sr-only">
>>>>>>> 9b75d6cc
          search in ontology
        </label>
        <InputSearch
          :id="`search-for-${id}`"
          :modelValue="searchTerms"
          @update:modelValue="updateSearch"
          size="small"
          placeholder="Search in terms"
          :aria-hidden="!showSearch"
        />
      </div>
      <fieldset ref="treeContainer">
        <legend class="sr-only">select ontology terms</legend>
        <TreeNode
          v-if="ontologyTree"
          :id="id"
          ref="tree"
          :nodes="ontologyTree"
          :isRoot="true"
          :valid="valid"
          :invalid="invalid"
          :disabled="disabled"
          :multiselect="isArray"
          @toggleExpand="toggleExpand"
          @toggleSelect="toggleSelect"
          @show-outside-results="noTreeInputsFound = false"
          class="pb-2"
          :class="{ 'pl-4': hasChildren }"
          aria-live="polite"
          aria-atomic="true"
        />
<<<<<<< HEAD
        <span v-else>No items found</span>
=======
        <ButtonText
          :id="`${id}-ontology-tree-load-more`"
          @click="loadMoreTerms"
          v-if="
            !noTreeInputsFound && ontologyTree.length < maxOntologyNodes - 1
          "
        >
          Load more
        </ButtonText>
>>>>>>> 9b75d6cc
      </fieldset>
    </InputGroupContainer>
  </div>
  <div
    v-else
    class="py-4 flex justify-start items-center text-input-description"
  >
    <TextNoResultsMessage
      :label="`Ontology '${props.ontologyTableId}' in schema '${props.ontologySchemaId}' is empty`"
    />
  </div>
</template><|MERGE_RESOLUTION|>--- conflicted
+++ resolved
@@ -399,40 +399,6 @@
       @focus="emit('focus')"
       @blur="emit('blur')"
     >
-<<<<<<< HEAD
-      <div
-        class="flex flex-wrap gap-1 mb-2 max-h-[300px] overflow-y-auto"
-        v-if="Object.keys(valueLabels)?.length > 0"
-      >
-        <Button
-          @click="clearSelection"
-          v-if="Array.isArray(modelValue) && modelValue.length > 1"
-          type="filterWell"
-          size="tiny"
-          icon="cross"
-          iconPosition="right"
-          class="mr-4"
-          >Clear all</Button
-        >
-        <Button
-          v-for="name in Array.isArray(modelValue)
-            ? (modelValue as string[]).sort()
-            : modelValue ? [modelValue] : []"
-          icon="cross"
-          iconPosition="right"
-          type="filterWell"
-          size="tiny"
-          @click="deselect(name as string)"
-        >
-          {{ valueLabels[name] }}
-        </Button>
-      </div>
-      <div
-        class="flex flex-wrap gap-2"
-        v-if="hasChildren || ontologyTree?.length > 20"
-      >
-        <InputLabel :for="`search-for-${id}`" class="sr-only">
-=======
       <ButtonFilterWellContainer
         ref="selectionContainer"
         :id="`${id}-ontology-selections`"
@@ -455,7 +421,6 @@
       </ButtonFilterWellContainer>
       <div class="my-4" v-if="hasChildren || ontologyTree.length > limit">
         <label :for="`search-for-${id}`" class="sr-only">
->>>>>>> 9b75d6cc
           search in ontology
         </label>
         <InputSearch
@@ -487,9 +452,6 @@
           aria-live="polite"
           aria-atomic="true"
         />
-<<<<<<< HEAD
-        <span v-else>No items found</span>
-=======
         <ButtonText
           :id="`${id}-ontology-tree-load-more`"
           @click="loadMoreTerms"
@@ -499,7 +461,6 @@
         >
           Load more
         </ButtonText>
->>>>>>> 9b75d6cc
       </fieldset>
     </InputGroupContainer>
   </div>
