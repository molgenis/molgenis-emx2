--- conflicted
+++ resolved
@@ -4,22 +4,6 @@
     :placeholder="datePlaceholder"
     :aria-describedby="describedBy"
     :disabled="disabled"
-<<<<<<< HEAD
-    class="w-full h-[56px] pr-4 pl-3 border outline-none rounded-input"
-    :class="{
-      'bg-input border-valid text-valid': valid && !disabled,
-      'bg-input border-invalid text-invalid': invalid && !disabled,
-      'border-disabled text-disabled bg-disabled cursor-not-allowed': disabled,
-      'bg-disabled border-valid text-valid cursor-not-allowed':
-        valid && disabled,
-      'bg-disabled border-invalid text-invalid cursor-not-allowed':
-        invalid && disabled,
-      'bg-input text-input hover:border-input-hover focus:border-input-focused':
-        !disabled && !invalid && !valid,
-    }"
-    :modelValue="modelValue ?? null"
-    @update:modelValue="(val) => emit('update:modelValue', val)"
-=======
     :data-valid="valid"
     :data-invalid="invalid"
     type="Date"
@@ -35,7 +19,6 @@
       selectOnFocus: true,
       escClose: true,
     }"
->>>>>>> 205dc573
     @focus="$emit('focus')"
     @blur="$emit('blur')"
   />
@@ -45,16 +28,10 @@
 import VueDatePicker from "@vuepic/vue-datepicker";
 import "@vuepic/vue-datepicker/dist/main.css";
 import type { IInputProps } from "../../types/types";
-<<<<<<< HEAD
-import { onMounted, watch } from "vue";
-const modelValue = defineModel<any>();
-defineProps<
-=======
 import type { DateValue } from "../../../metadata-utils/src/types";
 import { watch, ref, onBeforeMount } from "vue";
 
 const props = defineProps<
->>>>>>> 205dc573
   IInputProps & {
     modelValue: DateValue;
   }
