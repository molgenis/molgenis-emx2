--- conflicted
+++ resolved
@@ -62,11 +62,7 @@
 
 <script lang="ts" setup>
 import type { columnValue } from "../../../metadata-utils/src/types";
-import { type IInputProps, type IValueLabel } from "~/types/types";
-<<<<<<< HEAD
-import type { columnValue } from "../../../metadata-utils/src/types";
-=======
->>>>>>> 4126a65b
+import type { IInputProps, IValueLabel } from "~/types/types";
 
 withDefaults(
   defineProps<
