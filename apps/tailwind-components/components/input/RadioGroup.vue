<template>
  <div
    :id="`${id}-radio-group`"
    :aria-describedby="describedBy"
    class="flex gap-1"
    :class="{
      'flex-row': align === 'horizontal',
      'flex-col': align === 'vertical',
    }"
  >
    <div v-for="option in options" class="flex justify-start align-center">
      <InputRadio
        :id="`${id}-radio-group-${option.value}`"
        class="opacity-0 absolute mt-1"
        :value="option.value"
        v-model="modelValue"
        @input="toggleSelect"
        :checked="option.value === modelValue"
        :invalid="invalid"
        :valid="valid"
        :disabled="disabled"
      />
      <InputLabel
        :for="`${id}-radio-group-${option.value}`"
        class="hover:cursor-pointer flex flex-row gap-1 text-title"
      >
        <InputRadioIcon
          :checked="modelValue === option.value"
          class="mr-1"
          :invalid="invalid"
          :valid="valid"
          :disabled="disabled"
        />
        <template v-if="option.label">
          {{ option.label }}
        </template>
        <template v-else>
          {{ option.value }}
        </template>
      </InputLabel>
    </div>

    <button
      v-show="isClearBtnShow"
      class="ml-2 w-8 text-center text-button-outline hover:text-button-outline hover:underline"
      :class="{ 'ml-2': align === 'horizontal', 'mt-2': align === 'vertical' }"
      type="reset"
      :id="`${id}-radio-group-clear`"
      :form="`${id}-radio-group`"
      @click.prevent="resetModelValue"
    >
      Clear
    </button>
  </div>
</template>

<script lang="ts" setup>
<<<<<<< HEAD
import type { IValueLabel } from "~/types/types";
import type { columnValue } from "../../../metadata-utils/src/types";
=======
import { type IInputProps, type IValueLabel } from "~/types/types";
import type { columnValue } from "metadata-utils/src/types";
>>>>>>> 0b50ab9f

const props = withDefaults(
  defineProps<
    IInputProps & {
      options: IValueLabel[];
      showClearButton?: boolean;
      align?: "horizontal" | "vertical";
    }
  >(),
  {
    align: "vertical",
  }
);
const modelValue = defineModel<columnValue>();
const emit = defineEmits([
  "update:modelValue",
  "select",
  "deselect",
  "blur",
  "focus",
]);

function toggleSelect(event: Event) {
  const target = event.target as HTMLInputElement;
  if (target.checked) {
    emit("select", target.value);
  } else {
    emit("deselect", target.value);
  }
  emit("focus");
}

function resetModelValue() {
  modelValue.value = undefined;
}

const isClearBtnShow = computed(() => {
  return (
    props.showClearButton &&
    (modelValue.value === true ||
      modelValue.value === false ||
      (modelValue.value && modelValue.value !== ""))
  );
});
</script><|MERGE_RESOLUTION|>--- conflicted
+++ resolved
@@ -55,13 +55,8 @@
 </template>
 
 <script lang="ts" setup>
-<<<<<<< HEAD
 import type { IValueLabel } from "~/types/types";
 import type { columnValue } from "../../../metadata-utils/src/types";
-=======
-import { type IInputProps, type IValueLabel } from "~/types/types";
-import type { columnValue } from "metadata-utils/src/types";
->>>>>>> 0b50ab9f
 
 const props = withDefaults(
   defineProps<
