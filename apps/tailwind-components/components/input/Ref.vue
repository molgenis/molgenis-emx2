--- conflicted
+++ resolved
@@ -6,12 +6,9 @@
   columnValueObject,
   ITableMetaData,
 } from "../../../metadata-utils/src/types";
-<<<<<<< HEAD
-import type { IValueLabel } from "~/types/types";
-=======
+
 import { type IInputProps, type IValueLabel } from "~/types/types";
 import logger from "@/utils/logger";
->>>>>>> 0b50ab9f
 
 const props = withDefaults(
   defineProps<
@@ -30,13 +27,9 @@
   }
 );
 
-<<<<<<< HEAD
-const modelValue = defineModel<columnValueObject[] | columnValueObject | "">(); //empty string might happen
-const tableMetadata = ref<ITableMetaData | null>(null);
-=======
 const modelValue = defineModel<columnValueObject[] | columnValueObject>();
 const tableMetadata = ref<ITableMetaData>();
->>>>>>> 0b50ab9f
+
 const emit = defineEmits(["focus", "blur", "error", "update:modelValue"]);
 const optionMap: Ref<Record<string, columnValueObject>> = ref({});
 const selectionMap: Ref<Record<string, columnValueObject>> = ref({});
