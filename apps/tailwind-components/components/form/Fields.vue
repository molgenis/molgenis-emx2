--- conflicted
+++ resolved
@@ -66,18 +66,13 @@
         v-intersection-observer="[onIntersectionObserver, { root: container }]"
       >
         <h2
-<<<<<<< HEAD
-          class="first:pt-0 pt-10 font-display text-form-header pb-8 scroll-mt-4"
+          class="first:pt-0 pt-10 font-display md:text-heading-5xl text-heading-5xl text-form-header pb-8"
           :class="
             column.columnType === 'HEADING'
               ? 'md:text-heading-4xl text-heading-4xl'
               : 'md:text-heading-5xl text-heading-5xl'
           "
-          v-if="column.id != '_mg_top_of_form'"
-=======
-          class="first:pt-0 pt-10 font-display md:text-heading-5xl text-heading-5xl text-form-header pb-8"
-          v-if="column.label !== '_top'"
->>>>>>> b5d690e2
+          v-if="column.id != 'mg_top_of_form'"
         >
           {{ column.label }}
         </h2>
