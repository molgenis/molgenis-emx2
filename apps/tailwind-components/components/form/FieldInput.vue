--- conflicted
+++ resolved
@@ -63,22 +63,24 @@
     @update:modelValue="$emit('update:modelValue', $event)"
     @error="$emit('error', $event)"
   />
-<<<<<<< HEAD
-  <LazyInputBoolean
-    v-else-if="type === 'BOOL'"
-=======
   <LazyInputHyperlink
     v-else-if="type === 'HYPERLINK'"
->>>>>>> d573f014
     ref="input"
     :id="id"
     :label="label"
     :required="required"
-<<<<<<< HEAD
+    :value="data as string"
+    @focus="$emit('focus')"
+    @update:modelValue="$emit('update:modelValue', $event)"
+    @error="$emit('error', $event)"
+  />
+  <LazyInputBoolean
+    v-else-if="type === 'BOOL'"
+    ref="input"
+    :id="id"
+    :label="label"
+    :required="required"
     :modelValue="data === true || data === false ? data : null"
-=======
-    :value="data as string"
->>>>>>> d573f014
     @focus="$emit('focus')"
     @update:modelValue="$emit('update:modelValue', $event)"
     @error="$emit('error', $event)"
