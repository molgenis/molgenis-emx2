--- conflicted
+++ resolved
@@ -31,19 +31,12 @@
 </template>
 
 <script setup lang="ts">
-<<<<<<< HEAD
-withDefaults(
+const props = withDefaults(
   defineProps<{
     message: string;
     showPrevNextButtons?: boolean;
     hasNextError?: boolean;
     hasPreviousError?: boolean;
-=======
-const props = withDefaults(
-  defineProps<{
-    message: string;
-    showPrevNextButtons?: boolean;
->>>>>>> 8ba1a075
   }>(),
   {
     showPrevNextButtons: true,
