--- conflicted
+++ resolved
@@ -16,7 +16,6 @@
           :aria-current="section.isActive"
           @click.prevent="emit('goToSection', section.id)"
         >
-<<<<<<< HEAD
           <span
             class="text-title-contrast capitalize"
             :class="{
@@ -24,9 +23,6 @@
               'ml-2 italic': hasSections && section.type === 'HEADING',
             }"
           >
-=======
-          <span class="text-title-contrast capitalize">
->>>>>>> c3cde126
             {{ section.label }}
           </span>
           <span v-if="(section.errorCount ?? 0) > 0" class="sr-only">
