--- conflicted
+++ resolved
@@ -65,47 +65,9 @@
       </div>
     </div>
   </nav>
-<<<<<<< HEAD
             
   <NuxtLayout @click="isExpanded = false">
     <NuxtPage  />
-  </NuxtLayout>
-         
-=======
-  <div
-    class="overflow-x-clip min-h-screen bg-base-gradient relative after:bg-app-wrapper after:w-full after:h-[166px] after:top-0 after:absolute after:opacity-20 after:z-20 xl:after:hidden pt-15"
-    @click="isExpanded = false">
-    <div class="absolute top-0 left-0 z-10 w-screen h-screen overflow-hidden opacity-background-gradient">
-      <BackgroundGradient class="z-10" />
-    </div>
-    <div class="z-30 relative min-h-screen flex flex-col">
-      <main class="mb-auto">
-        <div id="header-place-holder"></div>
-        <div class="xl:flex">
-          <aside class="xl:min-w-95 xl:w-95 hidden xl:block pl-6">
-            <h2 class="text-2xl font-bold my-5">Components</h2>
-            <ul class="list-none">
-              <li class="py-2" v-for="story in stories">
-                <NuxtLink class="hover:underline" :to="story.path">{{
-                  story.name
-                }}</NuxtLink>
-              </li>
-            </ul>
+  </NuxtLayout>     
 
-            <div class="pr-6 my-6">
-              <hr>
-            </div>
-            <h2 class="text-2xl font-bold my-5">Other</h2>
-            <NuxtLink class="hover:underline" to="/DataFetch.other">Data fetching</NuxtLink>
-          </aside>
-          <div class="xl:pl-7.5 grow p-6">
-            <slot name="main">
-              <NuxtPage :invertTheme="invert" />
-            </slot>
-          </div>
-        </div>
-      </main>
-    </div>
-  </div>
->>>>>>> 2c5879c4
 </template>