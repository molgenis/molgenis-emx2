--- conflicted
+++ resolved
@@ -1,251 +1,4 @@
-<template>
-  <nav
-    class="fixed top-0 w-[100%] bg-white z-50 p-2 flex flex-row justify-start items-center gap-2 shadow-sm"
-  >
-    <div class="grow">
-      <NuxtLink class="hover:underline" to="/">
-        <img
-          format="svg"
-          src="~/assets/img/molgenis-logo-blue-small.svg"
-          alt="molgenis, open source software"
-          class="w-28"
-        />
-        <span class="sr-only">Home</span>
-      </NuxtLink>
-    </div>
-    <div class="w-[150px] relative">
-      <button
-        id="theme-selector-toggle"
-        aria-controls="theme-selector"
-        :aria-expanded="isExpanded"
-        @click="isExpanded = !isExpanded"
-      >
-        <span>Theme</span>
-        <CaretDown class="w-5 inline-block" />
-      </button>
-      <div
-        class="absolute mt-2 z-50 bg-white py-2 px-4 rounded shadow-sm border"
-        v-show="isExpanded"
-      >
-        <fieldset class="mb-2">
-          <legend class="text-current text-body-sm">Select a theme</legend>
-          <div class="px-1">
-            <input
-              class="hover:cursor-pointer mr-2"
-              id="default-theme"
-              type="radio"
-              v-model="theme"
-              value=""
-            />
-            <label class="hover:cursor-pointer" for="default-theme">
-              Default
-            </label>
-          </div>
-          <div class="px-1">
-            <input
-              class="hover:cursor-pointer mr-2"
-              id="umcg-theme"
-              type="radio"
-              v-model="theme"
-              value="umcg"
-            />
-            <label class="hover:cursor-pointer" for="umcg-theme"> Umcg </label>
-          </div>
-        </fieldset>
-        <fieldset>
-          <legend class="text-current text-body-sm">Set inversion</legend>
-          <div class="px-1">
-            <input
-              id="invert-off"
-              class="hover:cursor-pointer mr-2"
-              type="radio"
-              :value="false"
-              name="invert"
-              v-model="invert"
-            />
-            <label class="hover:cursor-pointer" for="invert-off">Off</label>
-          </div>
-          <div class="px-1">
-            <input
-              id="invert-on"
-              class="hover:cursor-pointer mr-2"
-              type="radio"
-              :value="true"
-              name="invert"
-              v-model="invert"
-            />
-            <label class="hover:cursor-pointer" for="invert-on">On</label>
-          </div>
-        </fieldset>
-      </div>
-    </div>
-  </nav>
-  <div
-    class="overflow-x-clip min-h-screen bg-base-gradient relative after:bg-app-wrapper after:w-full after:h-[166px] after:top-0 after:absolute after:opacity-20 after:z-20 xl:after:hidden pt-15"
-  >
-    <div
-      class="absolute top-0 left-0 z-10 w-screen h-screen overflow-hidden opacity-background-gradient"
-    >
-      <BackgroundGradient class="z-10" />
-    </div>
-    <div class="z-30 relative min-h-screen flex flex-col">
-      <main class="mb-auto">
-        <Container>
-          <div id="header-place-holder"></div>
-          <div class="xl:flex">
-            <aside class="xl:min-w-95 xl:w-95 hidden xl:block">
-              <h2 class="text-2xl font-bold my-5">Components</h2>
-              <ul class="list-none">
-<<<<<<< HEAD
-                <li class="py-2">
-                  <NuxtLink class="hover:underline" to="/">Home</NuxtLink>
-                </li>
-                <li class="py-2">
-                  <NuxtLink class="hover:underline" to="/Banner.story">
-                    Banner
-                  </NuxtLink>
-                </li>
-                <li class="py-2">
-                  <NuxtLink class="hover:underline" to="/Comp1.story">
-                    Comp 1
-                  </NuxtLink>
-                </li>
-                <li class="py-2">
-                  <NuxtLink class="hover:underline" to="/CustomTooltip.story">
-                    Custom tooltip
-                  </NuxtLink>
-                </li>
-                <li class="py-2">
-                  <NuxtLink class="hover:underline" to="/DisplayList.story">
-                    Display list
-                  </NuxtLink>
-                </li>
-                <li class="py-2">
-                  <NuxtLink class="hover:underline" to="/input/List.story">
-                    Input list
-                  </NuxtLink>
-                </li>
-                <li class="py-2">
-                  <NuxtLink class="hover:underline" to="/input/Select.story">
-                    Input select
-                  </NuxtLink>
-                </li>
-                <li class="py-2">
-                  <NuxtLink class="hover:underline" to="/input/String.story">
-                    Input string
-                  </NuxtLink>
-                </li>
-                <li class="py-2">
-                  <NuxtLink class="hover:underline" to="/input/TextArea.story">
-                    Input text area
-                  </NuxtLink>
-                </li>
-                <li class="py-2">
-                  <NuxtLink class="hover:underline" to="/input/Tree.story">
-                    Input tree
-                  </NuxtLink>
-                </li>
-                <li class="py-2">
-                  <NuxtLink class="hover:underline" to="/Modal.story">
-                    Modal
-                  </NuxtLink>
-                </li>
-                <li class="py-2">
-                  <NuxtLink class="hover:underline" to="/FooterComponent.story">Footer Component</NuxtLink>
-                </li>
-                <li class="py-2">
-                  <NuxtLink class="hover:underline" to="/Header.story">Header Component</NuxtLink>
-                </li>
-                <li class="py-2">
-                  <NuxtLink class="hover:underline" to="/Logo.story">Logo</NuxtLink>
-                </li>
-                <li class="py-2">
-                  <NuxtLink class="hover:underline" to="/LogoMobile.story">Logo Mobile</NuxtLink>
-                </li>
-                <li class="py-2">
-                  <NuxtLink class="hover:underline" to="/Modal.story">Modal</NuxtLink>
-                </li>
-                <li class="py-2">
-                  <NuxtLink class="hover:underline" to="/SideModal.story">Side Modal</NuxtLink>
-                </li>
-                <li class="py-2">
-                  <NuxtLink class="hover:underline" to="/FilterSearch.story">
-                    Filer search
-                  </NuxtLink>
-                </li>
-                <li class="py-2">
-                  <NuxtLink class="hover:underline" to="/Navigation.story">Navigation</NuxtLink>
-                </li>
-                <li class="py-2">
-                  <NuxtLink class="hover:underline" to="/Icons.story">
-                    Icons
-                  </NuxtLink>
-=======
-                <li class="py-2" v-for="story in stories">
-                  <NuxtLink class="hover:underline" :to="story.path">{{
-                    story.name
-                  }}</NuxtLink>
->>>>>>> 0c366015
-                </li>
-                <li class="py-2">
-                  <NuxtLink class="hover:underline" to="/table/EMX2.story">Table EMX2</NuxtLink>
-                </li>
-              </ul>
-<<<<<<< HEAD
-
-              <div class="pr-6 mt-6">
-                <hr />
-              </div>
-              <fieldset class="mt-3">
-                <legend>Theme:</legend>
-                <div>
-                  <input
-                    class="hover:cursor-pointer m-2"
-                    id="default-theme"
-                    type="radio"
-                    v-model="theme"
-                    value=""
-                  />
-                  <label class="hover:cursor-pointer" for="default-theme">
-                    Default
-                  </label>
-                </div>
-                <div>
-                  <input
-                    class="hover:cursor-pointer m-2"
-                    id="umcg-theme"
-                    type="radio"
-                    v-model="theme"
-                    value="umcg"
-                  />
-                  <label class="hover:cursor-pointer" for="umcg-theme">
-                    Umcg
-                  </label>
-                </div>
-              </fieldset>
-
-              <div class="pr-6 mt-6">
-                <hr>
-              </div>
-              <NuxtLink class="hover:underline" to="/DataFetch.other">Data fetching</NuxtLink>
-
-=======
->>>>>>> 0c366015
-            </aside>
-            <div class="xl:pl-7.5 xl:max-w-[54rem] 2xl:grow 2xl:max-w-none py-4">
-              <slot name="main">
-                <NuxtPage :theme="theme" :invertTheme="invert" />
-              </slot>
-            </div>
-          </div>
-        </Container>
-      </main>
-    </div>
-  </div>
-</template>
-
 <script setup lang="ts">
-import { ref } from "vue";
 
 const theme = useCookie("theme", {
   default: () => "",
@@ -294,4 +47,87 @@
   .sort((current: Record<string, any>, next: Record<string, any>) => {
     return current.name.localeCompare(next.name);
   });
-</script>+</script>
+
+
+<template>
+  <nav class="fixed top-0 w-[100%] bg-white z-50 p-2 flex flex-row justify-start items-center gap-2 shadow-sm">
+    <div class="grow">
+      <NuxtLink class="hover:underline" to="/">
+        <img format="svg" src="~/assets/img/molgenis-logo-blue-small.svg" alt="molgenis, open source software"
+          class="w-28" />
+        <span class="sr-only">Home</span>
+      </NuxtLink>
+    </div>
+    <div class="w-[150px] relative">
+      <button id="theme-selector-toggle" aria-controls="theme-selector" :aria-expanded="isExpanded"
+        @click="isExpanded = !isExpanded">
+        <span>Theme</span>
+        <CaretDown class="w-5 inline-block" />
+      </button>
+      <div class="absolute mt-2 z-50 bg-white py-2 px-4 rounded shadow-sm border" v-show="isExpanded">
+        <fieldset class="mb-2">
+          <legend class="text-current text-body-sm">Select a theme</legend>
+          <div class="px-1">
+            <input class="hover:cursor-pointer mr-2" id="default-theme" type="radio" v-model="theme" value="" />
+            <label class="hover:cursor-pointer" for="default-theme">
+              Default
+            </label>
+          </div>
+          <div class="px-1">
+            <input class="hover:cursor-pointer mr-2" id="umcg-theme" type="radio" v-model="theme" value="umcg" />
+            <label class="hover:cursor-pointer" for="umcg-theme"> Umcg </label>
+          </div>
+        </fieldset>
+        <fieldset>
+          <legend class="text-current text-body-sm">Set inversion</legend>
+          <div class="px-1">
+            <input id="invert-off" class="hover:cursor-pointer mr-2" type="radio" :value="false" name="invert"
+              v-model="invert" />
+            <label class="hover:cursor-pointer" for="invert-off">Off</label>
+          </div>
+          <div class="px-1">
+            <input id="invert-on" class="hover:cursor-pointer mr-2" type="radio" :value="true" name="invert"
+              v-model="invert" />
+            <label class="hover:cursor-pointer" for="invert-on">On</label>
+          </div>
+        </fieldset>
+      </div>
+    </div>
+  </nav>
+  <div
+    class="overflow-x-clip min-h-screen bg-base-gradient relative after:bg-app-wrapper after:w-full after:h-[166px] after:top-0 after:absolute after:opacity-20 after:z-20 xl:after:hidden pt-15"
+    @click="isExpanded = false">
+    <div class="absolute top-0 left-0 z-10 w-screen h-screen overflow-hidden opacity-background-gradient">
+      <BackgroundGradient class="z-10" />
+    </div>
+    <div class="z-30 relative min-h-screen flex flex-col">
+      <main class="mb-auto">
+        <div id="header-place-holder"></div>
+        <div class="xl:flex">
+          <aside class="xl:min-w-95 xl:w-95 hidden xl:block pl-6">
+            <h2 class="text-2xl font-bold my-5">Components</h2>
+            <ul class="list-none">
+              <li class="py-2" v-for="story in stories">
+                <NuxtLink class="hover:underline" :to="story.path">{{
+                  story.name
+                }}</NuxtLink>
+              </li>
+            </ul>
+
+            <div class="pr-6 my-6">
+              <hr>
+            </div>
+            <h2 class="text-2xl font-bold my-5">Other</h2>
+            <NuxtLink class="hover:underline" to="/DataFetch.other">Data fetching</NuxtLink>
+          </aside>
+          <div class="xl:pl-7.5 grow p-6">
+            <slot name="main">
+              <NuxtPage :theme="theme" :invertTheme="invert" />
+            </slot>
+          </div>
+        </div>
+      </main>
+    </div>
+  </div>
+</template>