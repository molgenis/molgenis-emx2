<script setup lang="ts">
import type { FormFields } from "#build/components";
import type {
  columnValue,
  IColumn,
  IFieldError,
  ISchemaMetaData,
  ITableMetaData,
} from "../../metadata-utils/src/types";

const exampleName = ref("simple");

const exampleMap = ref({
  simple: {
    schema: "pet store",
    table: "Pet",
  },
  "pet store user": {
    schema: "pet store",
    table: "User",
  },
  complex: {
    schema: "catalogue-demo",
    table: "Resources",
  },
});

// just assuming that the table is there for the demo
const exampleConfig = computed(() => exampleMap.value[exampleName.value]);

const {
  data: schemaMeta,
  refresh: refetchMetadata,
  status,
} = await useAsyncData("form sample", () =>
  fetchMetadata(exampleConfig.value.schema)
);

const tableMeta = computed(
  () =>
    (schemaMeta.value as ISchemaMetaData)?.tables.find(
      (table) => table.id === exampleConfig.value.table
    ) as ITableMetaData
);

function refetch() {
  refetchMetadata();
}

const data = ref([] as Record<string, columnValue>[]);

const formFields = ref<InstanceType<typeof FormFields>>();

const formValues = ref<Record<string, columnValue>>({});

function onModelUpdate(value: Record<string, columnValue>) {
  formValues.value = value;
}

const errors = ref<Record<string, IFieldError[]>>({});

function onErrors(newErrors: Record<string, IFieldError[]>) {
  errors.value = newErrors;
}

function chapterFieldIds(chapterId: string) {
  const chapterFieldIds = [];
  let inChapter = false;
  for (const column of tableMeta.value.columns) {
    if (column.columnType === "HEADING" && column.id === chapterId) {
      inChapter = true;
    } else if (column.columnType === "HEADING" && column.id !== chapterId) {
      inChapter = false;
    } else if (inChapter) {
      chapterFieldIds.push(column.id);
    }
  }
  return chapterFieldIds;
}

function chapterErrorCount(chapterId: string) {
  return chapterFieldIds(chapterId).reduce((acc, fieldId) => {
    return acc + (errors.value[fieldId]?.length ?? 0);
  }, 0);
}

const currentSectionDomId = ref("");

const sections = computed(() => {
  return tableMeta.value?.columns
    .filter((column: IColumn) => column.columnType == "HEADING")
    .map((column: IColumn) => {
      return {
        label: column.label,
        domId: column.id,
        isActive: currentSectionDomId.value.startsWith(column.id),
        errorCount: chapterErrorCount(column.id),
      };
    });
});

function setUpChapterIsInViewObserver() {
  if (import.meta.client) {
    const observer = new IntersectionObserver(
      (entries) => {
        entries.forEach((entry) => {
          const id = entry.target.getAttribute("id");
          if (id && entry.intersectionRatio > 0) {
            currentSectionDomId.value = id;
          }
        });
      },
      {
        root: formFields.value?.$el,
        rootMargin: "0px",
        threshold: 0.5,
      }
    );

    document.querySelectorAll("[id$=chapter-title]").forEach((section) => {
      observer.observe(section);
    });
  }
}

onMounted(() => setUpChapterIsInViewObserver());

watch(
  () => tableMeta.value,
  async () => {
    await nextTick();
    setUpChapterIsInViewObserver();
  }
);
</script>

<template>
<<<<<<< HEAD
  <div>Demo controles:</div>

  <div class="p-4 border-2 mb-2">
    <select
      @change="refetch()"
      v-model="exampleName"
      class="border-1 border-black"
    >
      <option value="simple">Simple form example</option>
      <option value="complex">Complex form example</option>
      <option value="pet store user">Pet store user</option>
    </select>

    <div>schema id = {{ exampleConfig.schema }}</div>
    <div>table id = {{ exampleConfig.table }}</div>

    <button
      class="border-gray-900 border-[1px] p-2 bg-gray-200"
      @click="formFields?.validate"
    >
      External Validate
    </button>
  </div>
=======
  <div class="flex flex-row">
    <div id="mock-form-contaner" class="basis-2/3 flex flex-row border">
      <div class="basis-1/3">
        <FormLegend
          v-if="sections"
          class="bg-sidebar-gradient mx-4"
          :sections="sections"
        />
      </div>

      <FormFields
        v-if="tableMeta && status === 'success'"
        class="basis-2/3 p-8 border-l overflow-y-auto h-screen"
        ref="formFields"
        :metadata="tableMeta"
        :data="data"
        @update:model-value="onModelUpdate"
        @error="onErrors($event)"
      />
    </div>
>>>>>>> 6bf27b1d

    <div class="basis-1/3 ml-2">
      <h2>Demo controls, settings and status</h2>

      <div class="p-4 border-2 mb-2">
        <label for="table-select">Demo data</label>
        <select
          id="table-select"
          @change="refetch()"
          v-model="sampleType"
          class="border-1 border-black"
        >
          <option value="simple">Simple form example</option>
          <option value="complex">Complex form example</option>
        </select>

        <div>schema id = {{ schemaId }}</div>
        <div>table id = {{ tableId }}</div>

        <button
          class="border-gray-900 border-[1px] p-2 bg-gray-200"
          @click="formFields?.validate"
        >
          External Validate
        </button>

        <div class="mt-4 flex flex-row">
          <div v-if="Object.keys(formValues).length" class="basis-1/2">
            <h3 class="text-label">Values</h3>
            <dl class="flex flex-col">
              <template v-for="(value, key) in formValues">
                <dt class="font-bold">{{ key }}:</dt>
                <dd v-if="value !== null && value !== undefined" class="pl-3">
                  {{ value }}
                </dd>
              </template>
            </dl>
          </div>
          <div v-if="Object.keys(errors).length" class="basis-1/2">
            <h3 class="text-label">Errors</h3>

            <dl class="flex flex-col">
              <template v-for="(value, key) in errors">
                <dt class="font-bold">{{ key }}:</dt>
                <dd v-if="value.length" class="ml-1">{{ value }}</dd>
              </template>
            </dl>
          </div>
        </div>
      </div>
    </div>
  </div>
</template><|MERGE_RESOLUTION|>--- conflicted
+++ resolved
@@ -135,7 +135,6 @@
 </script>
 
 <template>
-<<<<<<< HEAD
   <div>Demo controles:</div>
 
   <div class="p-4 border-2 mb-2">
@@ -159,7 +158,6 @@
       External Validate
     </button>
   </div>
-=======
   <div class="flex flex-row">
     <div id="mock-form-contaner" class="basis-2/3 flex flex-row border">
       <div class="basis-1/3">
@@ -180,7 +178,6 @@
         @error="onErrors($event)"
       />
     </div>
->>>>>>> 6bf27b1d
 
     <div class="basis-1/3 ml-2">
       <h2>Demo controls, settings and status</h2>
