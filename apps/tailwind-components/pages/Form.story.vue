<script setup lang="ts">
import type { FormFields } from "#build/components";
import type {
  columnValue,
  IColumn,
  IFieldError,
  ISchemaMetaData,
} from "../../metadata-utils/src/types";
import { useRoute } from "#app/composables/router";

<<<<<<< HEAD
const exampleName = ref("simple");

const exampleMap = ref({
  simple: {
    schemaId: "pet store",
    tableId: "Pet",
  },
  "pet store order": {
    schemaId: "pet store",
    tableId: "Order",
  },
  complex: {
    schemaId: "catalogue-demo",
    tableId: "Resources",
  },
=======
type Resp<T> = {
  data: Record<string, T[]>;
};

interface Schema {
  id: string;
  label: string;
  description: string;
}

const route = useRoute();
const schemaId = ref((route.query.schema as string) ?? "pet store");
const tableId = ref((route.query.table as string) ?? "Pet");

const { data: schemas } = await useFetch<Resp<Schema>>("/graphql", {
  key: "schemas",
  method: "POST",
  body: { query: `{ _schemas { id,label,description } }` },
>>>>>>> 6f8aa2c6
});

const schemaIds = computed(
  () =>
    schemas.value?.data?._schemas
      .sort((a, b) => a.label.localeCompare(b.label))
      .map((s) => s.id) ?? []
);

const {
  data: schemaMeta,
  refresh,
  status,
} = await useAsyncData("form sample", () => fetchMetadata(schemaId.value));

const schemaTablesIds = computed(() =>
  (schemaMeta.value as ISchemaMetaData)?.tables.map((table) => table.id)
);

const tableMeta = computed(() => {
  return schemaMeta.value === null
    ? null
    : schemaMeta.value.tables.find((table) => table.id === tableId.value);
});

const data = ref([] as Record<string, columnValue>[]);

const formFields = ref<InstanceType<typeof FormFields>>();

const formValues = ref<Record<string, columnValue>>({});

function onModelUpdate(value: Record<string, columnValue>) {
  formValues.value = value;
}

const errors = ref<Record<string, IFieldError[]>>({});

function onErrors(newErrors: Record<string, IFieldError[]>) {
  errors.value = newErrors;
}

function chapterFieldIds(chapterId: string) {
  const chapterFieldIds = [];
  let inChapter = false;
  const columns = tableMeta.value ? tableMeta.value.columns : [];

  for (const column of columns) {
    if (column.columnType === "HEADING" && column.id === chapterId) {
      inChapter = true;
    } else if (column.columnType === "HEADING" && column.id !== chapterId) {
      inChapter = false;
    } else if (inChapter) {
      chapterFieldIds.push(column.id);
    }
  }
  return chapterFieldIds;
}

function chapterErrorCount(chapterId: string) {
  const counted = chapterFieldIds(chapterId).reduce((acc, fieldId) => {
    return acc + (errors.value[fieldId]?.length ?? 0);
  }, 0);
  return counted;
}

const currentSectionDomId = ref("");

const sections = computed(() => {
  return tableMeta.value
    ? tableMeta.value.columns
        .filter((column: IColumn) => column.columnType == "HEADING")
        .map((column: IColumn) => {
          return {
            label: column.label,
            domId: column.id,
            isActive: currentSectionDomId.value.startsWith(column.id),
            errorCount: chapterErrorCount(column.id),
          };
        })
    : [];
});

function setUpChapterIsInViewObserver() {
  if (import.meta.client) {
    const observer = new IntersectionObserver(
      (entries) => {
        entries.forEach((entry) => {
          const id = entry.target.getAttribute("id");
          if (id && entry.intersectionRatio > 0) {
            currentSectionDomId.value = id;
          }
        });
      },
      {
        root: formFields.value?.$el,
        rootMargin: "0px",
        threshold: 0.5,
      }
    );

    document.querySelectorAll("[id$=chapter-title]").forEach((section) => {
      observer.observe(section);
    });
  }
}

onMounted(() => setUpChapterIsInViewObserver());

watch(
  () => tableMeta.value,
  async () => {
    await nextTick();
    setUpChapterIsInViewObserver();
  }
);

watch(
  () => schemaId.value,
  async () => {
    if (schemaMeta.value) {
      await refresh();
      tableId.value = schemaMeta.value.tables[0].id;
      useRouter().push({
        query: {
          ...useRoute().query,
          schema: schemaId.value,
          table: tableId.value,
        },
      });
    }
  }
);

watch(
  () => tableId.value,
  async () => {
    useRouter().push({
      query: {
        ...useRoute().query,
        schema: schemaId.value,
        table: tableId.value,
      },
    });
  }
);

const fieldsKey = computed(() => `${schemaId.value}-${tableId.value}-fields`);
</script>

<template>
  <div class="flex flex-row">
    <div id="mock-form-contaner" class="basis-2/3 flex flex-row border">
      <div class="basis-1/3">
        <FormLegend
          v-if="sections && sections.length"
          class="bg-sidebar-gradient mx-4"
          :sections="sections"
        />
      </div>

      <FormFields
        :key="fieldsKey"
        v-if="schemaId && tableMeta && status === 'success'"
        class="basis-2/3 p-8 border-l overflow-y-auto h-screen"
        ref="formFields"
        :schemaId="schemaId"
        :metadata="tableMeta"
        :data="data"
        @update:model-value="onModelUpdate"
        @error="onErrors($event)"
      />
    </div>

    <div class="basis-1/3 ml-2 h-screen overflow-y-scroll">
      <h2>Demo controls, settings and status</h2>

<<<<<<< HEAD
      <div class="p-4 border-2 mb-2">
        <label for="table-select">Demo data</label>
        <select
          id="table-select"
          @change="refetch()"
          v-model="exampleName"
          class="border-1 border-black"
        >
          <option value="simple">Simple form example</option>
          <option value="complex">Complex form example</option>
          <option value="pet store order">Pet store order</option>
        </select>
=======
      <div class="p-4 border-2 mb-2 flex flex-col gap-4">
        <div class="flex flex-col">
          <label for="table-select" class="text-title font-bold"
            >Schema:
          </label>
          <select
            id="table-select"
            v-model="schemaId"
            class="border border-black"
          >
            <option v-for="schemaId in schemaIds" :value="schemaId">
              {{ schemaId }}
            </option>
          </select>
        </div>
>>>>>>> 6f8aa2c6

        <div class="flex flex-col">
          <label for="table-select" class="text-title font-bold">Table: </label>
          <select
            id="table-select"
            v-model="tableId"
            class="border border-black"
          >
            <option v-for="tableId in schemaTablesIds" :value="tableId">
              {{ tableId }}
            </option>
          </select>
        </div>

        <button
          class="border-gray-900 border-[1px] p-2 bg-gray-200"
          @click="formFields?.validate"
        >
          External Validate
        </button>

        <div class="mt-4 flex flex-row">
          <div v-if="Object.keys(formValues).length" class="basis-1/2">
            <h3 class="text-label">Values</h3>
            <dl class="flex flex-col">
              <template v-for="(value, key) in formValues">
                <dt class="font-bold">{{ key }}:</dt>
                <dd v-if="value !== null && value !== undefined" class="pl-3">
                  {{ value }}
                </dd>
              </template>
            </dl>
          </div>
          <div v-if="Object.keys(errors).length" class="basis-1/2">
            <h3 class="text-label">Errors</h3>

            <dl class="flex flex-col">
              <template v-for="(value, key) in errors">
                <dt class="font-bold">{{ key }}:</dt>
                <dd v-if="value.length" class="ml-1">{{ value }}</dd>
              </template>
            </dl>
          </div>
        </div>
      </div>
    </div>
  </div>
</template><|MERGE_RESOLUTION|>--- conflicted
+++ resolved
@@ -8,23 +8,6 @@
 } from "../../metadata-utils/src/types";
 import { useRoute } from "#app/composables/router";
 
-<<<<<<< HEAD
-const exampleName = ref("simple");
-
-const exampleMap = ref({
-  simple: {
-    schemaId: "pet store",
-    tableId: "Pet",
-  },
-  "pet store order": {
-    schemaId: "pet store",
-    tableId: "Order",
-  },
-  complex: {
-    schemaId: "catalogue-demo",
-    tableId: "Resources",
-  },
-=======
 type Resp<T> = {
   data: Record<string, T[]>;
 };
@@ -43,7 +26,6 @@
   key: "schemas",
   method: "POST",
   body: { query: `{ _schemas { id,label,description } }` },
->>>>>>> 6f8aa2c6
 });
 
 const schemaIds = computed(
@@ -220,20 +202,6 @@
     <div class="basis-1/3 ml-2 h-screen overflow-y-scroll">
       <h2>Demo controls, settings and status</h2>
 
-<<<<<<< HEAD
-      <div class="p-4 border-2 mb-2">
-        <label for="table-select">Demo data</label>
-        <select
-          id="table-select"
-          @change="refetch()"
-          v-model="exampleName"
-          class="border-1 border-black"
-        >
-          <option value="simple">Simple form example</option>
-          <option value="complex">Complex form example</option>
-          <option value="pet store order">Pet store order</option>
-        </select>
-=======
       <div class="p-4 border-2 mb-2 flex flex-col gap-4">
         <div class="flex flex-col">
           <label for="table-select" class="text-title font-bold"
@@ -249,7 +217,6 @@
             </option>
           </select>
         </div>
->>>>>>> 6f8aa2c6
 
         <div class="flex flex-col">
           <label for="table-select" class="text-title font-bold">Table: </label>
