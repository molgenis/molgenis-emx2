--- conflicted
+++ resolved
@@ -60,32 +60,6 @@
 </script>
 
 <template>
-<<<<<<< HEAD
-  <div>Demo controles:</div>
-
-  <div class="p-4 border-2 mb-2">
-    <InputLabel for="form-example" id="form-example-title">
-      Select a form to display
-    </InputLabel>
-    <InputListbox
-      id="form-example"
-      label-id="form-example-title"
-      @update:modelValue="(value) => refetch(value as IListboxOption)"
-      :options="exampleForms"
-      placeholder="Select a form type"
-    />
-
-    <div>schema id = {{ schemaId }}</div>
-    <div>table id = {{ tableId }}</div>
-
-    <button
-      class="border-gray-900 border-[1px] p-2 bg-gray-200"
-      @click="formFields?.validate"
-    >
-      External Validate
-    </button>
-  </div>
-=======
   <div class="flex flex-row">
     <FormFields
       v-if="tableMeta && status == 'success'"
@@ -96,7 +70,6 @@
       @update:model-value="onModelUpdate"
       @error="onErrors($event)"
     ></FormFields>
->>>>>>> 7659fa80
 
     <div class="basis-1/2">
       <div>Demo controls, settings and status:</div>
