<script setup lang="ts">
import type { FormFields } from "#build/components";
import type {
  columnValue,
  IColumn,
  IFieldError,
  ISchemaMetaData,
  ITableMetaData,
  IInputValueLabel,
} from "../../metadata-utils/src/types";

const exampleForms: IInputValueLabel[] = [
  { value: "simple", label: "Simple form example" },
  { value: "complex", label: "Complex form example" },
];

const formType = ref<IInputValueLabel>(exampleForms[0]);

// just assuming that the table is there for the demo
const schemaId = computed(() =>
  formType.value.value === "simple" ? "pet store" : "catalogue-demo"
);
const tableId = computed(() =>
  formType.value.value === "simple" ? "Pet" : "Resources"
);

const {
  data: schemaMeta,
  refresh: refetchMetadata,
  status,
} = await useAsyncData("form sample", () => fetchMetadata(schemaId.value));

const tableMeta = computed(
  () =>
    (schemaMeta.value as ISchemaMetaData)?.tables.find(
      (table) => table.id === tableId.value
    ) as ITableMetaData
);

function refetch(value: IInputValueLabel) {
  formType.value = value;
  refetchMetadata();
}

const data = ref([] as Record<string, columnValue>[]);

const formFields = ref<InstanceType<typeof FormFields>>();

const formValues = ref<Record<string, columnValue>>({});

function onModelUpdate(value: Record<string, columnValue>) {
  formValues.value = value;
}

const errors = ref<Record<string, IFieldError[]>>({});

function onErrors(newErrors: Record<string, IFieldError[]>) {
  errors.value = newErrors;
}

function chapterFieldIds(chapterId: string) {
  const chapterFieldIds = [];
  let inChapter = false;
  for (const column of tableMeta.value.columns) {
    if (column.columnType === "HEADING" && column.id === chapterId) {
      inChapter = true;
    } else if (column.columnType === "HEADING" && column.id !== chapterId) {
      inChapter = false;
    } else if (inChapter) {
      chapterFieldIds.push(column.id);
    }
  }
  return chapterFieldIds;
}

function chapterErrorCount(chapterId: string) {
  return chapterFieldIds(chapterId).reduce((acc, fieldId) => {
    return acc + (errors.value[fieldId]?.length ?? 0);
  }, 0);
}

const currentSectionDomId = ref("");

const sections = computed(() => {
  return tableMeta.value?.columns
    .filter((column: IColumn) => column.columnType == "HEADING")
    .map((column: IColumn) => {
      return {
        label: column.label,
        domId: column.id,
        isActive: currentSectionDomId.value.startsWith(column.id),
        errorCount: chapterErrorCount(column.id),
      };
    });
});

function setUpChapterIsInViewObserver() {
  if (import.meta.client) {
    const observer = new IntersectionObserver(
      (entries) => {
        entries.forEach((entry) => {
          const id = entry.target.getAttribute("id");
          if (id && entry.intersectionRatio > 0) {
            currentSectionDomId.value = id;
          }
        });
      },
      {
        root: formFields.value?.$el,
        rootMargin: "0px",
        threshold: 0.5,
      }
    );

    document.querySelectorAll("[id$=chapter-title]").forEach((section) => {
      observer.observe(section);
    });
  }
}

onMounted(() => setUpChapterIsInViewObserver());

watch(
  () => tableMeta.value,
  async () => {
    await nextTick();
    setUpChapterIsInViewObserver();
  }
);
</script>

<template>
  <div class="flex flex-row">
    <div id="mock-form-contaner" class="basis-2/3 flex flex-row border">
      <div class="basis-1/3">
        <FormLegend
          v-if="sections"
          class="bg-sidebar-gradient mx-4"
          :sections="sections"
        />
      </div>

      <FormFields
        v-if="tableMeta && status === 'success'"
        class="basis-2/3 p-8 border-l overflow-y-auto h-screen"
        ref="formFields"
        :metadata="tableMeta"
        :data="data"
        @update:model-value="onModelUpdate"
        @error="onErrors($event)"
      />
    </div>

    <div class="basis-1/3 ml-2">
      <h2>Demo controls, settings and status</h2>

      <div class="p-4 border-2 mb-2">
<<<<<<< HEAD
        <InputLabel for="form-example"> Select a form to display </InputLabel>
        <InputListbox
          id="form-example"
          label-id="form-example-title"
          :options="exampleForms"
          :value="formType"
          @update:model-value="(value) => refetch(value as IInputValueLabel)"
        />
=======
        <label for="table-select">Demo data</label>
        <select
          id="table-select"
          @change="refetch()"
          v-model="sampleType"
          class="border-1 border-black"
        >
          <option value="simple">Simple form example</option>
          <option value="complex">Complex form example</option>
        </select>
>>>>>>> e0cbbab9

        <div>schema id = {{ schemaId }}</div>
        <div>table id = {{ tableId }}</div>

        <button
          class="border-gray-900 border-[1px] p-2 bg-gray-200"
          @click="formFields?.validate"
        >
          External Validate
        </button>

        <div class="mt-4 flex flex-row">
          <div v-if="Object.keys(formValues).length" class="basis-1/2">
            <h3 class="text-label">Values</h3>
            <dl class="flex">
              <template v-for="(value, key) in formValues">
                <dt v-if="value" class="font-bold">{{ key }}:</dt>
                <dd v-if="value" class="ml-1">{{ value }}</dd>
              </template>
            </dl>
          </div>
          <div v-if="Object.keys(errors).length" class="basis-1/2">
            <h3 class="text-label">Errors</h3>

            <dl class="flex">
              <template v-for="(value, key) in errors">
                <dt v-if="value.length" class="font-bold">{{ key }}:</dt>
                <dd v-if="value.length" class="ml-1">{{ value }}</dd>
              </template>
            </dl>
          </div>
        </div>
      </div>
    </div>
  </div>
</template><|MERGE_RESOLUTION|>--- conflicted
+++ resolved
@@ -155,16 +155,6 @@
       <h2>Demo controls, settings and status</h2>
 
       <div class="p-4 border-2 mb-2">
-<<<<<<< HEAD
-        <InputLabel for="form-example"> Select a form to display </InputLabel>
-        <InputListbox
-          id="form-example"
-          label-id="form-example-title"
-          :options="exampleForms"
-          :value="formType"
-          @update:model-value="(value) => refetch(value as IInputValueLabel)"
-        />
-=======
         <label for="table-select">Demo data</label>
         <select
           id="table-select"
@@ -175,7 +165,6 @@
           <option value="simple">Simple form example</option>
           <option value="complex">Complex form example</option>
         </select>
->>>>>>> e0cbbab9
 
         <div>schema id = {{ schemaId }}</div>
         <div>table id = {{ tableId }}</div>
