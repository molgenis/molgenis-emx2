<script setup lang="ts">
<<<<<<< HEAD
=======
import { useHead } from "#app";
import { definePageMeta, useSections, useForm } from "#imports";
import { computed, ref } from "vue";
import { useRoute } from "vue-router";
>>>>>>> 05740950
import type {
  columnId,
  columnValue,
  ITableMetaData,
} from "../../../metadata-utils/src/types";
import cohortTableMetadata from "./data/cohort-table-metadata";

definePageMeta({
  layout: "full-page",
});

useHead({
  htmlAttrs: {
    "data-theme": (useRoute().query.theme as string) || "light",
  },
});

const crumbs = computed(() => {
  let crumb: { [key: string]: string } = {};
  crumb["Catalogue example"] = `/catalogue-example`;
  crumb["Cohorts"] = `/catalogue-example/cohorts`;
  return crumb;
});
const current = computed(() => "Edit cohort: CONSTANCES");
const formValues = ref<Record<string, columnValue>>({});

const metadata = cohortTableMetadata as ITableMetaData;
const errorMap = ref<Record<columnId, string>>({});

const activeChapterId = ref<string>("_scroll_to_top");
const sections = useSections(metadata, activeChapterId, errorMap);

const PAGE_OFF_SET = 200;

function scrollTo(elementId: string) {
  const element = document.getElementById(elementId);
  if (element) {
    window.scroll(0, element.offsetTop - PAGE_OFF_SET);
  }
}

const {
  requiredMessage,
  errorMessage,
  gotoPreviousRequiredField,
  gotoNextRequiredField,
  gotoNextError,
  gotoPreviousError,
} = useForm(metadata, formValues, errorMap, scrollTo);

function onSave() {
  alert("Do Save");
}

function onSaveDraft() {
  alert("Do draft save");
}

function onCancel() {
  alert("Do cancel");
}
</script>
<template>
  <Container>
    <PageHeader title="Edit cohort: CONSTANCES" align="left">
      <template #prefix>
        <BreadCrumbs :align="'left'" :crumbs="crumbs" :current="current" />
      </template>
      <template #title-prefix>
        <Button
          class="mr-4"
          type="filterWell"
          :iconOnly="true"
          icon="arrow-left"
          size="large"
          label="back"
        ></Button>
      </template>
      <template #title-suffix>
        <span class="ml-3 bg-gray-400 px-2 py-2 rounded text-white font-bold"
          >Draft</span
        >
      </template>
    </PageHeader>
    <section class="grid grid-cols-4 gap-3">
      <div class="col-span-1 bg-form-legend">
        <FormLegend
          v-if="sections"
          class="pr-20 mr-5 sticky top-0"
          :sections="sections"
          @goToSection="scrollTo($event)"
        />
      </div>

      <div id="row-edit-field-container" class="col-span-3 border">
        <div class="bg-form h-[116px] sticky top-0 z-10">
          <menu
            class="flex items-center justify-between pt-[20px] pb-[20px] px-[30px]"
          >
            <FormRequiredInfoSection
              :message="requiredMessage"
              @required-prev="gotoPreviousRequiredField"
              @required-next="gotoNextRequiredField"
            />
            <div class="flex gap-4">
              <Button type="secondary" @click="onCancel">Cancel</Button>
              <Button type="outline" @click="onSaveDraft">Save draft</Button>
              <Button type="primary" @click="onSave">Save</Button>
            </div>
          </menu>
          <FormError
            v-show="errorMessage"
            :message="errorMessage"
            class="sticky h-[62px] bottom-0 transition-all transition-discrete"
            @error-prev="gotoPreviousError"
            @error-next="gotoNextError"
          />
        </div>

        <FormFields
          class="px-32 bg-form"
          schemaId="catalogue-demo"
          :metadata="metadata"
          :sections="sections"
          v-model:errors="errorMap"
          v-model="formValues"
          @update:active-chapter-id="activeChapterId = $event"
        />
      </div>
    </section>
  </Container>
</template><|MERGE_RESOLUTION|>--- conflicted
+++ resolved
@@ -1,11 +1,8 @@
 <script setup lang="ts">
-<<<<<<< HEAD
-=======
 import { useHead } from "#app";
 import { definePageMeta, useSections, useForm } from "#imports";
 import { computed, ref } from "vue";
 import { useRoute } from "vue-router";
->>>>>>> 05740950
 import type {
   columnId,
   columnValue,
