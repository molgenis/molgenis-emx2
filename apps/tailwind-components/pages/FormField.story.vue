--- conflicted
+++ resolved
@@ -61,14 +61,11 @@
   int: 42,
   decimal: -13.37,
   long: "37",
-<<<<<<< HEAD
   string_array: ["Hello", "World"],
   decimal_array: [3.14159265]
-=======
   ontology: { name: "green" },
   ontology_array: [{ name: "green" }, { name: "mammals" }],
->>>>>>> 69bdb1c1
-});
+);
 
 const focusCount = ref(0);
 const blurCount = ref(0);
