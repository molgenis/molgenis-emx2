--- conflicted
+++ resolved
@@ -1,9 +1,7 @@
 <script setup lang="ts">
-<<<<<<< HEAD
+import { ref } from "vue";
+
 import type { SideModal } from "#build/components";
-=======
-import { ref } from "vue";
->>>>>>> 05740950
 
 const showSidePanel = ref(false);
 const fullScreen = ref(false);
