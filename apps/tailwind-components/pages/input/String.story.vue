--- conflicted
+++ resolved
@@ -17,9 +17,10 @@
     class="grid grid-cols-2 gap-6 my-5 [&>div]:bg-white [&>div]:p-4 [&_h3]:font-semibold [&_h3]:my-2"
   >
     <div>
-<<<<<<< HEAD
       <h3>Input String: default use (model value: {{ demoValue }})</h3>
-      <InputLabel for="input-string-default" :label="label" />
+      <InputLabel for="input-string-default">
+        {{ label }}
+      </InputLabel>
       <InputString
         id="input-string-default"
         :placeholder="placeholder"
@@ -28,20 +29,9 @@
     </div>
     <div>
       <h3>Input String: disabled (model value: {{ demoValue }})</h3>
-      <InputLabel for="input-string-disabled" :label="label" />
-=======
-      <h3>Input String: default use</h3>
-      <InputLabel for="input-string-default">
-        {{ label }}
-      </InputLabel>
-      <InputString id="input-string-default" :placeholder="placeholder" />
-    </div>
-    <div>
-      <h3>Input String: disabled</h3>
       <InputLabel for="input-string-disabled">
         {{ label }}
       </InputLabel>
->>>>>>> 0c366015
       <InputString
         id="input-string-disabled"
         :placeholder="placeholder"
@@ -50,15 +40,10 @@
       />
     </div>
     <div>
-<<<<<<< HEAD
       <h3>Input Text: as a required field (model value: {{ demoValue }})</h3>
-      <InputLabel for="input-string-required" :label="label" />
-=======
-      <h3>Input Text: as a required field</h3>
       <InputLabel for="input-string-required" :required="true">
         {{ label }}
       </InputLabel>
->>>>>>> 0c366015
       <InputString
         id="input-string-required"
         :label="label"
@@ -67,11 +52,12 @@
       />
     </div>
     <div>
-<<<<<<< HEAD
       <h3>
         Input String: positive validation result (model value: {{ demoValue }})
       </h3>
-      <InputLabel for="input-string-valid" :label="label" :valid="true" />
+      <InputLabel for="input-string-valid" :valid="true">
+        {{ label }}
+      </InputLabel>
       <InputString
         id="input-string-valid"
         :placeholder="placeholder"
@@ -82,7 +68,9 @@
       <h3>
         Input String: negative validation result (model value: {{ demoValue }})
       </h3>
-      <InputLabel for="input-string-error" :label="label" :has-error="true" />
+      <InputLabel for="input-string-error" :has-error="true">
+        {{ label }}
+      </InputLabel>
       <InputString
         id="input-string-error"
         :placeholder="placeholder"
@@ -93,37 +81,14 @@
       <h3>
         Input String: visually hidden label (model value: {{ demoValue }})
       </h3>
-      <InputLabel
-        for="input-string-hidden-label"
-        :label="label"
-        :hide-label="true"
-      />
+      <InputLabel for="input-string-hidden-label" :hide-label="true">
+        {{ label }}
+      </InputLabel>
       <InputString
         id="input-string-hidden-label"
         :placeholder="placeholder"
         v-model="demoValue"
       />
-=======
-      <h3>Input String: positive validation result</h3>
-      <InputLabel for="input-string-valid" :valid="true">
-        {{ label }}
-      </InputLabel>
-      <InputString id="input-string-valid" :placeholder="placeholder" />
-    </div>
-    <div>
-      <h3>Input String: negative validation result</h3>
-      <InputLabel for="input-string-error" :has-error="true">
-        {{ label }}
-      </InputLabel>
-      <InputString id="input-string-error" :placeholder="placeholder" />
-    </div>
-    <div>
-      <h3>Input String: visually hidden label</h3>
-      <InputLabel for="input-string-hidden-label" :hide-label="true">
-        {{ label }}
-      </InputLabel>
-      <InputString id="input-string-hidden-label" :placeholder="placeholder" />
->>>>>>> 0c366015
     </div>
   </div>
 </template>