<script setup lang="ts">
import { useFetch } from "#app";
import { fetchMetadata } from "#imports";
import { computed, ref, watch } from "vue";
import type { ITableSettings, Resp, Schema } from "../../types/types";

const tableSettings = ref<ITableSettings>({
  page: 1,
  pageSize: 10,
  orderby: { column: "", direction: "ASC" },
  search: "",
});

const isEditable = ref(false);

const { data } = await useFetch<Resp<Schema>>("/graphql", {
  key: "databases",
  method: "POST",
  body: { query: `{ _schemas { id,label,description } }` },
});

const databases = computed(
  () =>
    data.value?.data?._schemas.sort((a: any, b: any) =>
      a.label.localeCompare(b.label)
    ) ?? []
);

const schemaId = ref(
  databases.value.find(
    (database: any) =>
      database.label === "pet store" || database.id === "catalogue-demo"
  )?.id || ""
);

const metadata = ref(await fetchMetadata(schemaId.value));

watch(
  schemaId,
  async () => {
    if (schemaId.value) {
<<<<<<< HEAD
      const result = await fetchMetadata(schemaId.value);
      metadata.value = result;
=======
      metadata.value = await fetchMetadata(schemaId.value);
>>>>>>> d333f006
      if (metadata.value) {
        tableId.value = metadata.value.tables[0].id;
      }
    }
  },
  { immediate: true }
);

const tableId = ref(
  schemaId.value === "pet store"
    ? "Pet"
    : schemaId.value === "catalogue-demo"
    ? "Resources"
    : ""
);

const schemaOptions = computed(() =>
  databases.value.map((schema: any) => schema.id)
);

if (metadata.value) {
  tableId.value = metadata.value.tables[0].id;
}

const tableOptions = computed(() => {
  if (metadata.value) {
    return metadata.value.tables.map((table) => table.id);
  } else {
    return [];
  }
});
</script>

<template>
  <div class="mt-4 mb-16">
    <h3 class="text-heading-lg">Params</h3>
    <div class="m-2">
      <label for="schema-id-input">schema id: </label>
      <select id="schema-id-input" v-model="schemaId">
        <option v-for="option in schemaOptions" :value="option">
          {{ option }}
        </option>
      </select>
    </div>
    <div class="m-2">
      <label for="table-id-select">table id: </label>
      <select id="table-id-select" v-model="tableId">
        <option v-for="option in tableOptions" :value="option">
          {{ option }}
        </option>
      </select>
    </div>
    <div class="m-2">
      <label for="table-id-select">Edit mode: </label>
      <InputBoolean
        v-model="isEditable"
        id="edit-mode-input"
        :showClearButton="false"
      />
    </div>
  </div>

  <div>
    <div><span class="text-title">tableId:</span> {{ tableId }}</div>
    <div class="mb-4">
      <span class="text-title">schemaId:</span> {{ schemaId }}
    </div>

    <TableEMX2
      v-if="tableId && schemaId"
      :key="`${schemaId}-${tableId}`"
      :schema-id="schemaId"
      :table-id="tableId"
      v-model:settings="tableSettings"
      :is-editable="isEditable"
    />
  </div>
</template><|MERGE_RESOLUTION|>--- conflicted
+++ resolved
@@ -39,12 +39,7 @@
   schemaId,
   async () => {
     if (schemaId.value) {
-<<<<<<< HEAD
-      const result = await fetchMetadata(schemaId.value);
-      metadata.value = result;
-=======
       metadata.value = await fetchMetadata(schemaId.value);
->>>>>>> d333f006
       if (metadata.value) {
         tableId.value = metadata.value.tables[0].id;
       }
