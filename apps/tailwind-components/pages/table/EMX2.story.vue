--- conflicted
+++ resolved
@@ -1,17 +1,13 @@
 <script setup lang="ts">
-<<<<<<< HEAD
+import { useFetch, useLazyAsyncData } from "#app";
+import { fetchMetadata, fetchTableData } from "#imports";
+import { ref, computed, watch } from "vue";
 import type {
   ITableSettings,
   Resp,
   Schema,
   sortDirection,
-} from "~/types/types";
-=======
-import { useFetch, useLazyAsyncData } from "#app";
-import { fetchMetadata, fetchTableData } from "#imports";
-import { ref, computed, watch } from "vue";
-import type { ITableSettings, Resp, Schema } from "../../types/types";
->>>>>>> 05740950
+} from "../../types/types";
 
 const tableSettings = ref<ITableSettings>({
   page: 1,
@@ -35,12 +31,8 @@
 
 const schemaId = ref(
   databases.value.find(
-<<<<<<< HEAD
-    (database) =>
+    (database: any) =>
       database.label === "pet store" || database.id === "catalogue-demo"
-=======
-    (d: any) => d.label === "pet store" || d.id === "catalogue-demo"
->>>>>>> 05740950
   )?.id || ""
 );
 
