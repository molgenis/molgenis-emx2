--- conflicted
+++ resolved
@@ -25,12 +25,7 @@
 
 export const getters = {
   menu(state) {
-<<<<<<< HEAD
-    console.log();
-    const menuSetting = state.settings.find((s) => s.key === 'menu');
-=======
     const menuSetting = state.settings.find((s) => s.key === "menu");
->>>>>>> c0edb965
     if (!menuSetting) {
       return;
     }
@@ -46,18 +41,16 @@
       return menuItem;
     });
   },
-<<<<<<< HEAD
   isOidcEnabled(state) {
     const oidcSetting = state.settings.find((s) => s.key === 'isOidcEnabled');
     return oidcSetting && oidcSetting.value === 'true';
-=======
+  },
   logo(state) {
     const logoSetting = state.settings.find((s) => s.key === 'logoURL');
     if (!logoSetting) {
       return undefined;
     }
     return logoSetting.value
->>>>>>> c0edb965
   }
 };
 
