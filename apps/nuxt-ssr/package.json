{
  "name": "nuxt-ssr",
  "version": "1.0.0",
  "private": true,
  "scripts": {
    "dev": "nuxt",
    "install-nuxt": "yarn install",
    "build": "nuxt build",
    "start": "nuxt start",
    "generate": "nuxt generate"
  },
  "dependencies": {
    "@nuxtjs/axios": "5.13.6",
<<<<<<< HEAD
    "core-js": "3.21.0",
    "graphql-tag": "^2.12.6",
    "molgenis-components": "*",
    "nuxt": "2.15.8",
    "webpack-graphql-loader": "1.0.2"
=======
    "core-js": "3.21.1",
    "nuxt": "2.15.8"
>>>>>>> 4f2fc723
  },
  "devDependencies": {
    "@nuxtjs/proxy": "2.1.0"
  }
}<|MERGE_RESOLUTION|>--- conflicted
+++ resolved
@@ -11,16 +11,11 @@
   },
   "dependencies": {
     "@nuxtjs/axios": "5.13.6",
-<<<<<<< HEAD
-    "core-js": "3.21.0",
-    "graphql-tag": "^2.12.6",
+    "core-js": "3.21.1",
+    "nuxt": "2.15.8",
+    "graphql-tag": "2.12.6",
     "molgenis-components": "*",
-    "nuxt": "2.15.8",
     "webpack-graphql-loader": "1.0.2"
-=======
-    "core-js": "3.21.1",
-    "nuxt": "2.15.8"
->>>>>>> 4f2fc723
   },
   "devDependencies": {
     "@nuxtjs/proxy": "2.1.0"
