--- conflicted
+++ resolved
@@ -27,10 +27,7 @@
     "gportal",
     "projectmanager",
     "aggregation-dashboard",
-<<<<<<< HEAD
+    "imdhub-public",
     "ui"
-=======
-    "imdhub-public"
->>>>>>> 39cbbb7b
   ]
 }