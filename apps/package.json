{
<<<<<<< HEAD
  "name": "molgenis-apps-monorepo",
  "private": true,
  "devDependencies": {
    "autoprefixer": "10.4.19",
    "nx": "20.8.1"
  },
  "scripts": {
    "build": "nx run-many --target=build --all",
    "build-showcase": "nx run-many --target=build-showcase --all",
    "format": "nx run-many --target=format --all",
    "checkFormat": "nx run-many --target=format --all",
    "lint": "nx run-many --target=format --all",
    "test": "nx run-many --target=test-ci --all"
  }
=======
  "name": "molgenis-apps-monorepo"
>>>>>>> 701e5172
}<|MERGE_RESOLUTION|>--- conflicted
+++ resolved
@@ -1,20 +1,3 @@
 {
-<<<<<<< HEAD
-  "name": "molgenis-apps-monorepo",
-  "private": true,
-  "devDependencies": {
-    "autoprefixer": "10.4.19",
-    "nx": "20.8.1"
-  },
-  "scripts": {
-    "build": "nx run-many --target=build --all",
-    "build-showcase": "nx run-many --target=build-showcase --all",
-    "format": "nx run-many --target=format --all",
-    "checkFormat": "nx run-many --target=format --all",
-    "lint": "nx run-many --target=format --all",
-    "test": "nx run-many --target=test-ci --all"
-  }
-=======
   "name": "molgenis-apps-monorepo"
->>>>>>> 701e5172
 }