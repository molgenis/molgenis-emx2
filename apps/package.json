--- conflicted
+++ resolved
@@ -9,10 +9,7 @@
     "tables",
     "updownload",
     "pages",
-<<<<<<< HEAD
-    "ssr"
-=======
+    "ssr",
     "graphql-playground"
->>>>>>> 5e93ba35
   ]
 }