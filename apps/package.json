--- conflicted
+++ resolved
@@ -11,12 +11,9 @@
     "pages",
     "graphql-playground",
     "nuxt-ssr",
-<<<<<<< HEAD
-    "molgenis-components"
-=======
+    "molgenis-components",
     "helloworld",
     "gendecs"
->>>>>>> 4f2fc723
   ],
   "resolutions": {
     "nuxt-ssr/**/css-loader": "4.3.0",
