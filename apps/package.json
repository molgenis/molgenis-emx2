{
  "private": true,
  "workspaces": [
    "meta-data-utils",
    "catalogue",
    "directory",
    "settings",
    "central",
    "schema",
    "tables",
    "updownload",
    "pages",
    "graphql-playground",
    "tailwind-components",
    "nuxt3-ssr",
    "molgenis-components",
    "molgenis-viz",
    "cranio-public",
    "cranio-provider",
    "ern-genturis",
    "ern-ithaca",
    "ern-reconnet",
    "ern-skin",
    "helloworld",
    "reports",
    "tasks",
    "gportal",
    "projectmanager",
    "aggregation-dashboard",
<<<<<<< HEAD
    "imdhub-public",
    "ui"
  ]
=======
    "imdhub-public"
  ],
  "devDependencies": {
    "nuxt": "3.12.2"
  }
>>>>>>> a5c0873e
}<|MERGE_RESOLUTION|>--- conflicted
+++ resolved
@@ -27,15 +27,10 @@
     "gportal",
     "projectmanager",
     "aggregation-dashboard",
-<<<<<<< HEAD
     "imdhub-public",
     "ui"
-  ]
-=======
-    "imdhub-public"
   ],
   "devDependencies": {
     "nuxt": "3.12.2"
   }
->>>>>>> a5c0873e
 }