--- conflicted
+++ resolved
@@ -28,11 +28,8 @@
     "projectmanager",
     "aggregation-dashboard",
     "imdhub-public",
-<<<<<<< HEAD
-    "emx2-analytics"
-=======
+    "emx2-analytics",
     "ui"
->>>>>>> ca34dcc6
   ],
   "devDependencies": {
     "nuxt": "3.12.2"
