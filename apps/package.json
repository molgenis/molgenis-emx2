{
  "private": true,
  "workspaces": [
    "styleguide",
    "catalogue",
    "settings",
    "central",
    "schema",
    "tables",
    "updownload",
    "pages",
<<<<<<< HEAD
    "graphql-playground",
    "nuxt-ssr",
    "components"
  ],
  "resolutions": {
    "css-loader": "4.3.0"
  }
=======
    "graphql-playground"
  ]
>>>>>>> 153c6a72
}<|MERGE_RESOLUTION|>--- conflicted
+++ resolved
@@ -9,16 +9,13 @@
     "tables",
     "updownload",
     "pages",
-<<<<<<< HEAD
     "graphql-playground",
     "nuxt-ssr",
     "components"
   ],
   "resolutions": {
-    "css-loader": "4.3.0"
+    "nuxt-ssr/**/css-loader": "4.3.0",
+    "vue-styleguidist/**/css-loader": "2.1.1",
+    "**/@vue/cli-service/css-loader": "3.6.0"
   }
-=======
-    "graphql-playground"
-  ]
->>>>>>> 153c6a72
 }