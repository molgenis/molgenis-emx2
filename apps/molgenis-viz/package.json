--- conflicted
+++ resolved
@@ -34,17 +34,6 @@
     "d3": "7.8.5",
     "graphql-request": "^6.1.0",
     "heroicons": "^2.0.18",
-<<<<<<< HEAD
-    "vue": "3.2.47"
-  },
-  "devDependencies": {
-    "@vitejs/plugin-vue": "4.2.3",
-    "@vuese/cli": "2.14.3",
-    "prettier": "2.8.8",
-    "sass": "1.68.0",
-    "vite": "4.3.9",
-    "vue-router": "4.1.6"
-=======
     "vue": "3.3.4"
   },
   "devDependencies": {
@@ -54,6 +43,5 @@
     "sass": "1.69.3",
     "vite": "4.3.9",
     "vue-router": "4.2.5"
->>>>>>> 372921df
   }
 }