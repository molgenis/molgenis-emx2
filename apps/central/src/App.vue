--- conflicted
+++ resolved
@@ -31,10 +31,8 @@
           href: "/apps/styleguide/",
         },
         {
-<<<<<<< HEAD
-          label: "Docs",
+          label: "Help",
           href: "/apps/docs/",
-          newWindow: true,
         },
       ];
       if (this.session && this.session.email == "admin") {
@@ -45,13 +43,6 @@
       }
       return result;
     },
-=======
-          label: "Help",
-          href: "/apps/docs/",
-        },
-      ],
-    };
->>>>>>> fcc9efe7
   },
 };
 </script>