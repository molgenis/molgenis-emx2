import { createApp } from "vue";
import { createRouter, createWebHashHistory } from "vue-router";
import App from "./App.vue";
import Groups from "./components/Groups.vue";
import Admin from "./components/admin/Admin.vue";
import ManageSettings from "./components/admin/ManageSettings.vue";
import ManageUsers from "./components/admin/ManageUsers.vue";
import ManagePrivacyPolicy from "./components/admin/ManagePrivacyPolicy.vue";
import "molgenis-components/dist/style.css";

<<<<<<< HEAD
Vue.config.productionTip = false;
Vue.use(VueRouter);

const router = new VueRouter({
=======
const router = createRouter({
  history: createWebHashHistory(),
>>>>>>> 15df0877
  routes: [
    { name: "central", path: "/", component: Groups },
    {
      name: "admin",
      path: "/admin",
      component: Admin,
      redirect: "/admin/users",
      children: [
        { name: "users", path: "users", component: ManageUsers },
        { name: "settings", path: "settings", component: ManageSettings },
        {
          name: "privacyPolicy",
          path: "privacyPolicy",
          component: ManagePrivacyPolicy,
        },
      ],
    },
  ],
});

const app = createApp(App);
app.use(router);
app.mount("#app");<|MERGE_RESOLUTION|>--- conflicted
+++ resolved
@@ -8,15 +8,8 @@
 import ManagePrivacyPolicy from "./components/admin/ManagePrivacyPolicy.vue";
 import "molgenis-components/dist/style.css";
 
-<<<<<<< HEAD
-Vue.config.productionTip = false;
-Vue.use(VueRouter);
-
-const router = new VueRouter({
-=======
 const router = createRouter({
   history: createWebHashHistory(),
->>>>>>> 15df0877
   routes: [
     { name: "central", path: "/", component: Groups },
     {
