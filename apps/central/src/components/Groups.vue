--- conflicted
+++ resolved
@@ -117,10 +117,8 @@
   MessageWarning,
   InputSearch,
 } from "molgenis-components";
-<<<<<<< HEAD
-=======
+
 import LastUpdateField from "./LastUpdateField.vue";
->>>>>>> ca7cb97b
 
 export default {
   components: {
@@ -133,10 +131,7 @@
     IconDanger,
     MessageWarning,
     InputSearch,
-<<<<<<< HEAD
-=======
     LastUpdateField,
->>>>>>> ca7cb97b
   },
   props: {
     session: Object,
@@ -151,12 +146,9 @@
       editDescription: null,
       graphqlError: null,
       search: null,
-<<<<<<< HEAD
-=======
       sortColumn: "name",
       sortOrder: null,
       changelogSchemas: [],
->>>>>>> ca7cb97b
     };
   },
   computed: {
@@ -164,20 +156,6 @@
       return this.schemasFilteredAndSorted.length;
     },
     schemasFilteredAndSorted() {
-<<<<<<< HEAD
-      let filtered = this.schemas;
-      if (this.search && this.search.trim().length > 0) {
-        let terms = this.search.toLowerCase().split(" ");
-        filtered = this.schemas.filter((s) =>
-          terms.every(
-            (v) =>
-              s.name.toLowerCase().includes(v) ||
-              (s.description && s.description.toLowerCase().includes(v))
-          )
-        );
-      }
-      return filtered.sort((a, b) => a.name.localeCompare(b.name));
-=======
       return this.sortSchemas(this.filterSchema(this.schemas));
     },
     hasManagerPermission() {
@@ -190,7 +168,6 @@
     },
     showChangeColumn() {
       return this.hasManagerPermission && this.changelogSchemas.length;
->>>>>>> ca7cb97b
     },
   },
   created() {
@@ -222,24 +199,17 @@
     },
     getSchemaList() {
       this.loading = true;
-<<<<<<< HEAD
       request("graphql", "{_schemas{name description}}")
-=======
-      request("graphql", "{Schemas{name description}}")
->>>>>>> ca7cb97b
         .then((data) => {
           this.schemas = data._schemas;
           this.loading = false;
           if (this.hasManagerPermission) {
-            this.fetchChangelogStatus()
+            this.fetchChangelogStatus();
           }
         })
         .catch(
           (error) =>
             (this.graphqlError = "internal server graphqlError" + error)
-<<<<<<< HEAD
-        );
-=======
         );
     },
     fetchChangelogStatus() {
@@ -309,7 +279,6 @@
       if (this.sortColumn === "lastUpdate") {
         this.sortSchemas(this.schemasFilteredAndSorted);
       }
->>>>>>> ca7cb97b
     },
   },
 };
