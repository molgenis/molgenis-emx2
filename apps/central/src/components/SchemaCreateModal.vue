<template>
  <div>
    <!-- whilst loading -->
    <LayoutModal
      v-if="loading"
      :title="title"
      :show="true"
      @close="$emit('close')"
    >
      <template v-slot:body>
        <Task v-if="taskId" :taskId="taskId" @taskUpdated="taskUpdated" />
      </template>
      <template v-if="taskDone" v-slot:footer>
        <ButtonAction @click="$emit('close')">Close</ButtonAction>
      </template>
    </LayoutModal>

    <!-- when update succesfull show result before close -->
    <LayoutModal
      v-else-if="success"
      :title="title"
      :show="true"
      @close="$emit('close')"
    >
      <template v-slot:body>
        <MessageSuccess>{{ success }}</MessageSuccess>
        <div v-if="template">
          Go to <a :href="'/' + schemaName">{{ schemaName }}</a
          ><br />
        </div>
        <div v-else>
          Go to edit <a :href="'/' + schemaName + '/schema/'">schema</a><br />
          Go to upload <a :href="'/' + schemaName + '/updownload/'">files</a>
        </div>
      </template>
      <template v-slot:footer>
        <ButtonAction @click="$emit('close')">Close</ButtonAction>
      </template>
    </LayoutModal>
    <!-- create schema -->
    <LayoutModal v-else :title="title" :show="true" @close="$emit('close')">
      <template v-slot:body>
        <Spinner v-if="loading" />
        <div v-else>
          <MessageError v-if="graphqlError">{{ graphqlError }}</MessageError>
          <LayoutForm :key="key">
            <InputString
              id="schema-create-name"
              v-model="schemaName"
              label="name"
              :defaultValue="schemaName"
              :required="true"
              :errorMessage="validate(schemaName)"
            />
            <InputSelect
              id="schema-create-template"
              label="template"
              description="Load existing database template"
              v-model="template"
              :options="templates"
            />
            <InputBoolean
              id="schema-create-sample-data"
              v-if="template"
              label="load example data"
              description="Include example data in the template"
              v-model="includeDemoData"
            />
            <InputText
              id="schema-create-description"
              v-model="schemaDescription"
              label="description (optional)"
              :defaultValue="schemaDescription"
            />
          </LayoutForm>
        </div>
      </template>
      <template v-slot:footer>
        <ButtonAlt @click="$emit('close')">Close</ButtonAlt>
        <ButtonAction
          :disabled="validate(this.schemaName)"
          @click="executeCreateSchema"
        >
          Create database
        </ButtonAction>
      </template>
    </LayoutModal>
  </div>
</template>

<script>
import { request } from "graphql-request";

import {
  constants,
  ButtonAction,
  ButtonDanger,
  ButtonAlt,
  InputString,
  InputText,
  InputBoolean,
  InputSelect,
  LayoutForm,
  LayoutModal,
  MessageError,
  MessageSuccess,
  Spinner,
  Task,
} from "molgenis-components";

export default {
  components: {
    MessageSuccess,
    MessageError,
    ButtonAction,
    ButtonDanger,
    ButtonAlt,
    InputBoolean,
    LayoutModal,
    InputString,
    InputText,
    InputSelect,
    LayoutForm,
    Spinner,
    Task,
  },
  data: function () {
    return {
      key: 0,
      loading: false,
      graphqlError: null,
      taskId: null,
      taskDone: null,
      success: null,
      schemaName: null,
      schemaDescription: null,
      template: null,
      templates: [
        "PET_STORE",
        "FAIR_DATA_HUB",
        "DATA_CATALOGUE",
        "DATA_CATALOGUE_COHORT_STAGING",
        "DATA_CATALOGUE_NETWORK_STAGING",
<<<<<<< HEAD
        "UMCG_COHORT_STAGING",
=======
        "UMCU_COHORTS_STAGING",
>>>>>>> 491ea68a
        "RD3",
        "JRC_COMMON_DATA_ELEMENTS",
        "FAIR_GENOMES",
        "DCAT",
        "FAIR_DATA_POINT",
        "BEACON_V2",
        "ERN_DASHBOARD",
        "BIOBANK_DIRECTORY",
        "BIOBANK_DIRECTORY_STAGING",
        "SHARED_STAGING",
        "PROJECTMANAGER",
        "GDI",
        "DATA_CATALOGUE_AGGREGATES",
      ],
      includeDemoData: false,
    };
  },
  computed: {
    title() {
      return "Create database";
    },
    endpoint() {
      return "/api/graphql";
    },
  },
  methods: {
    validate(name) {
      const simpleName = constants.SCHEMA_NAME_REGEX;
      if (name === null) {
        return undefined;
      }
      if (
        simpleName.test(name) &&
        typeof name === "string" &&
        name.length < 32
      ) {
        return undefined;
      } else {
        return "Table name must start with a letter, followed by zero or more letters, numbers, spaces, dashes or underscores. A space immediately before or after an underscore is not allowed. The character limit is 31.";
      }
    },
    executeCreateSchema() {
      this.loading = true;
      this.graphqlError = null;
      this.success = null;
      this.taskId = null;
      request(
        this.endpoint,
        `mutation createSchema($name:String, $description:String, $template: String, $includeDemoData: Boolean){createSchema(name:$name, description:$description, template: $template, includeDemoData: $includeDemoData){message, taskId}}`,
        {
          name: this.schemaName,
          description: this.schemaDescription,
          template: this.template,
          includeDemoData: this.includeDemoData,
        }
      )
        .then((data) => {
          if (data.createSchema.taskId) {
            this.taskId = data.createSchema.taskId;
          } else {
            this.success = data.createSchema.message;
            this.loading = false;
          }
        })
        .catch((error) => {
          if (error.response.status === 403) {
            this.graphqlError =
              error.message + "Forbidden. Do you need to login?";
          } else {
            this.graphqlError = error.response.errors[0].message;
          }
          this.loading = false;
        });
    },
    taskUpdated(task) {
      if (["COMPLETED", "ERROR"].includes(task.status)) {
        this.success = true;
        this.taskDone = true;
      }
    },
  },
};
</script><|MERGE_RESOLUTION|>--- conflicted
+++ resolved
@@ -141,11 +141,8 @@
         "DATA_CATALOGUE",
         "DATA_CATALOGUE_COHORT_STAGING",
         "DATA_CATALOGUE_NETWORK_STAGING",
-<<<<<<< HEAD
         "UMCG_COHORT_STAGING",
-=======
         "UMCU_COHORTS_STAGING",
->>>>>>> 491ea68a
         "RD3",
         "JRC_COMMON_DATA_ELEMENTS",
         "FAIR_GENOMES",
