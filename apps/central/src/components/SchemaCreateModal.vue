<template>
  <div>
    <!-- whilst loading -->
    <LayoutModal v-if="loading" :title="title" :show="true">
      <template v-slot:body>
        <Spinner />
        creating schema, may take a while ...
      </template>
    </LayoutModal>
    <!-- when update succesfull show result before close -->
    <LayoutModal
      v-else-if="success"
      :title="title"
      :show="true"
      @close="$emit('close')"
    >
      <template v-slot:body>
        <MessageSuccess>{{ success }}</MessageSuccess>
        <div v-if="template">
          Go to <a :href="'/' + schemaName">{{ schemaName }}</a
          ><br />
        </div>
        <div v-else>
          Go to edit <a :href="'/' + schemaName + '/schema/'">schema</a><br />
          Go to upload <a :href="'/' + schemaName + '/updownload/'">files</a>
        </div>
      </template>
      <template v-slot:footer>
        <ButtonAction @click="$emit('close')">Close</ButtonAction>
      </template>
    </LayoutModal>
    <!-- create schema -->
    <LayoutModal v-else :title="title" :show="true" @close="$emit('close')">
      <template v-slot:body>
        <Spinner v-if="loading" />
        <div v-else>
          <MessageError v-if="graphqlError">{{ graphqlError }}</MessageError>
          <LayoutForm :key="key">
            <InputString
              id="schema-create-name"
              v-model="schemaName"
              label="name"
              :defaultValue="schemaName"
              :required="true"
            />
            <InputSelect
              id="schema-create-template"
              label="template"
              description="Load existing database template"
              v-model="template"
              :options="templates"
            />
            <InputBoolean
              id="schema-create-sample-data"
              v-if="template"
              label="load example data"
              description="Include example data in the template"
              v-model="includeDemoData"
            />
            <InputText
              id="schema-create-description"
              v-model="schemaDescription"
              label="description (optional)"
              :defaultValue="schemaDescription"
            />
          </LayoutForm>
        </div>
      </template>
      <template v-slot:footer>
        <ButtonAlt @click="$emit('close')">Close</ButtonAlt>
        <ButtonAction @click="executeCreateSchema">
          Create database
        </ButtonAction>
      </template>
    </LayoutModal>
  </div>
</template>

<script>
import { request } from "graphql-request";

import {
  ButtonAction,
  ButtonAlt,
  InputString,
  InputText,
  InputBoolean,
  InputSelect,
  LayoutForm,
  LayoutModal,
  MessageError,
  MessageSuccess,
  Spinner,
} from "molgenis-components";

export default {
  components: {
    MessageSuccess,
    MessageError,
    ButtonAction,
    ButtonAlt,
    InputBoolean,
    LayoutModal,
    InputString,
    InputText,
    InputSelect,
    LayoutForm,
    Spinner,
  },
  data: function () {
    return {
      key: 0,
      loading: false,
      graphqlError: null,
      success: null,
      schemaName: null,
      schemaDescription: null,
      template: null,
<<<<<<< HEAD
      templates: [null, "PET_STORE", "FAIR_DATA_HUB", "DATA_CATALOGUE", "DIRECTORY", "DATA_CATALOGUE_COHORT_STAGING","DATA_CATALOGUE_NETWORK_STAGING","DATA_CATALOGUE3", "DATA_CATALOGUE_COHORT_STAGING3","DATA_CATALOGUE_NETWORK_STAGING3"],
=======
      templates: [
        null,
        "PET_STORE",
        "FAIR_DATA_HUB",
        "DATA_CATALOGUE",
        "DATA_CATALOGUE_COHORT_STAGING",
        "DATA_CATALOGUE_NETWORK_STAGING",
        "DATA_CATALOGUE3",
        "DATA_CATALOGUE_COHORT_STAGING3",
        "DATA_CATALOGUE_NETWORK_STAGING3",
      ],
>>>>>>> d3344644
      includeDemoData: false,
    };
  },
  computed: {
    title() {
      return "Create database";
    },
    endpoint() {
      return "/api/graphql";
    },
  },
  methods: {
    executeCreateSchema() {
      this.loading = true;
      this.graphqlError = null;
      this.success = null;
      request(
        this.endpoint,
        `mutation createSchema($name:String, $description:String, $template: String, $includeDemoData: Boolean){createSchema(name:$name, description:$description, template: $template, includeDemoData: $includeDemoData){message}}`,
        {
          name: this.schemaName,
          description: this.schemaDescription,
          template: this.template,
          includeDemoData: this.includeDemoData,
        }
      )
        .then((data) => {
          this.success = data.createSchema.message;
          this.loading = false;
        })
        .catch((error) => {
          if (error.response.status === 403) {
            this.graphqlError =
              error.message + "Forbidden. Do you need to login?";
          } else {
            this.graphqlError = error.response.errors[0].message;
          }
          this.loading = false;
        });
    },
  },
};
</script><|MERGE_RESOLUTION|>--- conflicted
+++ resolved
@@ -116,9 +116,6 @@
       schemaName: null,
       schemaDescription: null,
       template: null,
-<<<<<<< HEAD
-      templates: [null, "PET_STORE", "FAIR_DATA_HUB", "DATA_CATALOGUE", "DIRECTORY", "DATA_CATALOGUE_COHORT_STAGING","DATA_CATALOGUE_NETWORK_STAGING","DATA_CATALOGUE3", "DATA_CATALOGUE_COHORT_STAGING3","DATA_CATALOGUE_NETWORK_STAGING3"],
-=======
       templates: [
         null,
         "PET_STORE",
@@ -130,7 +127,6 @@
         "DATA_CATALOGUE_COHORT_STAGING3",
         "DATA_CATALOGUE_NETWORK_STAGING3",
       ],
->>>>>>> d3344644
       includeDemoData: false,
     };
   },
