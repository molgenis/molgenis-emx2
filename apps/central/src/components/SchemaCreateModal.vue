<template>
  <div>
    <!-- whilst loading -->
    <LayoutModal v-if="loading" :title="title" :show="true">
      <template v-slot:body>
        <Spinner />
        creating schema, may take a while ...
      </template>
    </LayoutModal>
    <!-- when update succesfull show result before close -->
    <LayoutModal
      v-else-if="success"
      :title="title"
      :show="true"
      @close="$emit('close')"
    >
      <template v-slot:body>
        <MessageSuccess>{{ success }}</MessageSuccess>
        <div v-if="template">
          Go to <a :href="'/' + schemaName">{{ schemaName }}</a
          ><br />
        </div>
        <div v-else>
          Go to edit <a :href="'/' + schemaName + '/schema/'">schema</a><br />
          Go to upload <a :href="'/' + schemaName + '/updownload/'">files</a>
        </div>
      </template>
      <template v-slot:footer>
        <ButtonAction @click="$emit('close')">Close</ButtonAction>
      </template>
    </LayoutModal>
    <!-- create schema -->
    <LayoutModal v-else :title="title" :show="true" @close="$emit('close')">
      <template v-slot:body>
        <Spinner v-if="loading" />
        <div v-else>
          <MessageError v-if="graphqlError">{{ graphqlError }}</MessageError>
          <LayoutForm :key="key">
            <InputString
              id="schema-create-name"
              v-model="schemaName"
              label="name"
              :defaultValue="schemaName"
              :required="true"
              :errorMessage="validate(schemaName)"
            />
            <InputSelect
              id="schema-create-template"
              label="template"
              description="Load existing database template"
              v-model="template"
              :options="templates"
            />
            <InputBoolean
              id="schema-create-sample-data"
              v-if="template"
              label="load example data"
              description="Include example data in the template"
              v-model="includeDemoData"
            />
            <InputText
              id="schema-create-description"
              v-model="schemaDescription"
              label="description (optional)"
              :defaultValue="schemaDescription"
            />
          </LayoutForm>
        </div>
      </template>
      <template v-slot:footer>
        <ButtonAlt @click="$emit('close')">Close</ButtonAlt>
        <ButtonAction
          :disabled="validate(this.schemaName)"
          @click="executeCreateSchema"
        >
          Create database
        </ButtonAction>
      </template>
    </LayoutModal>
  </div>
</template>

<script>
import { request } from "graphql-request";

import {
  ButtonAction,
  ButtonDanger,
  ButtonAlt,
  InputString,
  InputText,
  InputBoolean,
  InputSelect,
  LayoutForm,
  LayoutModal,
  MessageError,
  MessageSuccess,
  Spinner,
} from "molgenis-components";

export default {
  components: {
    MessageSuccess,
    MessageError,
    ButtonAction,
    ButtonDanger,
    ButtonAlt,
    InputBoolean,
    LayoutModal,
    InputString,
    InputText,
    InputSelect,
    LayoutForm,
    Spinner,
  },
  data: function () {
    return {
      key: 0,
      loading: false,
      graphqlError: null,
      success: null,
      schemaName: null,
      schemaDescription: null,
      template: null,
      templates: [
        "PET_STORE",
        "FAIR_DATA_HUB",
        "DATA_CATALOGUE",
        "DATA_CATALOGUE_COHORT_STAGING",
        "DATA_CATALOGUE_NETWORK_STAGING",
        "DATA_CATALOGUE_FLAT",
        "RD3",
        "JRC_COMMON_DATA_ELEMENTS",
        "FAIR_GENOMES",
        "DCAT",
        "BEACON_V2",
        "ERN_DASHBOARD",
        "BIOBANK_DIRECTORY",
        "BIOBANK_DIRECTORY_STAGING",
        "SHARED_STAGING",
        "PROJECTMANAGER",
        "GDI",
<<<<<<< HEAD
        "FLAT_COHORTS_STAGING",
        "FLAT_UMCG_COHORTS_STAGING",
        "FLAT_STUDIES_STAGING",
        "FLAT_NETWORKS_STAGING",
        "FLAT_RWE_STAGING",
=======
        "DATA_CATALOGUE_AGGREGATES",
>>>>>>> 8697601d
      ],
      includeDemoData: false,
    };
  },
  computed: {
    title() {
      return "Create database";
    },
    endpoint() {
      return "/api/graphql";
    },
  },
  methods: {
    validate(name) {
      const simpleName = /^[a-zA-Z][-a-zA-Z0-9_ ]*$/;
      if (name === null) {
        return undefined;
      }
      if (
        simpleName.test(name) &&
        typeof name === "string" &&
        name.length < 32
      ) {
        return undefined;
      } else {
        return "Table name must start with a letter, followed by letters, underscores, a space or numbers, i.e. [a-zA-Z][a-zA-Z0-9_]*. Maximum length: 31 characters";
      }
    },
    executeCreateSchema() {
      this.loading = true;
      this.graphqlError = null;
      this.success = null;
      request(
        this.endpoint,
        `mutation createSchema($name:String, $description:String, $template: String, $includeDemoData: Boolean){createSchema(name:$name, description:$description, template: $template, includeDemoData: $includeDemoData){message}}`,
        {
          name: this.schemaName,
          description: this.schemaDescription,
          template: this.template,
          includeDemoData: this.includeDemoData,
        }
      )
        .then((data) => {
          this.success = data.createSchema.message;
          this.loading = false;
        })
        .catch((error) => {
          if (error.response.status === 403) {
            this.graphqlError =
              error.message + "Forbidden. Do you need to login?";
          } else {
            this.graphqlError = error.response.errors[0].message;
          }
          this.loading = false;
        });
    },
  },
};
</script><|MERGE_RESOLUTION|>--- conflicted
+++ resolved
@@ -140,15 +140,12 @@
         "SHARED_STAGING",
         "PROJECTMANAGER",
         "GDI",
-<<<<<<< HEAD
         "FLAT_COHORTS_STAGING",
         "FLAT_UMCG_COHORTS_STAGING",
         "FLAT_STUDIES_STAGING",
         "FLAT_NETWORKS_STAGING",
         "FLAT_RWE_STAGING",
-=======
         "DATA_CATALOGUE_AGGREGATES",
->>>>>>> 8697601d
       ],
       includeDemoData: false,
     };
