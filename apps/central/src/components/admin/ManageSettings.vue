<template>
  <div>
    <h3>Manage system settings</h3>

    <table class="table table-hover table-bordered bg-white">
      <thead>
        <th style="width: 1px;">
          <IconAction icon="plus" @click="handleCreateRequest" />
        </th>
        <th>key</th>
        <th>value</th>
      </thead>
      <tbody v-if="settings">
        <tr v-for="setting in settings" :key="setting.key">
          <td>
            <div style="display: flex;">
              <IconAction icon="edit" @click="handleRowEditRequest(setting)" />
              <IconDanger
                icon="trash"
                @click="handleRowDeleteRequest(setting)"
              />
            </div>
          </td>
          <td>
            {{ setting.key }}
          </td>
          <td>
            {{ setting.value }}
          </td>
        </tr>
      </tbody>
    </table>
<<<<<<< HEAD

=======
>>>>>>> 15df0877
    <LayoutModal
      v-if="showModal"
      :title="modalTitle"
      :show="true"
      @close="showModal = false"
    >
      <template v-slot:body>
        <div>
          <MessageError v-if="graphqlError">{{ graphqlError }}</MessageError>
          <LayoutForm>
            <InputString
              v-model="settingKey"
              label="key"
              :readonly="isKeyReadOnly"
            />
            <InputText
              v-model="settingValue"
              label="setting value"
              :readonly="isValueReadOnly"
            />
          </LayoutForm>
        </div>
      </template>
      <template v-slot:footer>
        <ButtonAlt @click="showModal = false">Cancel</ButtonAlt>
        <ButtonAction @click="actionFunction"
          >{{ settingActionLabel }}
        </ButtonAction>
      </template>
    </LayoutModal>
  </div>
</template>

<script>
import { request, gql } from "graphql-request";
import {
  IconAction,
  IconDanger,
  LayoutModal,
  LayoutForm,
  InputString,
  InputText,
  ButtonAlt,
  ButtonAction,
} from "molgenis-components";

export default {
  name: "ManageSettings",
  components: {
    IconAction,
    IconDanger,
    LayoutModal,
    LayoutForm,
    InputString,
    InputText,
    ButtonAlt,
    ButtonAction,
  },
  data() {
    return {
      settings: null,
      showModal: false,
      modalTitle: "foo",
      settingKey: "",
      settingValue: "",
      settingActionLabel: "",
      isKeyReadOnly: true,
      isValueReadOnly: true,
      graphqlError: null,
      actionFunction: null,
    };
  },
  methods: {
    async fetchSettings() {
      const resp = await request("graphql", `{_settings{key, value}}`);
      this.settings = resp._settings;
    },
    handleRowEditRequest(setting) {
      this.modalTitle = `Edit ${setting.key} setting`;
      this.settingActionLabel = "Edit Setting";
      this.settingKey = setting.key;
      this.settingValue = setting.value;
      this.isKeyReadOnly = true;
      this.isValueReadOnly = false;
      this.actionFunction = this.createSetting;
      this.showModal = true;
    },
    handleRowDeleteRequest(setting) {
      this.modalTitle = `Delete ${setting.key} setting`;
      this.settingActionLabel = "Delete Setting";
      this.settingKey = setting.key;
      this.settingValue = setting.value;
      this.isKeyReadOnly = true;
      this.isValueReadOnly = true;
      this.actionFunction = this.deleteSetting;
      this.showModal = true;
    },
    handleCreateRequest() {
      this.modalTitle = "Create new setting";
      this.settingActionLabel = "Create Setting";
      this.settingKey = "";
      this.settingValue = "";
      this.isKeyReadOnly = false;
      this.isValueReadOnly = false;
      this.actionFunction = this.createSetting;
      this.showModal = true;
    },
    async createSetting() {
      const createMutation = gql`
<<<<<<< HEAD
        mutation createSetting($key: String, $value: String) {
          createSetting(key: $key, value: $value) {
=======
        mutation change($settings: [MolgenisSettingsInput]) {
          change(settings: $settings) {
>>>>>>> 15df0877
            message
          }
        }
      `;

      const variables = {
<<<<<<< HEAD
        key: this.settingKey,
        value: this.settingValue,
=======
        settings: {
          key: this.settingKey,
          value: this.settingValue,
        },
>>>>>>> 15df0877
      };

      await request("graphql", createMutation, variables).catch((e) => {
        console.error(e);
      });
      this.fetchSettings();
      this.showModal = false;
    },
    async deleteSetting() {
      const deleteMutation = gql`
<<<<<<< HEAD
        mutation deleteSetting($key: String) {
          deleteSetting(key: $key) {
=======
        mutation drop($settings: [DropSettingsInput]) {
          drop(settings: $settings) {
>>>>>>> 15df0877
            message
          }
        }
      `;

      const variables = {
<<<<<<< HEAD
        key: this.settingKey,
=======
        settings: {
          key: this.settingKey,
        },
>>>>>>> 15df0877
      };

      await request("graphql", deleteMutation, variables).catch((e) => {
        console.error(e);
      });
      this.fetchSettings();
      this.showModal = false;
    },
  },
  mounted() {
    this.fetchSettings();
  },
};
</script><|MERGE_RESOLUTION|>--- conflicted
+++ resolved
@@ -30,10 +30,6 @@
         </tr>
       </tbody>
     </table>
-<<<<<<< HEAD
-
-=======
->>>>>>> 15df0877
     <LayoutModal
       v-if="showModal"
       :title="modalTitle"
@@ -143,28 +139,18 @@
     },
     async createSetting() {
       const createMutation = gql`
-<<<<<<< HEAD
-        mutation createSetting($key: String, $value: String) {
-          createSetting(key: $key, value: $value) {
-=======
         mutation change($settings: [MolgenisSettingsInput]) {
           change(settings: $settings) {
->>>>>>> 15df0877
             message
           }
         }
       `;
 
       const variables = {
-<<<<<<< HEAD
-        key: this.settingKey,
-        value: this.settingValue,
-=======
         settings: {
           key: this.settingKey,
           value: this.settingValue,
         },
->>>>>>> 15df0877
       };
 
       await request("graphql", createMutation, variables).catch((e) => {
@@ -175,26 +161,17 @@
     },
     async deleteSetting() {
       const deleteMutation = gql`
-<<<<<<< HEAD
-        mutation deleteSetting($key: String) {
-          deleteSetting(key: $key) {
-=======
         mutation drop($settings: [DropSettingsInput]) {
           drop(settings: $settings) {
->>>>>>> 15df0877
             message
           }
         }
       `;
 
       const variables = {
-<<<<<<< HEAD
-        key: this.settingKey,
-=======
         settings: {
           key: this.settingKey,
         },
->>>>>>> 15df0877
       };
 
       await request("graphql", deleteMutation, variables).catch((e) => {
