--- conflicted
+++ resolved
@@ -8,12 +8,8 @@
   },
   "dependencies": {
     "@mswertz/emx2-styleguide": "*",
-<<<<<<< HEAD
-    "core-js": "3.20.2",
-=======
     "vue-router": "3.5.3",
     "core-js": "3.20.3",
->>>>>>> 2547b419
     "graphql-request": "3.7.0",
     "v-scroll-lock": "1.3.1",
     "vue": "2.6.14",
