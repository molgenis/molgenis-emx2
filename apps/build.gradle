--- conflicted
+++ resolved
@@ -62,17 +62,7 @@
             inputs.file('router.options.ts')
             inputs.file('tailwind.config.ts')
             outputs.dir('.nuxt')
-<<<<<<< HEAD
-        } else if (
-        project.name == 'submit') {
-            inputs.file('package.json')
-            inputs.files(fileTree('src'))
-            inputs.file('vite.config.js')
-            inputs.file('index.html')
-            outputs.dir('dist')
-=======
             outputs.dir('.output')
->>>>>>> 9a92fc68
         } else {
             inputs.file('package.json')
             inputs.files(fileTree('src'))
