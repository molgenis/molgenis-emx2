--- conflicted
+++ resolved
@@ -25,24 +25,15 @@
 clean.dependsOn cleanJavascript
 
 task format(type: YarnTask, dependsOn: yarn_install) {
-<<<<<<< HEAD
-    outputs.upToDateWhen { false }
-    args = ['run', 'nx', 'run-many', '--target=format']
-=======
     if (!isCI) {
         outputs.upToDateWhen { false }
         args = ['run', 'nx', 'run-many','--target=format']
     }
->>>>>>> 8a076fc6
 }
 
 task checkFormat(type: YarnTask, dependsOn: yarn_install) {
     outputs.upToDateWhen { false }
-<<<<<<< HEAD
-    args = ['run', 'nx', 'run-many', '--target=checkFormat']
-=======
     args = ['run', 'nx', 'run-many','--target=checkFormat']
->>>>>>> 8a076fc6
 }
 
 task testJavaScript(type: YarnTask, dependsOn: checkFormat) {
