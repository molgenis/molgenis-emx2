/* will produce a fat jar containing all html/js dist in public_html/apps*/

plugins {
    id "base"
    id "com.github.node-gradle.node" version "3.6.0"
}

def nodeSpec = {
    version = '19.9.0'
    yarnVersion = '1.22.19'
    npmVersion = "9.5.1"
    download = true
}

node {
    with nodeSpec
}

<<<<<<< HEAD
task format(type: YarnTask, dependsOn: yarn_install) {
    args = ['run', 'nx', 'format:write']
}
=======
subprojects {
    apply plugin: "com.github.node-gradle.node"

    //subprojects will reuse the yarn installed in parent task
    node {
        with nodeSpec
    }

    //disable yarn_install, only parent should run install in yarn workspaces
    yarn_install.enabled = false;
    yarnSetup.dependsOn parent.yarnSetup
    npmSetup.dependsOn parent.npmSetup
    nodeSetup.dependsOn parent.nodeSetup

    task format(type: YarnTask, dependsOn: parent.yarn_install) {
        args = ['run', 'format']
        if (project.name == 'nuxt3-ssr') {
            outputs.dir('components')
            outputs.dir('composables')
            outputs.dir('gql')
            outputs.dir('interfaces')
            outputs.dir('pages')
            outputs.dir('plugins')
            outputs.dir('utils')
            inputs.files(fileTree('components'))
            inputs.files(fileTree('composables'))
            inputs.files(fileTree('gql'))
            inputs.files(fileTree('interfaces'))
            inputs.files(fileTree('pages'))
            inputs.files(fileTree('plugins'))
            inputs.files(fileTree('utils'))
        } else {
            inputs.files(fileTree('src'))
            outputs.dir('src')
        }
        outputs.cacheIf { true }
    }

    task checkFormat(type: YarnTask, dependsOn: parent.yarn_install) {
        onlyIf {!format.enabled}
        args = ['run', 'format', '--check']
        if (project.name == 'nuxt3-ssr') {
            inputs.files(fileTree('components'))
            inputs.files(fileTree('composables'))
            inputs.files(fileTree('gql'))
            inputs.files(fileTree('interfaces'))
            inputs.files(fileTree('pages'))
            inputs.files(fileTree('plugins'))
            inputs.files(fileTree('utils'))
        } else {
            inputs.files(fileTree('src'))
        }
    }


    task build(type: YarnTask, dependsOn: format) {
        environment = ["NODE_OPTIONS":"--max-old-space-size=4096"]

         // force build order: molgenis-components > ...apps
        if (project.name != 'molgenis-components') {
            dependsOn ":apps:molgenis-components:build"
            if(project.name != 'molgenis-viz') {
                dependsOn ":apps:molgenis-viz:build"
            }
        }

        // set input out out put for each app type
        if (project.name == 'molgenis-components') {
            inputs.file('package.json')
            inputs.files(fileTree('src'))
            inputs.files(fileTree('public'))
            inputs.files(fileTree('lib'))
            inputs.file('vite.config.js')
            inputs.file('docs-plugin.js')
            outputs.dir('dist')
            outputs.dir('gen-docs')
            outputs.dir('showCase')
        } else if(project.name == 'molgenis-viz') {
            inputs.file('package.json')
            inputs.files(fileTree('src'))
            inputs.files(fileTree('lib'))
            inputs.file('vite.config.js')
            inputs.file('vuese.config.js')
            outputs.dir('dist')
            outputs.dir('showCase')
        } else if (project.name == 'nuxt3-ssr') {
            inputs.file('package.json')
            inputs.files(fileTree('assets'))
            inputs.files(fileTree('components'))
            inputs.files(fileTree('composables'))
            inputs.files(fileTree('middleware'))
            inputs.files(fileTree('layouts'))
            inputs.files(fileTree('pages'))
            inputs.files(fileTree('static'))
            inputs.files(fileTree('store'))
            inputs.file('nuxt.config.ts')
            inputs.file('app.vue')
            inputs.file('router.options.ts')
            inputs.file('tailwind.config.ts')
            outputs.dir('.nuxt')
            outputs.dir('.output')
        } else if (project.name == 'graphql-playground') {
            inputs.file('package.json')
            inputs.files(fileTree('src'))
            inputs.file('index.html')
            inputs.file('vite.config.js')
            outputs.dir('dist')
        } else {
            inputs.file('package.json')
            inputs.files(fileTree('src'))
            inputs.files(fileTree('public'))
            inputs.files(fileTree('assets'))
            inputs.file('vite.config.js')
            inputs.file('index.html')
            outputs.dir('dist')
        }

        outputs.cacheIf { true }

        args = ['run', 'build']

        delete "${project.parent.buildDir}/resources/main/public_html/apps/${project.name}"
    }

    if (project.name == 'molgenis-components') {
        task buildComponentsShowcase(type: YarnTask, dependsOn: build) {
            if (project.name == 'molgenis-components') {
                inputs.file('package.json')
                inputs.files(fileTree('src'))
                inputs.files(fileTree('public'))
                inputs.files(fileTree('lib'))
                inputs.file('vite.config.js')
                outputs.dir('showCase')
                outputs.cacheIf { true }
                args = ['run', 'build-showcase']
            }
        }
        task test(type: YarnTask, dependsOn: parent.yarn_install) {
            args = ['run', 'test-ci']
        }
    }

    task copyDistFiles(type: Copy) {
        if (project.name == 'molgenis-components') {
            dependsOn buildComponentsShowcase
        } else {
            dependsOn build
        }
        if (project.name == 'molgenis-components' || project.name == 'molgenis-viz') {
            from "showCase"
            inputs.dir("showCase")
        } else {
            from "dist"
            inputs.dir("dist")
        }
>>>>>>> cfc0687f

task buildJavascript(type: YarnTask, dependsOn: format) {
    args = ['run', 'nx', 'run-many', '--target=build,build-showcase','--parallel=4']
}

task cleanJavascript(type: YarnTask, dependsOn: yarn_install) {
    args = ['run', 'nx', 'reset']
}
clean.dependsOn cleanJavascript

/* copy the javascript files to the build folder */
task copyDistFiles(type: Copy, dependsOn: buildJavascript) {
   file("${project.projectDir}").eachDir { dir ->
       if (new File(dir.name + "/showCase").exists()) {
           println dir.name + "/showCase"
           inputs.dir(dir.name + "/showCase")
           copy {
               from dir.name + "/showCase"
               into "${project.buildDir}/resources/main/public_html/apps/" + dir.name
           }
       } else if(new File(dir.name + "/dist").exists()) {
           println dir.name + "/dist"
           inputs.dir(dir.name + "/showcase")
           copy {
               from dir.name + "/dist"
               into "${project.buildDir}/resources/main/public_html/apps/" + dir.name
           }
       }
       outputs.dir("${project.buildDir}/resources/main/public_html/apps/"+dir.name)
    }
}


/* convert build files into one apps.jar that we can use as a dependency in the java part */
task createJar(type: Zip, dependsOn: copyDistFiles) {
    archiveBaseName = 'molgenis-emx2-apps'
    archiveExtension = 'jar'
    destinationDirectory = file("${buildDir}/build/libs")
    from('build/resources/main')
}

configurations {
    appResources
}
configurations.default.extendsFrom(configurations.appResources)

/* expose as artifact that can be used as dependency by other modules*/
artifacts {
    appResources(createJar.getArchiveFile()) {
        builtBy createJar
        type "jar"
    }
}

<|MERGE_RESOLUTION|>--- conflicted
+++ resolved
@@ -16,169 +16,13 @@
     with nodeSpec
 }
 
-<<<<<<< HEAD
+
 task format(type: YarnTask, dependsOn: yarn_install) {
     args = ['run', 'nx', 'format:write']
 }
-=======
-subprojects {
-    apply plugin: "com.github.node-gradle.node"
-
-    //subprojects will reuse the yarn installed in parent task
-    node {
-        with nodeSpec
-    }
-
-    //disable yarn_install, only parent should run install in yarn workspaces
-    yarn_install.enabled = false;
-    yarnSetup.dependsOn parent.yarnSetup
-    npmSetup.dependsOn parent.npmSetup
-    nodeSetup.dependsOn parent.nodeSetup
-
-    task format(type: YarnTask, dependsOn: parent.yarn_install) {
-        args = ['run', 'format']
-        if (project.name == 'nuxt3-ssr') {
-            outputs.dir('components')
-            outputs.dir('composables')
-            outputs.dir('gql')
-            outputs.dir('interfaces')
-            outputs.dir('pages')
-            outputs.dir('plugins')
-            outputs.dir('utils')
-            inputs.files(fileTree('components'))
-            inputs.files(fileTree('composables'))
-            inputs.files(fileTree('gql'))
-            inputs.files(fileTree('interfaces'))
-            inputs.files(fileTree('pages'))
-            inputs.files(fileTree('plugins'))
-            inputs.files(fileTree('utils'))
-        } else {
-            inputs.files(fileTree('src'))
-            outputs.dir('src')
-        }
-        outputs.cacheIf { true }
-    }
-
-    task checkFormat(type: YarnTask, dependsOn: parent.yarn_install) {
-        onlyIf {!format.enabled}
-        args = ['run', 'format', '--check']
-        if (project.name == 'nuxt3-ssr') {
-            inputs.files(fileTree('components'))
-            inputs.files(fileTree('composables'))
-            inputs.files(fileTree('gql'))
-            inputs.files(fileTree('interfaces'))
-            inputs.files(fileTree('pages'))
-            inputs.files(fileTree('plugins'))
-            inputs.files(fileTree('utils'))
-        } else {
-            inputs.files(fileTree('src'))
-        }
-    }
-
-
-    task build(type: YarnTask, dependsOn: format) {
-        environment = ["NODE_OPTIONS":"--max-old-space-size=4096"]
-
-         // force build order: molgenis-components > ...apps
-        if (project.name != 'molgenis-components') {
-            dependsOn ":apps:molgenis-components:build"
-            if(project.name != 'molgenis-viz') {
-                dependsOn ":apps:molgenis-viz:build"
-            }
-        }
-
-        // set input out out put for each app type
-        if (project.name == 'molgenis-components') {
-            inputs.file('package.json')
-            inputs.files(fileTree('src'))
-            inputs.files(fileTree('public'))
-            inputs.files(fileTree('lib'))
-            inputs.file('vite.config.js')
-            inputs.file('docs-plugin.js')
-            outputs.dir('dist')
-            outputs.dir('gen-docs')
-            outputs.dir('showCase')
-        } else if(project.name == 'molgenis-viz') {
-            inputs.file('package.json')
-            inputs.files(fileTree('src'))
-            inputs.files(fileTree('lib'))
-            inputs.file('vite.config.js')
-            inputs.file('vuese.config.js')
-            outputs.dir('dist')
-            outputs.dir('showCase')
-        } else if (project.name == 'nuxt3-ssr') {
-            inputs.file('package.json')
-            inputs.files(fileTree('assets'))
-            inputs.files(fileTree('components'))
-            inputs.files(fileTree('composables'))
-            inputs.files(fileTree('middleware'))
-            inputs.files(fileTree('layouts'))
-            inputs.files(fileTree('pages'))
-            inputs.files(fileTree('static'))
-            inputs.files(fileTree('store'))
-            inputs.file('nuxt.config.ts')
-            inputs.file('app.vue')
-            inputs.file('router.options.ts')
-            inputs.file('tailwind.config.ts')
-            outputs.dir('.nuxt')
-            outputs.dir('.output')
-        } else if (project.name == 'graphql-playground') {
-            inputs.file('package.json')
-            inputs.files(fileTree('src'))
-            inputs.file('index.html')
-            inputs.file('vite.config.js')
-            outputs.dir('dist')
-        } else {
-            inputs.file('package.json')
-            inputs.files(fileTree('src'))
-            inputs.files(fileTree('public'))
-            inputs.files(fileTree('assets'))
-            inputs.file('vite.config.js')
-            inputs.file('index.html')
-            outputs.dir('dist')
-        }
-
-        outputs.cacheIf { true }
-
-        args = ['run', 'build']
-
-        delete "${project.parent.buildDir}/resources/main/public_html/apps/${project.name}"
-    }
-
-    if (project.name == 'molgenis-components') {
-        task buildComponentsShowcase(type: YarnTask, dependsOn: build) {
-            if (project.name == 'molgenis-components') {
-                inputs.file('package.json')
-                inputs.files(fileTree('src'))
-                inputs.files(fileTree('public'))
-                inputs.files(fileTree('lib'))
-                inputs.file('vite.config.js')
-                outputs.dir('showCase')
-                outputs.cacheIf { true }
-                args = ['run', 'build-showcase']
-            }
-        }
-        task test(type: YarnTask, dependsOn: parent.yarn_install) {
-            args = ['run', 'test-ci']
-        }
-    }
-
-    task copyDistFiles(type: Copy) {
-        if (project.name == 'molgenis-components') {
-            dependsOn buildComponentsShowcase
-        } else {
-            dependsOn build
-        }
-        if (project.name == 'molgenis-components' || project.name == 'molgenis-viz') {
-            from "showCase"
-            inputs.dir("showCase")
-        } else {
-            from "dist"
-            inputs.dir("dist")
-        }
->>>>>>> cfc0687f
 
 task buildJavascript(type: YarnTask, dependsOn: format) {
+    environment = ["NODE_OPTIONS":"--max-old-space-size=4096"]
     args = ['run', 'nx', 'run-many', '--target=build,build-showcase','--parallel=4']
 }
 
@@ -229,5 +73,4 @@
         builtBy createJar
         type "jar"
     }
-}
-
+}