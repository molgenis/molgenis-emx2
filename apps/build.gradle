/* will produce a fat jar containing all html/js dist in public_html/apps*/

plugins {
    id "java"
    id "com.github.node-gradle.node" version "7.0.1"
}

def isCI = System.getenv('CI') ? true : false

def nodeSpec = {
<<<<<<< HEAD
    version = '18.17.1'
=======
    version = '18.16.0'
>>>>>>> 9cd2bf85
    yarnVersion = '1.22.19'
    npmVersion = "9.5.1"
    download = !isCI
}

node {
    with nodeSpec
}

task cleanJavascript(type: YarnTask, dependsOn: yarn_install) {
    outputs.upToDateWhen { false }
    args = ['run', 'nx', 'reset']
}
clean.dependsOn cleanJavascript

task format(type: YarnTask, dependsOn: yarn_install) {
    if (!isCI) {
        outputs.upToDateWhen { false }
        args = ['run', 'nx', 'run-many','--target=format']
    }
}

task checkFormat(type: YarnTask, dependsOn: format) {
    outputs.upToDateWhen { false }
    args = ['run', 'nx', 'run-many','--target=checkFormat']
}

task testJavaScript(type: YarnTask, dependsOn: checkFormat) {
    outputs.upToDateWhen { false }
    args = ['run', 'nx', 'run-many', '--target=test-ci']
}

task buildJavascript(type: YarnTask, dependsOn: testJavaScript) {
    environment = ["NODE_OPTIONS": "--max-old-space-size=4096"]
    args = ['run', 'nx', 'run-many', '--target=format:write,build,build-showcase', "--parallel=${Math.ceil(Runtime.runtime.availableProcessors() / 2)}", '--verbose']
    doLast {
        file("${project.projectDir}").eachDir { dir ->
            if (dir.name == 'molgenis-components' || dir.name == 'molgenis-viz') {
                copy {
                    from dir.path + "/showCase"
                    into "${buildDir}/generated/main/resources/public_html/apps/" + dir.name
                }
            } else if (dir.name != ".gradle" && dir.name != 'build' && dir.name != 'node_modules') {
                println dir.path + "/dist"
                copy {
                    from dir.name + "/dist"
                    into "${buildDir}/generated/main/resources/public_html/apps/" + dir.name
                }
            }
        }
    }
    outputs.upToDateWhen { false }
}

compileJava.dependsOn buildJavascript

sourceSets {
    main {
        resources {
            srcDir "${buildDir}/generated/main/resources"
        }
    }
}<|MERGE_RESOLUTION|>--- conflicted
+++ resolved
@@ -8,11 +8,7 @@
 def isCI = System.getenv('CI') ? true : false
 
 def nodeSpec = {
-<<<<<<< HEAD
-    version = '18.17.1'
-=======
     version = '18.16.0'
->>>>>>> 9cd2bf85
     yarnVersion = '1.22.19'
     npmVersion = "9.5.1"
     download = !isCI
