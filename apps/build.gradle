--- conflicted
+++ resolved
@@ -13,13 +13,8 @@
 def isCI = System.getenv('CI') ? true : false
 
 def nodeSpec = {
-<<<<<<< HEAD
-    version = '20.11.0'
-    pnpmVersion = "10.10.0"
-=======
     version = '22.17.0'
     yarnVersion = '1.22.19'
->>>>>>> b07210f1
     npmVersion = "9.5.1"
     download = !isCI
 }
