--- conflicted
+++ resolved
@@ -57,11 +57,8 @@
             project.name == 'tables' ||
             project.name == 'schema' ||
             project.name == 'helloworld' ||
-<<<<<<< HEAD
-            project.name == 'pages'
-=======
+            project.name == 'pages' ||
             project.name == 'graphql-playground'
->>>>>>> 2d2279d0
         ) {
             inputs.file('package.json')
             inputs.files(fileTree('src'))
