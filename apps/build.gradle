--- conflicted
+++ resolved
@@ -57,12 +57,9 @@
             project.name == 'tables' ||
             project.name == 'schema' ||
             project.name == 'helloworld' ||
-<<<<<<< HEAD
-            project.name == 'gendecs'
-=======
+            project.name == 'gendecs' ||
             project.name == 'pages' ||
             project.name == 'graphql-playground'
->>>>>>> b2c888c3
         ) {
             inputs.file('package.json')
             inputs.files(fileTree('src'))
