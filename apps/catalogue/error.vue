<script setup lang="ts">
<<<<<<< HEAD
import { useRuntimeConfig, useRoute, useHead, useRouter } from '#app';
=======
import { useRuntimeConfig, useRoute, useHead, useRouter } from "#app";
>>>>>>> f5d1fd4b

defineProps(["error"]);

const config = useRuntimeConfig();
const route = useRoute();
const router = useRouter();

const faviconHref = config.public.emx2Theme
  ? `/_nuxt-styles/img/${config.public.emx2Theme}.ico`
  : "/_nuxt-styles/img/molgenis.ico";

useHead({
  htmlAttrs: {
    "data-theme":
      (route.query.theme as string) || config.public.emx2Theme || "",
  },
  link: [{ rel: "icon", href: faviconHref }],
  titleTemplate: (titleChunk) => {
    return titleChunk
      ? `${titleChunk} | ${config.public.siteTitle}`
      : `${config.public.siteTitle}`;
  },
});
</script>

<template>
  <div
    class="overflow-x-clip min-h-screen bg-base-gradient relative after:bg-app-wrapper after:w-full after:h-[166px] after:top-0 after:absolute after:opacity-20 after:z-20 xl:after:hidden"
  >
    <div
      class="absolute top-0 left-0 z-10 w-screen h-screen overflow-hidden opacity-background-gradient"
    >
      <BackgroundGradient class="z-10" />
    </div>
    <div class="z-30 relative">
      <main>
        <slot>
          <div class="flex h-screen">
            <div class="m-auto">
              <div class="items-center justify-between hidden xl:flex h-25">
                <Logo />
              </div>
              <div class="font-display text-heading-7xl">
                Oops!, something went wrong.
              </div>
              <div class="py-5 text-heading-7xl">
                Status code: {{ error.statusCode }}
              </div>

              <div v-if="error.message" class="py-5 text-xl">
                <p>{{ error.message }}</p>
                <p v-if="config.public.debug">
                  Details (debug): {{ JSON.stringify(error, null, 2) }}
                </p>
              </div>
              <div class="py-5">
                <Button @click="router.go(-1)" label="Go back" size="medium" />
              </div>
            </div>
          </div>
        </slot>
      </main>
    </div>
  </div>
</template><|MERGE_RESOLUTION|>--- conflicted
+++ resolved
@@ -1,9 +1,5 @@
 <script setup lang="ts">
-<<<<<<< HEAD
 import { useRuntimeConfig, useRoute, useHead, useRouter } from '#app';
-=======
-import { useRuntimeConfig, useRoute, useHead, useRouter } from "#app";
->>>>>>> f5d1fd4b
 
 defineProps(["error"]);
 
