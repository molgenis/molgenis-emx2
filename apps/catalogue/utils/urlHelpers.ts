<<<<<<< HEAD
import type { KeyObject } from "../../metadata-utils/src";
=======
import type { KeyObject } from "../../metadata-utils/src/types";
>>>>>>> a431a02f

export const transformToKeyObject = (keyObjectAsString: string): KeyObject =>
  JSON.parse(keyObjectAsString);

/**
 * Generates human readable key from KeyObject, one way only, only used for readability
 */
export const buildValueKey = (keyObject: KeyObject): string => {
  return Object.values(keyObject).reduce(
    (acc: string, val: string | KeyObject) => {
      const joiner = acc.length === 0 ? "" : "-";
      return (acc +=
        joiner + (typeof val === "string" ? val : buildValueKey(val)));
    },
    ""
  );
};

export const resourceIdPath = (keyObject: KeyObject) => {
  return buildValueKey(keyObject) + "?keys=" + JSON.stringify(keyObject);
};<|MERGE_RESOLUTION|>--- conflicted
+++ resolved
@@ -1,8 +1,4 @@
-<<<<<<< HEAD
-import type { KeyObject } from "../../metadata-utils/src";
-=======
 import type { KeyObject } from "../../metadata-utils/src/types";
->>>>>>> a431a02f
 
 export const transformToKeyObject = (keyObjectAsString: string): KeyObject =>
   JSON.parse(keyObjectAsString);
