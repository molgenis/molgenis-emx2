--- conflicted
+++ resolved
@@ -1,18 +1,12 @@
 <script setup lang="ts">
-<<<<<<< HEAD
-import variableQuery from "~~/gql/variable";
-import type { KeyObject } from "../../metadata-utils/src/types";
-import { buildFilterFromKeysObject } from "../../metadata-utils/src";
-=======
 import variableQuery from "../gql/variable";
 import type { KeyObject } from "../../metadata-utils/src/types";
-import { buildFilterFromKeysObject } from "metadata-utils";
 import type { IVariables } from "../interfaces/catalogue";
 import type { Resp } from "../../tailwind-components/types/types";
 import { useRoute, useFetch, showError } from "#app";
 import { moduleToString } from "#imports";
 import { computed } from "vue";
->>>>>>> a431a02f
+import { buildFilterFromKeysObject } from "../../metadata-utils/src";
 
 const query = moduleToString(variableQuery);
 
