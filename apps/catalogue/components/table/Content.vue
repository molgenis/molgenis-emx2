--- conflicted
+++ resolved
@@ -15,12 +15,8 @@
   type: string;
   query: DocumentNode;
   filter?: object;
-<<<<<<< HEAD
+  rowMapper: (row: any) => { _path?: string; [key: string]: any };
   searchFilterValue?: string;
-  rowMapper: Function;
-=======
-  rowMapper: (row: any) => { _path?: string; [key: string]: any };
->>>>>>> a431a02f
   primaryActionLabel?: string;
   primaryActionPath?: string;
 }>();
