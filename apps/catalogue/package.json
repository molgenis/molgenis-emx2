--- conflicted
+++ resolved
@@ -24,11 +24,6 @@
   "devDependencies": {
     "@vitejs/plugin-vue": "3.2.0",
     "graphql-tag": "2.12.6",
-<<<<<<< HEAD
-    "vite": "3.2.1"
-=======
-    "vite": "3.2.2",
-    "vite-plugin-vue2": "2.0.2"
->>>>>>> 4d7e7ef9
+    "vite": "3.2.2"
   }
 }