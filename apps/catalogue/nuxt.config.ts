--- conflicted
+++ resolved
@@ -4,15 +4,11 @@
 export default defineNuxtConfig({
   extends: ["../tailwind-components"],
   devtools: { enabled: true },
-<<<<<<< HEAD
   experimental: {
     watcher: 'parcel'
   },
   modules: ["@nuxt/image", "@nuxt/test-utils/module", "nuxt-gtag", "@pinia/nuxt", "floating-vue/nuxt"],
-=======
   ignore: ['.gradle/**', '.git/**', 'node_modules/**', 'dist/**', 'coverage/**'],
-  modules: ["@nuxt/image", "@nuxt/test-utils/module", "nuxt-gtag", "@pinia/nuxt"],
->>>>>>> a70cba32
   tailwindcss: {
     cssPath: "../tailwind-components/assets/css/main.css",
     configPath: "../tailwind-components/tailwind.config.js",
