<<<<<<< HEAD
const HOST = process.env.MOLGENIS_APPS_HOST || "https://emx2.dev.molgenis.org";
const SCHEMA = process.env.MOLGENIS_APPS_SCHEMA || "Catalogue_test";

=======
>>>>>>> b83ff98b
module.exports = {
  publicPath: "", // to ensure relative paths are used
  chainWebpack: (config) => {
    // GraphQL Loader, allows import of .gql files
    config.module
      .rule("graphql")
      .test(/\.(graphql|gql)$/)
      .use("webpack-graphql-loader")
      .loader("webpack-graphql-loader")
      .end();
  },
  devServer: {
    port: "9090",
    proxy: require("../dev-proxy.config"),
  },
};<|MERGE_RESOLUTION|>--- conflicted
+++ resolved
@@ -1,9 +1,3 @@
-<<<<<<< HEAD
-const HOST = process.env.MOLGENIS_APPS_HOST || "https://emx2.dev.molgenis.org";
-const SCHEMA = process.env.MOLGENIS_APPS_SCHEMA || "Catalogue_test";
-
-=======
->>>>>>> b83ff98b
 module.exports = {
   publicPath: "", // to ensure relative paths are used
   chainWebpack: (config) => {
