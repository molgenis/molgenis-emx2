import { expect, test } from "@nuxt/test-utils/playwright";

<<<<<<< HEAD
test.beforeEach(async ({ context, baseURL }) => {
  await context.addCookies([
    {
      name: "mg_allow_analytics",
      value: "false",
      domain: new URL(baseURL as string).hostname,
      path: "/",
    },
  ]);
});

test("filter down resoure variables", async ({ page, goto }) => {
=======
test("filter down resource variables", async ({ page, goto }) => {
>>>>>>> 6219749d
  await goto("/catalogue-demo/catalogue/LongITools/collections/ENVIRONAGE", {
    waitUntil: "hydration",
  });
  await page
    .getByRole("complementary")
    .getByRole("link", { name: "Variables" })
    .click();
  await page
    .locator('select[name="filter-by-data-set"]')
    .selectOption("bloodpressure after birth");
  await page.locator('input[name="filter-by-variable"]').click();
  await page.locator('input[name="filter-by-variable"]').fill("height");
  await page.getByRole("combobox").first().selectOption("measurements at FU1");
  await page.getByText("Height").click();
  await page.getByRole("button", { name: "Detail page" }).click();
  await expect(page.getByText("Height of child in")).toBeVisible();
});<|MERGE_RESOLUTION|>--- conflicted
+++ resolved
@@ -1,6 +1,5 @@
 import { expect, test } from "@nuxt/test-utils/playwright";
 
-<<<<<<< HEAD
 test.beforeEach(async ({ context, baseURL }) => {
   await context.addCookies([
     {
@@ -12,10 +11,7 @@
   ]);
 });
 
-test("filter down resoure variables", async ({ page, goto }) => {
-=======
 test("filter down resource variables", async ({ page, goto }) => {
->>>>>>> 6219749d
   await goto("/catalogue-demo/catalogue/LongITools/collections/ENVIRONAGE", {
     waitUntil: "hydration",
   });
