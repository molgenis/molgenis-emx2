<template>
  <div class="container bg-white">
    <ButtonAlt @click="toggleNA" class="float-right text-white">
      {{ hideNA ? "Show" : "Hide" }} empty fields (N/A)
    </ButtonAlt>
    <MessageError v-if="graphqlError">{{ graphqlError }}</MessageError>
    <div v-if="variable">
      <div class="p-2 bg-dark text-white mb-3">
        <h6>
          <RouterLink to="/" class="text-white"> home</RouterLink>
          /
          <RouterLink to="/list/Variables" class="text-white">
            variables
          </RouterLink>
          /
        </h6>
      </div>
      <h6 class="d-inline">{{ resourceType }}&nbsp;</h6>
      <RouterLink
        :to="{
          name: resourceType + '-details',
          params: {
            pid: variable.dataDictionary.resource.pid,
          },
        }"
        >{{ variable.dataDictionary.resource.pid }}
      </RouterLink>
      /
      <h6 class="d-inline">DataDictionary</h6>
      <RouterLink
        :to="{
          name:
            tableName == 'SourceVariables'
              ? 'SourceDataDictionaries-details'
              : 'TargetDataDictionaries-details',
          params: {
            resource: variable.dataDictionary.resource.pid,
            version: variable.dataDictionary.version,
          },
        }"
      >
        {{ variable.dataDictionary.version }}
      </RouterLink>
      /
      <h6 class="d-inline">Table name</h6>
      <RouterLink
        :to="{
          name:
            tableName == 'SourceVariables'
              ? 'SourceTables-details'
              : 'TargetTables-details',
          params: {
            pid: variable.dataDictionary.resource.pid,
            name: variable.table.name,
            version: variable.dataDictionary.version,
          },
        }"
      >
        {{ variable.table.name }}
      </RouterLink>

      <h1>Variable: {{ variable.name }}</h1>
      <div class="row">
        <div class="col">
          <h6>Variable name</h6>
          <p>{{ variable.name }}</p>
          <span v-if="variable.description">
            <h6>Variable Description</h6>
            <p>{{ variable.description ? variable.description : "N/A" }}</p>
          </span>
          <span v-if="variable.format">
            <h6>Variable type</h6>
            <OntologyTerms :terms="[variable.format]" color="dark" />
          </span>
          <span v-if="variable.keywords">
            <h6>Variable keywords</h6>
            <OntologyTerms :terms="variable.keywords" color="dark" />
          </span>
          <span v-if="variable.unit">
            <h6>Variable unit</h6>
            <OntologyTerms :terms="[variable.unit]" color="dark" />
          </span>
          <span v-if="variable.mandatory">
            <h6>Mandatory</h6>
            <p>{{ variable.mandatory ? "YES" : "NO" }}</p>
          </span>
          <span v-if="variable.vocabularies">
            <h6>Vocabularies</h6>
            <OntologyTerms :terms="variable.vocabularies" color="dark" />
          </span>
          <span v-if="variable.permittedValues">
            <h6>Permitted values</h6>
            <table
              v-if="variable.permittedValues"
              class="table table-sm table-bordered m-2"
            >
              <thead>
                <th>value</th>
                <th>label</th>
                <th>isMissing</th>
              </thead>
              <tbody>
                <tr v-for="v in variable.permittedValues">
                  <td>{{ v.value }}</td>
                  <td>{{ v.label }}</td>
                  <td>
                    {{ v.isMissing ? "YES" : "NO" }}
                  </td>
                </tr>
              </tbody>
            </table>
            <p v-else>N/A</p>
          </span>
          <span v-if="variable.exampleValues">
            <h6>Variable Example values</h6>
            <ul v-if="variable.exampleValues">
              <li v-for="v in variable.exampleValues" :key="v">'{{ v }}'</li>
            </ul>
            <p v-else>N/A</p>
          </span>
          <span v-if="variable.repeats">
            <h6>This variable is repeated as:</h6>
            <table
              v-if="variable.repeats"
              class="table table-sm table-bordered m-2"
            >
              <thead>
                <th>table</th>
                <th>name</th>
                <th>collectionEvent</th>
              </thead>
              <tbody>
                <tr v-for="v in variable.repeats">
                  <td>{{ v.table.name }}</td>
                  <td>{{ v.name }}</td>
                  <td>
                    {{ v.collectionEvent ? v.collectionEvent.name : "N/A" }}
                  </td>
                </tr>
              </tbody>
            </table>
            <p v-else>N/A</p>
          </span>
          <span v-if="variable.notes">
            <h6>Variable Notes</h6>
            <p>{{ variable.notes ? variable.notes : "N/A" }}</p>
          </span>
        </div>
        <div class="col"></div>
      </div>
      <span v-if="variable.mappings">
        <h6>Mappings</h6>
        <table v-if="variable.mappings" class="table table-sm table-bordered">
          <thead>
            <tr>
              <th>fromTable</th>
              <th>fromVariables</th>
              <th>match</th>
              <th>description</th>
              <th>syntax</th>
            </tr>
          </thead>
          <tbody>
            <tr v-for="m in variable.mappings">
              <td>
                <RouterLink
                  :to="{
                    name: 'tablemapping',
                    params: {
                      fromPid: m.fromDataDictionary.resource.pid,
                      fromVersion: m.fromDataDictionary.version,
                      fromTable: m.fromTable.name,
                      toPid: variable.dataDictionary.resource.pid,
                      toVersion: variable.dataDictionary.version,
                      toTable: variable.table.name,
                    },
                  }"
                >
                  {{ getType(m.fromDataDictionary.resource.mg_tableclass) }}:
                  {{ m.fromDataDictionary.resource.pid }}
                  {{ m.fromDataDictionary.version }}, table:
                  {{ m.fromTable.name }}
                </RouterLink>
              </td>

              <td>
                <div v-for="v in m.fromVariable" :key="v.name">
                  <RouterLink
                    :to="{
                      name: 'Variables-details',
                      params: {
<<<<<<< HEAD
                        fromPid: m.fromDataDictionary.resource.pid,
                        version: m.fromDataDictionary.version,
=======
                        pid: m.fromRelease.resource.pid,
                        version: m.fromRelease.version,
>>>>>>> 058ef62f
                        table: m.fromTable.name,
                        name: v.name,
                      },
                    }"
                    >{{ v.name }}
                  </RouterLink>
                </div>
                <div v-for="v in m.fromVariablesInOtherTables" :key="v.name">
                  <RouterLink
                    :to="{
                      name: 'Variables-details',
                      params: {
                        pid: m.fromRelease.resource.pid,
                        version: m.fromRelease.version,
                        table: v.table.name,
                        name: v.name,
                      },
                    }"
                    >{{ v.table.name }}.{{ v.name }}
                  </RouterLink>
                </div>
              </td>
              <td>{{ m.match ? m.match.name : "" }}</td>
              <td>{{ m.description }}</td>
              <td>
                <pre>{{ m.syntax }}</pre>
              </td>
            </tr>
          </tbody>
        </table>
        <p v-else>N/A</p>
      </span>
    </div>
  </div>
</template>

<script>
import { MessageError, ButtonAlt } from "@mswertz/emx2-styleguide";
import { request } from "graphql-request";
import OntologyTerms from "../components/OntologyTerms";

export default {
  components: {
    OntologyTerms,
    MessageError,
    ButtonAlt,
  },
  props: {
    tableName: String,
    pid: String,
    version: String,
    table: String,
    name: String,
  },
  data() {
    return {
      graphqlError: null,
      variable: null,
      hideNA: true,
    };
  },
  computed: {
    resourceType() {
      if (this.variable.dataDictionary) {
        return this.getType(
          this.variable.dataDictionary.resource.mg_tableclass
        );
      }
    },
  },
  methods: {
    toggleNA() {
      this.hideNA = !this.hideNA;
    },
    getType(mg_tableclass) {
      return mg_tableclass.split(".")[1];
    },
    reload() {
      request(
        "graphql",
<<<<<<< HEAD
        `query ${this.tableName}($pid:String,$version:String,$table:String,$name:String){${this.tableName}(filter:{dataDictionary:{version:{equals:[$version]},resource:{pid:{equals:[$pid]}}},table:{name:{equals:[$table]}},name:{equals:[$name]}})
        {name,table{name},repeats{name,table{name},collectionEvent{name}},format{name},vocabularies{name,definition,ontologyTermURI},mandatory,unit{name,definition,ontologyTermURI},exampleValues,permittedValues{value,label,isMissing},dataDictionary{version,resource{pid,name,mg_tableclass}},description,notes,label,keywords{name,ontologyTermURI,definition}
                mappings{description,syntax,match{name}fromTable{name}fromVariable{name}fromDataDictionary{resource{pid,mg_tableclass}version}}}}`,
=======
        `query Variables($pid:String,$version:String,$table:String,$name:String){Variables(filter:{release:{version:{equals:[$version]},resource:{pid:{equals:[$pid]}}},table:{name:{equals:[$table]}},name:{equals:[$name]}})
        {name,table{name},repeats{name,table{name},collectionEvent{name}},format{name},vocabularies{name,definition,ontologyTermURI},mandatory,unit{name,definition,ontologyTermURI},exampleValues,permittedValues{value,label,isMissing},release{version,resource{pid,name,mg_tableclass}},description,notes,label,keywords{name,ontologyTermURI,definition}
                mappings{description,syntax,match{name}fromTable{name}fromVariable{name}fromVariablesInOtherTables{name,table{name}}fromRelease{resource{pid,mg_tableclass}version}}}}`,
>>>>>>> 058ef62f
        {
          pid: this.pid,
          version: this.version,
          table: this.table,
          name: this.name,
        }
      )
        .then((data) => {
          this.variable = data.SourceVariables
            ? data.SourceVariables[0]
            : data.TargetVariables[0];
        })
        .catch((error) => {
          if (error.response)
            this.graphqlError = error.response.errors[0].message;
          else this.graphqlError = error;
        })
        .finally(() => {
          this.loading = false;
        });
    },
  },
  created() {
    this.reload();
  },
};
</script><|MERGE_RESOLUTION|>--- conflicted
+++ resolved
@@ -189,13 +189,8 @@
                     :to="{
                       name: 'Variables-details',
                       params: {
-<<<<<<< HEAD
                         fromPid: m.fromDataDictionary.resource.pid,
                         version: m.fromDataDictionary.version,
-=======
-                        pid: m.fromRelease.resource.pid,
-                        version: m.fromRelease.version,
->>>>>>> 058ef62f
                         table: m.fromTable.name,
                         name: v.name,
                       },
@@ -233,8 +228,8 @@
 </template>
 
 <script>
-import { MessageError, ButtonAlt } from "@mswertz/emx2-styleguide";
-import { request } from "graphql-request";
+import {MessageError, ButtonAlt} from "@mswertz/emx2-styleguide";
+import {request} from "graphql-request";
 import OntologyTerms from "../components/OntologyTerms";
 
 export default {
@@ -261,7 +256,7 @@
     resourceType() {
       if (this.variable.dataDictionary) {
         return this.getType(
-          this.variable.dataDictionary.resource.mg_tableclass
+            this.variable.dataDictionary.resource.mg_tableclass
         );
       }
     },
@@ -275,40 +270,224 @@
     },
     reload() {
       request(
-        "graphql",
-<<<<<<< HEAD
-        `query ${this.tableName}($pid:String,$version:String,$table:String,$name:String){${this.tableName}(filter:{dataDictionary:{version:{equals:[$version]},resource:{pid:{equals:[$pid]}}},table:{name:{equals:[$table]}},name:{equals:[$name]}})
-        {name,table{name},repeats{name,table{name},collectionEvent{name}},format{name},vocabularies{name,definition,ontologyTermURI},mandatory,unit{name,definition,ontologyTermURI},exampleValues,permittedValues{value,label,isMissing},dataDictionary{version,resource{pid,name,mg_tableclass}},description,notes,label,keywords{name,ontologyTermURI,definition}
-                mappings{description,syntax,match{name}fromTable{name}fromVariable{name}fromDataDictionary{resource{pid,mg_tableclass}version}}}}`,
-=======
-        `query Variables($pid:String,$version:String,$table:String,$name:String){Variables(filter:{release:{version:{equals:[$version]},resource:{pid:{equals:[$pid]}}},table:{name:{equals:[$table]}},name:{equals:[$name]}})
-        {name,table{name},repeats{name,table{name},collectionEvent{name}},format{name},vocabularies{name,definition,ontologyTermURI},mandatory,unit{name,definition,ontologyTermURI},exampleValues,permittedValues{value,label,isMissing},release{version,resource{pid,name,mg_tableclass}},description,notes,label,keywords{name,ontologyTermURI,definition}
-                mappings{description,syntax,match{name}fromTable{name}fromVariable{name}fromVariablesInOtherTables{name,table{name}}fromRelease{resource{pid,mg_tableclass}version}}}}`,
->>>>>>> 058ef62f
-        {
-          pid: this.pid,
-          version: this.version,
-          table: this.table,
-          name: this.name,
-        }
+          "graphql",
+          <
+          <
+          <
+          <
+          <
+          << HEAD
+        `query $
+      {
+        this.tableName
+      }($pid:String,$version:String,$table:String,$name:String){$
+      {
+        this.tableName
+      }(filter:
+      {
+        dataDictionary:{
+          version:{
+            equals:[$version]
+          }
+        ,
+          resource:{
+            pid:{
+              equals:[$pid]
+            }
+          }
+        }
+      ,
+        table:{
+          name:{
+            equals:[$table]
+          }
+        }
+      ,
+        name:{
+          equals:[$name]
+        }
+      })
+    {name,table
+      {
+        name
+      },repeats
+      {
+        name, table
+        {
+          name
+        }
+      ,
+        collectionEvent
+        {
+          name
+        }
+      },format
+      {
+        name
+      },vocabularies
+      {
+        name, definition, ontologyTermURI
+      },mandatory,unit
+      {
+        name, definition, ontologyTermURI
+      },exampleValues,permittedValues
+      {
+        value, label, isMissing
+      },dataDictionary
+      {
+        version, resource
+        {
+          pid, name, mg_tableclass
+        }
+      },description,notes,label,keywords
+      {
+        name, ontologyTermURI, definition
+      }
+    mappings
+      {
+        description, syntax, match
+        {
+          name
+        }
+        fromTable
+        {
+          name
+        }
+        fromVariable
+        {
+          name
+        }
+        fromDataDictionary
+        {
+          resource
+          {
+            pid, mg_tableclass
+          }
+          version
+        }
+      }}}`,
+    =======
+    `query Variables($pid:String,$version:String,$table:String,$name:String){Variables(filter:
+      {
+        release:{
+          version:{
+            equals:[$version]
+          }
+        ,
+          resource:{
+            pid:{
+              equals:[$pid]
+            }
+          }
+        }
+      ,
+        table:{
+          name:{
+            equals:[$table]
+          }
+        }
+      ,
+        name:{
+          equals:[$name]
+        }
+      })
+    {name,table
+      {
+        name
+      },repeats
+      {
+        name, table
+        {
+          name
+        }
+      ,
+        collectionEvent
+        {
+          name
+        }
+      },format
+      {
+        name
+      },vocabularies
+      {
+        name, definition, ontologyTermURI
+      },mandatory,unit
+      {
+        name, definition, ontologyTermURI
+      },exampleValues,permittedValues
+      {
+        value, label, isMissing
+      },release
+      {
+        version, resource
+        {
+          pid, name, mg_tableclass
+        }
+      },description,notes,label,keywords
+      {
+        name, ontologyTermURI, definition
+      }
+    mappings
+      {
+        description, syntax, match
+        {
+          name
+        }
+        fromTable
+        {
+          name
+        }
+        fromVariable
+        {
+          name
+        }
+        fromVariablesInOtherTables
+        {
+          name, table
+          {
+            name
+          }
+        }
+        fromRelease
+        {
+          resource
+          {
+            pid, mg_tableclass
+          }
+          version
+        }
+      }}}`,
+    >>>>>>> 058ef62f55e4d47e0c5061dbc5ae908100aae8eb
+      {
+        pid: this.pid,
+            version
+      :
+        this.version,
+            table
+      :
+        this.table,
+            name
+      :
+        this.name,
+      }
       )
-        .then((data) => {
-          this.variable = data.SourceVariables
-            ? data.SourceVariables[0]
-            : data.TargetVariables[0];
-        })
-        .catch((error) => {
-          if (error.response)
-            this.graphqlError = error.response.errors[0].message;
-          else this.graphqlError = error;
-        })
-        .finally(() => {
-          this.loading = false;
-        });
-    },
-  },
-  created() {
+    .then((data) => {
+    this.variable = data.SourceVariables
+    ? data.SourceVariables[0]
+    : data.TargetVariables[0];
+    })
+    .catch((error) => {
+    if (error.response)
+    this.graphqlError = error.response.errors[0].message;
+    else this.graphqlError = error;
+    })
+    .finally(() => {
+    this.loading = false;
+    });
+    },
+    },
+    created() {
     this.reload();
-  },
-};
+    },
+    };
 </script>