--- conflicted
+++ resolved
@@ -79,91 +79,54 @@
     </div>
 
     <h2>Browse data definitions</h2>
-<<<<<<< HEAD
-    <div class="row justify-content-between container-fluid mt-4 mb-4">
-      <div class="border border-dark rounded col-3">
-=======
     <div class="card-columns">
       <div class="card card-body border border-dark rounded card-height">
->>>>>>> 91359969
         <h3>Collected data dictionaries</h3>
         <div class="text-left">
           Data dictionaries of collected data in databanks and/or cohorts.
           <ul>
             <li>
               <RouterLink to="source-data-dictionaries">
-<<<<<<< HEAD
-                Data dictionaries ({{ sourceDataDictionaries }})
-=======
                 Source Data dictionaries ({{ sourceDataDictionaries }})
->>>>>>> 91359969
               </RouterLink>
             </li>
             <li>
               <RouterLink to="source-tables">
-<<<<<<< HEAD
-                Tables ({{ sourceTables }})
-=======
                 Source Tables ({{ sourceTables }})
->>>>>>> 91359969
               </RouterLink>
             </li>
             <li>
               <RouterLink to="source-variables">
-<<<<<<< HEAD
-                Variables ({{ sourceVariables }})
-=======
                 Source Variables ({{ sourceVariables }})
->>>>>>> 91359969
               </RouterLink>
             </li>
           </ul>
         </div>
       </div>
-<<<<<<< HEAD
-      <div class="border border-dark rounded col-3">
-=======
       <div class="card card-body border border-dark rounded card-height">
->>>>>>> 91359969
         <h3>Common data models</h3>
         <div class="text-left">
           Data dictionaries of standards for integrated analysis
           <ul>
             <li>
               <RouterLink to="target-data-dictionaries">
-<<<<<<< HEAD
-                Data dictionaries ({{ targetDataDictionaries }})
-=======
                 Target Data dictionaries ({{ targetDataDictionaries }})
->>>>>>> 91359969
               </RouterLink>
             </li>
             <li>
               <RouterLink to="target-tables">
-<<<<<<< HEAD
-                Tables ({{ targetTables }})
-=======
                 Target Tables ({{ targetTables }})
->>>>>>> 91359969
               </RouterLink>
             </li>
             <li>
               <RouterLink to="target-variables">
-<<<<<<< HEAD
-                Variables ({{ targetVariables }})
-=======
                 Target Variables ({{ targetVariables }})
->>>>>>> 91359969
               </RouterLink>
             </li>
           </ul>
         </div>
       </div>
-<<<<<<< HEAD
-      <div class="border border-dark rounded col-3">
-=======
       <div class="card card-body border border-dark card-height">
->>>>>>> 91359969
         <h3>Data model mappings</h3>
         <div class="text-left">
           Mappings between collected data dictionaries and standard models
