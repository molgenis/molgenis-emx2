--- conflicted
+++ resolved
@@ -44,37 +44,11 @@
           :to="{
             name: 'tablemapping',
             params: {
-<<<<<<< HEAD
-              fromPid: m.fromDatadictionary.resource.pid,
-              fromVersion: m.fromDatadictionary.version,
-              fromTable: m.fromTable.name,
-              toPid: table.datadictionary.resource.pid,
-              toVersion: table.datadictionary.version,
-              toTable: table.name,
-            },
-          }"
-        >
-          {{ getType(m.fromRelease.resource.mg_tableclass) }}:
-          {{ m.fromRelease.resource.pid }} - Version:
-          {{ m.fromRelease.version }} - Table:
-          {{ m.fromTable.name }}
-        </RouterLink>
-      </li>
-      <li v-for="(m, index) in table.mappingsTo" :key="index">
-        To:
-        <RouterLink
-          :to="{
-            name: 'tablemapping',
-            params: {
-              toPid: m.toRelease.resource.pid,
-              toVersion: m.toRelease.version,
-=======
               fromPid: m.fromDataDictionary.resource.pid,
               fromVersion: m.fromDataDictionary.version,
               fromTable: m.fromTable.name,
               toPid: m.toDataDictionary.resource.pid,
               toVersion: m.toDataDictionary.version,
->>>>>>> 91359969
               toTable: m.toTable.name,
             },
           }"
@@ -167,11 +141,7 @@
         "graphql",
         `query ${this.tableName}($pid:String,$version:String,$name:String){${this.tableName}(filter:{dataDictionary:{version:{equals:[$version]},resource:{pid:{equals:[$pid]}}},name:{equals:[$name]}})
         {dataDictionary{resource{pid,mg_tableclass},version}name,unitOfObservation{name,definition,ontologyTermURI},description,label,
-<<<<<<< HEAD
-        mappings{fromDataDictionary{resource{pid,mg_tableclass}version}fromTable{name}}
-=======
         mappings{fromDataDictionary{resource{pid,mg_tableclass}version}fromTable{name}toDataDictionary{resource{pid,mg_tableclass}version}toTable{name}}
->>>>>>> 91359969
           }}`,
         {
           pid: this.pid,
