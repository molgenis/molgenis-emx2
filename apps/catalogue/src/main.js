import { createApp } from "vue";
import { createRouter, createWebHashHistory } from "vue-router";
import App from "./App.vue";
import store from "./store/store";
import CatalogueView from "./views/CatalogueView.vue";
import ResourceDetailsView from "./views/ResourceDetailsView.vue";
import DatasetView from "./views/DatasetView.vue";
import ResourceListView from "./views/ResourceListView.vue";
import VariableView from "./views/VariableView.vue";
import VariableMappingsView from "./views/VariableMappingsView.vue";
import TableMappingsView from "./views/TableMappingsView.vue";
import VariableExplorer from "./views/VariableExplorer.vue";
import VariableDetailView from "./views/VariableDetailView.vue";
import OldCohortView from "./views/cohorts/OldCohortView.vue";
import CohortView from "./views/cohorts/CohortView.vue";
import SearchResourceView from "./views/SearchResourceView.vue";
import ResourceRedirectView from "./views/ResourceRedirectView.vue";
import Subcohort from "./views/cohorts/Subcohort.vue";
import CollectionEvent from "./views/cohorts/CollectionEvent.vue";
import NetworksHome from "./network/NetworksHome.vue";
import NetworkVariables from "./network/NetworkVariables.vue";
import NetworkCohorts from "./network/NetworkCohorts.vue";
import NetworkDetails from "./network/NetworkDetails.vue";
import HomeView from "./views/HomeView.vue";

import "molgenis-components/dist/style.css";

const router = createRouter({
  history: createWebHashHistory(),
  routes: [
    { name: "Catalogue", path: "/", component: CatalogueView },

    { name: "Home", path: "/home", component: HomeView },
    {
      name: "search",
      path: "/search",
      props: (route) => ({ resourceType: route.query.type }),
      component: SearchResourceView,
    },
    {
      name: "Cohorts",
      path: "/cohorts",
      props: (route) => ({ searchTerm: route.query.q, tableName: "Cohorts" }),
      component: ResourceListView,
    },
    {
      name: "Organisations",
      path: "/organisations",
      props: (route) => ({
        searchTerm: route.query.q,
        tableName: "Organisations",
      }),
      component: ResourceListView,
    },
    {
      name: "Datasources",
      path: "/datasources",
      props: (route) => ({
        searchTerm: route.query.q,
        tableName: "Data sources",
      }),
      component: ResourceListView,
    },
    {
      name: "Networks",
      path: "/networks",
      props: (route) => ({
        searchTerm: route.query.q,
        tableName: "Networks",
      }),
      component: ResourceListView,
    },
    {
      name: "Models",
      path: "/models",
      props: (route) => ({
        searchTerm: route.query.q,
        tableName: "Models",
      }),
      component: ResourceListView,
    },
    {
      name: "Studies",
      path: "/studies",
      props: (route) => ({
        searchTerm: route.query.q,
        tableName: "Studies",
      }),
      component: ResourceListView,
    },
    {
      name: "Variables",
      path: "/variables",
      props: (route) => ({
        searchTerm: route.query.q,
        tableName: "Variables",
      }),
      component: ResourceListView,
    },
    {
      name: "Datasets",
      path: "/datasets",
      props: (route) => ({
        searchTerm: route.query.q,
        tableName: "Datasets",
      }),
      component: ResourceListView,
    },
    {
      name: "DatasetMappings",
      path: "/dataset-mappings",
      props: (route) => ({
        searchTerm: route.query.q,
        tableName: "DatasetMappings",
      }),
      component: ResourceListView,
    },
    {
      name: "VariableMappings",
      path: "/variable-mappings",
      props: (route) => ({
        searchTerm: route.query.q,
        tableName: "VariableMappings",
      }),
      component: ResourceListView,
    },
    {
      name: "Organisations-details",
      path: "/organisations/:id",
      component: ResourceDetailsView,
      props: (route) => ({
        table: "Institutions",
        color: "dark",
        filter: { id: { equals: route.params.id } },
      }),
    },
    {
      name: "Resources-details",
      path: "/resources/:id",
      component: ResourceRedirectView,
      props: (route) => ({
        table: "Resources",
        color: "dark",
        filter: { id: { equals: route.params.id } },
      }),
    },
    {
      name: "Networks-details",
      path: "/networks/:id",
      component: ResourceDetailsView,
      props: (route) => ({
        table: "Networks",
        color: "danger",
        filter: { id: { equals: route.params.id } },
      }),
    },
    {
      name: "Cohorts-details",
      path: "/cohorts/:id",
      component: CohortView,
      props: true,
    },
    {
      path: "/alt-cohorts/:id",
      component: OldCohortView,
      props: true,
    },
    {
      name: "Datasources-details",
      path: "/datasources/:id",
      component: ResourceDetailsView,
      props: (route) => ({
        table: "Data sources",
        color: "secondary",
        filter: { id: { equals: route.params.id } },
      }),
    },
    {
      name: "Models-details",
      path: "/models/:id",
      component: ResourceDetailsView,
      props: (route) => ({
        table: "Models",
        color: "warning",
        filter: { id: { equals: route.params.id } },
      }),
    },
    {
      name: "network",
      path: "/networks/:id",
      component: ResourceDetailsView,
      props: (route) => ({
        table: "Networks",
        color: "danger",
        filter: { id: { equals: route.params.id } },
      }),
    },
    {
      name: "Studies-details",
      path: "/studies/:id",
      component: ResourceDetailsView,
      props: (route) => ({
        table: "Studies",
        color: "success",
        filter: { id: { equals: route.params.id } },
      }),
    },
    //variable details
    {
      name: "Variables-details",
      path: "/variables/:id/:dataset/:name",
      props: (route) => ({
        ...route.params,
        tableName: "Variables",
      }),
      component: VariableView,
    },
    {
      name: "Datasets-details",
      path: "/datasets/:id/:name",
      component: DatasetView,
      props: (route) => ({
        ...route.params,
        tableName: "Datasets",
      }),
    },
    {
      name: "VariableMappings-details",
<<<<<<< HEAD
      path: "/variable-mappings/:source/:sourceDataset/:target/:targetDataset/:targetVariable",
=======
      path:
        "/variable-mappings/:toResource/:toVersion/:toTable/:toVariable/:fromResource/:fromVersion/:fromTable",
>>>>>>> 351a8dfb
      props: true,
      component: VariableMappingsView,
    },
    {
<<<<<<< HEAD
      name: "DatasetMappings-detail",
      path: "/dataset-mappings/:source/:sourceDataset/:target/:targetDataset",
=======
      name: "tablemapping",
      path:
        "/tablemappings/:fromPid/:fromVersion/:fromTable/:toPid/:toVersion/:toTable",
>>>>>>> 351a8dfb
      props: true,
      component: TableMappingsView,
    },
    {
      name: "variableExplorer",
      path: "/variable-explorer",
      props: true,
      component: VariableExplorer,
    },
    {
      name: "VariableDetailView",
      path: "/variable-explorer/:name",
      props: (route) => ({ ...route.params, ...route.query }), // both key and value are dynamic
      component: VariableDetailView,
    },
    {
      name: "Subcohort",
      path: "/cohorts/:cohort/subcohorts/:name",
      props: true,
      component: Subcohort,
    },
    {
      name: "CollectionEvent",
      path: "/cohorts/:cohort/collection-events/:name",
      props: true,
      component: CollectionEvent,
    },
    {
      name: "NetworkLandingPage",
      path: "/networks-catalogue",
      component: NetworksHome,
    },
    {
      name: "NetworkDetails",
      path: "/networks-catalogue/:network",
      props: true,
      component: NetworkDetails,
    },
    {
      name: "NetworkVariables",
      path: "/networks-catalogue/:network/variables",
      props: true,
      component: NetworkVariables,
    },
    {
      name: "NetworkVariableDetailView",
      path: "/networks-catalogue/:network/variables/:name",
      props: (route) => ({ ...route.params, ...route.query }), // both key and value are dynamic
      component: VariableDetailView,
    },
    {
      name: "NetworkCohorts",
      path: "/networks-catalogue/:network/cohorts",
      props: true,
      component: NetworkCohorts,
    },
    {
      name: "NetworkCohortDetailView",
      path: "/networks-catalogue/:network/cohorts/:id",
      props: true,
      component: CohortView,
    },
    {
      name: "NetworkCohortSubcohort",
      path: "/networks-catalogue/:network/cohorts/:cohort/subcohorts/:name",
      props: true,
      component: Subcohort,
    },
    {
      name: "NetworkCohortCollectionEvent",
      path:
        "/networks-catalogue/:network/cohorts/:cohort/collection-events/:name",
      props: true,
      component: CollectionEvent,
    },
  ]
});

const app = createApp(App);
app.use(router);
app.use(store);
app.mount("#app");<|MERGE_RESOLUTION|>--- conflicted
+++ resolved
@@ -226,24 +226,13 @@
     },
     {
       name: "VariableMappings-details",
-<<<<<<< HEAD
       path: "/variable-mappings/:source/:sourceDataset/:target/:targetDataset/:targetVariable",
-=======
-      path:
-        "/variable-mappings/:toResource/:toVersion/:toTable/:toVariable/:fromResource/:fromVersion/:fromTable",
->>>>>>> 351a8dfb
       props: true,
       component: VariableMappingsView,
     },
     {
-<<<<<<< HEAD
       name: "DatasetMappings-detail",
       path: "/dataset-mappings/:source/:sourceDataset/:target/:targetDataset",
-=======
-      name: "tablemapping",
-      path:
-        "/tablemappings/:fromPid/:fromVersion/:fromTable/:toPid/:toVersion/:toTable",
->>>>>>> 351a8dfb
       props: true,
       component: TableMappingsView,
     },
