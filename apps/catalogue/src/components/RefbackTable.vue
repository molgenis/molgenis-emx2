<template>
  <Spinner v-if="!tableMetadata" />
  <div
    class="table-responsive"
    v-else-if="pkey && tableMetadata && refBackData"
  >
    <table class="table table-sm bg-white table-bordered table-hover">
      <thead>
        <th
          v-for="col in visibleColumns.filter((c) => c.columnType != 'HEADING')"
          :key="col.name"
          scope="col"
        >
          <h6 class="mb-0">{{ col.name }}</h6>
        </th>
      </thead>
      <tbody>
        <tr
          v-for="(row, idx) in refBackData"
          :key="idx + JSON.stringify(Object.keys(row))"
          @click.prevent
        >
          <td
            v-for="col in visibleColumns.filter(
              (c) => c.columnType != 'HEADING'
            )"
            :key="idx + col.name"
            style="cursor: pointer"
          >
            <div v-if="col.key === 1">
              <a href="" @click="handleRowClick(row)">{{
                renderValue(row, col)[0]
              }}</a>
            </div>
            <div
              v-else-if="
                'REF' === col.columnType ||
                ('REFBACK' === col.columnType && !Array.isArray(row[col.name]))
              "
            >
              <RouterLink
                v-if="row[col.name]"
                :to="{
                  name: col.refTable + '-details',
                  params: routeParams(col, row[col.name]),
                }"
              >
                {{ renderValue(row, col)[0] }}
              </RouterLink>
            </div>
            <span
              v-else-if="
                'REF_ARRAY' == col.columnType ||
                ('REFBACK' === col.columnType && Array.isArray(row[col.name]))
              "
            >
              <span v-for="(val, idx) in row[col.name]" :key="idx">
                <RouterLink
                  v-if="val"
                  :to="{
                    name: col.refTable + '-details',
                    params: routeParams(col, val),
                  }"
                >
                  {{ renderValue(row, col)[idx] }} </RouterLink
                ><br />
              </span>
            </span>
            <div
              v-else
              v-for="(value, idx2) in renderValue(row, col)"
              :key="idx + col.name + idx2"
            >
              <div v-if="'TEXT' === col.columnType">
                <ReadMore :text="value" />
              </div>
              <div v-else-if="'FILE' === col.columnType">
                <a v-if="row[col.name].id" :href="row[col.name].url">
                  {{ col.name }}.{{ row[col.name].extension }} ({{
                    renderNumber(row[col.name].size)
                  }}b)
                </a>
              </div>
              <span v-else>{{ value }}</span>
            </div>
          </td>
        </tr>
      </tbody>
    </table>
  </div>
</template>

<script>
import {
  Spinner,
  ReadMore,
  Client,
  flattenObject,
  applyJsTemplate,
} from "molgenis-components";

export default {
  components: {
    Spinner,
    ReadMore,
  },
  props: {
    table: {
      type: String,
      required: true,
    },
    refLabel: String,
    /** name of the column in the other table */
    refBack: String,
    /** pkey of the current table that refback should point to */
    pkey: Object,
  },
  data() {
    return {
      tableMetadata: null,
      refBackData: null,
    };
  },
  methods: {
    handleRowClick(row) {
      //good guessing the parameters :-)
      this.$router.push({
        name: this.table + "-details",
        params: {
          id: row.id ? row.id : this.pkey.id,
          resource: row.id ? row.id : this.pkey.id,
          name: row.name,
        },
      });
    },
    routeParams(column, value) {
      if (column.name === "datasets") {
        let result = {
          resource: value.resource.id,
          name: value.name,
        };
        return result;
      } else if (column.name === "contacts") {
        return {
          resource: value.resource.id,
          firstName: value.firstName,
          lastName: value.lastName,
        };
      } else {
        return value;
      }
    },
    click(value) {
      this.$emit("click", value);
    },
    renderValue(row, col) {
      if (row[col.name] === undefined) {
        return [];
      }
      if (
        col.columnType == "REF_ARRAY" ||
        col.columnType == "REFBACK" ||
        col.columnType == "ONTOLOGY_ARRAY"
      ) {
        return row[col.name].map((v) => {
          if (col.name === "tables") {
            //hack, ideally we start setting refLabel in configuration!
            return v.name;
          } else if (col.refLabel) {
            return applyJsTemplate(v, col.refLabel);
          } else {
            return applyJsTemplate(v, col.refLabelDefault);
          }
        });
      } else if (col.columnType == "REF" || col.columnType == "ONTOLOGY") {
        if (col.refLabel) {
          return [applyJsTemplate(row[col.name], col.refLabel)];
        } else {
<<<<<<< HEAD
          return [flattenObject(row[col.name])];
=======
          return applyJsTemplate(row[col.id], col.refLabelDefault);
>>>>>>> 6437fd74
        }
      } else if (col.columnType.includes("ARRAY")) {
        return row[col.name];
      } else {
        return [row[col.name]];
      }
    },
  },
  computed: {
    graphqlFilter() {
      var result = new Object();
      result[this.refBack] = {
        equals: this.pkey,
      };
      return result;
    },
    visibleColumnNames() {
      return this.visibleColumns.map((c) => c.name);
    },
    visibleColumns() {
      //columns, excludes refback and mg_
      if (this.tableMetadata && this.tableMetadata.columns) {
        return this.tableMetadata.columns.filter(
          (c) => c.name != this.refBack && !c.name.startsWith("mg_")
        );
      }
      return [];
    },
  },
  async created() {
    this.client = Client.newClient();
    this.tableMetadata = await this.client.fetchTableMetaData(this.table);
    this.refBackData = await this.client.fetchTableDataValues(this.table, {
      filter: this.graphqlFilter,
    });
  },
};
</script><|MERGE_RESOLUTION|>--- conflicted
+++ resolved
@@ -176,11 +176,7 @@
         if (col.refLabel) {
           return [applyJsTemplate(row[col.name], col.refLabel)];
         } else {
-<<<<<<< HEAD
-          return [flattenObject(row[col.name])];
-=======
-          return applyJsTemplate(row[col.id], col.refLabelDefault);
->>>>>>> 6437fd74
+          return applyJsTemplate(row[col.name], col.refLabelDefault);
         }
       } else if (col.columnType.includes("ARRAY")) {
         return row[col.name];
