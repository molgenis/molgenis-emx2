--- conflicted
+++ resolved
@@ -50,11 +50,7 @@
       <div :class="titleContainerClasses" class="grow">
         <h2 class="min-w-[160px] mr-4 md:inline-block block">
           <NuxtLink
-<<<<<<< HEAD
             :to="`${resourceName}/${resourceIdPath}`"
-=======
-            :to="`/${schema}/ssr-catalogue/${tableId}/${resourceIdPath}`"
->>>>>>> 09862d86
             class="text-body-base font-extrabold text-blue-500 hover:underline hover:bg-blue-50"
           >
             {{ resource?.acronym || resource?.name }}
@@ -73,11 +69,7 @@
               class="text-blue-500 xl:justify-end"
             />
             -->
-<<<<<<< HEAD
         <NuxtLink :to="`${resourceName}/${resourceIdPath}`">
-=======
-        <NuxtLink :to="`/${schema}/ssr-catalogue/${tableId}/${resourceIdPath}`">
->>>>>>> 09862d86
           <IconButton
             icon="arrow-right"
             class="text-blue-500 hidden xl:flex xl:justify-end"
