--- conflicted
+++ resolved
@@ -15,46 +15,30 @@
 <template>
   <div class="flex flex-col items-center max-w-sm">
     <div
-<<<<<<< HEAD
-      class="flex flex-row md:flex-col self-start md:self-center items-center max-w-sm">
-=======
       class="flex flex-row md:flex-col self-start md:self-center items-center max-w-sm"
     >
->>>>>>> 58acfaf3
       <span class="mb-2 mt-2.5 text-icon">
         <BaseIcon :name="image" :width="55" />
       </span>
       <div class="relative">
         <NuxtLink :to="link">
           <h1
-<<<<<<< HEAD
-            class="font-display md:text-heading-6xl text-heading-3xl text-title-contrast px-3">
-=======
             class="font-display md:text-heading-6xl text-heading-3xl text-title-contrast px-3"
           >
->>>>>>> 58acfaf3
             {{ title }}
           </h1>
         </NuxtLink>
       </div>
       <slot name="title-suffix">
         <span
-<<<<<<< HEAD
-          class="bg-blue-50 text-title-contrast flex justify-center rounded-full px-3 font-bold">
-=======
           class="bg-blue-50 text-title-contrast flex justify-center rounded-full px-3 font-bold"
         >
->>>>>>> 58acfaf3
           {{ count }}
         </span>
       </slot>
       <span
-<<<<<<< HEAD
-        class="md:hidden absolute right-0 mr-3 hover:text-blue-800 text-blue-500">
-=======
         class="md:hidden absolute right-0 mr-3 hover:text-blue-800 text-blue-500"
       >
->>>>>>> 58acfaf3
         <NuxtLink :to="link">
           <IconButton icon="arrow-right" />
         </NuxtLink>
@@ -62,12 +46,8 @@
     </div>
 
     <p
-<<<<<<< HEAD
-      class="mt-1 mb-4 md:mb-0 text-left md:text-center lg:mb-5 text-body-lg text-sub-title-contrast h-full md:h-24">
-=======
       class="mt-1 mb-4 md:mb-0 text-left md:text-center lg:mb-5 text-body-lg text-sub-title-contrast h-full md:h-24"
     >
->>>>>>> 58acfaf3
       {{ description }}
     </p>
 
