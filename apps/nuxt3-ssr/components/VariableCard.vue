<script setup lang="ts">
import type { IVariable } from "~/interfaces/types";
import { getKey } from "~/utils/variableUtils";

const props = defineProps<{
  variable: IVariable;
}>();
<<<<<<< HEAD
const route = useRoute();
=======

const variableKey = computed(() => getKey(props.variable));

const resourcePathId = resourceIdPath(variableKey.value);
>>>>>>> aa7f6a10
</script>

<template>
  <article class="py-5 lg:px-12.5 p-5">
    <header class="flex">
      <div class="grow flex items-center">
        <h2 class="min-w-[160px] mr-4 md:inline-block block">
          <NuxtLink
<<<<<<< HEAD
            :to="`${route.path}/${variable.name}`"
=======
            :to="`/${schema}/ssr-catalogue/variables/${resourcePathId}`"
>>>>>>> aa7f6a10
            class="text-body-base font-extrabold text-blue-500 hover:underline hover:bg-blue-50"
          >
            {{ variable?.name }}
          </NuxtLink>
        </h2>

        <span class="mr-4 text-body-base hidden md:block">
          {{ variable?.label }}
        </span>
      </div>
      <div class="flex">
        <!--
        <IconButton
          icon="star"
          :class="iconStarClasses"
          class="text-blue-500 xl:justify-end"
        />
        -->
<<<<<<< HEAD
        <NuxtLink :to="`${route.path}/${variable.name}`">
=======
        <NuxtLink :to="`/${schema}/ssr-catalogue/variables/${resourcePathId}`">
>>>>>>> aa7f6a10
          <IconButton
            icon="arrow-right"
            class="text-blue-500 hidden xl:flex xl:justify-end"
          />
        </NuxtLink>
      </div>
    </header>
  </article>
</template><|MERGE_RESOLUTION|>--- conflicted
+++ resolved
@@ -5,14 +5,9 @@
 const props = defineProps<{
   variable: IVariable;
 }>();
-<<<<<<< HEAD
 const route = useRoute();
-=======
-
 const variableKey = computed(() => getKey(props.variable));
-
 const resourcePathId = resourceIdPath(variableKey.value);
->>>>>>> aa7f6a10
 </script>
 
 <template>
@@ -21,11 +16,7 @@
       <div class="grow flex items-center">
         <h2 class="min-w-[160px] mr-4 md:inline-block block">
           <NuxtLink
-<<<<<<< HEAD
             :to="`${route.path}/${variable.name}`"
-=======
-            :to="`/${schema}/ssr-catalogue/variables/${resourcePathId}`"
->>>>>>> aa7f6a10
             class="text-body-base font-extrabold text-blue-500 hover:underline hover:bg-blue-50"
           >
             {{ variable?.name }}
@@ -44,11 +35,7 @@
           class="text-blue-500 xl:justify-end"
         />
         -->
-<<<<<<< HEAD
         <NuxtLink :to="`${route.path}/${variable.name}`">
-=======
-        <NuxtLink :to="`/${schema}/ssr-catalogue/variables/${resourcePathId}`">
->>>>>>> aa7f6a10
           <IconButton
             icon="arrow-right"
             class="text-blue-500 hidden xl:flex xl:justify-end"
