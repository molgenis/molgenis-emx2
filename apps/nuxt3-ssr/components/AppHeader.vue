<script setup>
const config = useRuntimeConfig();
let schema;
if (useRoute) {
  schema = useRoute().params.schema;
}
const menu = [
  { label: "Cohorts", link: `/${schema}/ssr-catalogue/cohorts` },
  config.public.cohortOnly
    ? undefined
    : { label: "Networks", link: `/${schema}/ssr-catalogue/networks` },
  config.public.cohortOnly
    ? undefined
    : { label: "Variables", link: `/${schema}/ssr-catalogue/variables` },
  // { label: "Statistical Methods", link: "#" },
  // { label: "Tables", link: "#" },
  // { label: "Manuals", link: "#" },
  { label: "About", link: `/${schema}/ssr-catalogue/about` },
<<<<<<< HEAD
].filter(item => item !== undefined);
=======
].filter((item) => item !== undefined);
>>>>>>> 58acfaf3
</script>

<template>
  <header class="antialiased px-5 lg:px-0 xl:bg-navigation">
    <Container>
      <div class="items-center justify-between hidden xl:flex h-25">
        <Logo :link="`/${schema}/ssr-catalogue`" />
        <MainNavigation :navigation="menu" />
        <!--  <div class="w-[450px]">
           <SearchBar />
        </div>-->

        <!-- <HeaderButton label="Favorites" icon="star" />
        <HeaderButton label="Account" icon="user" /> -->
      </div>

      <div class="pt-5 xl:hidden">
        <div class="relative flex items-center h-12.5 justify-between mb-4">
          <!-- <HamburgerMenu :navigation="menu" /> -->

          <div class="absolute -translate-x-1/2 left-1/2">
            <LogoMobile :link="`/${schema}/ssr-catalogue`" />
          </div>

          <div class="flex gap-3">
            <!-- <HeaderButton label="Favorites" icon="star" />
            <HeaderButton label="Account" icon="user" /> -->
          </div>
        </div>

        <MainNavigation :navigation="menu" :showMoreButton="false" />
        <div class="w-full pt-6">
          <!-- <SearchBar /> -->
        </div>
      </div>
    </Container>
  </header>
</template><|MERGE_RESOLUTION|>--- conflicted
+++ resolved
@@ -16,11 +16,7 @@
   // { label: "Tables", link: "#" },
   // { label: "Manuals", link: "#" },
   { label: "About", link: `/${schema}/ssr-catalogue/about` },
-<<<<<<< HEAD
-].filter(item => item !== undefined);
-=======
 ].filter((item) => item !== undefined);
->>>>>>> 58acfaf3
 </script>
 
 <template>
