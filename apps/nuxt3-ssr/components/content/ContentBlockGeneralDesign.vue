<script setup lang="ts">
const { cohort } = defineProps<{
  title: string;
  description?: string;
  cohort: ICohort;
}>();

let generalDesign: {
  label: String;
  content: any;
  tooltip?: string;
  type?: "ONTOLOGY";
}[] = [];
watch(cohort, setData, {
  deep: true,
  immediate: true,
});

function setData() {
  generalDesign = [
    {
      label: "Cohort type",
      content: cohort?.type
        ? cohort?.type.map((type: INameObject) => type?.name).join(", ")
        : undefined,
    },
    {
      label: "Design",
<<<<<<< HEAD
      content: cohort?.design?.definition && cohort?.design?.name ? {
        value: cohort?.design?.name, tooltip: cohort?.design?.definition
      } : cohort?.design?.name
=======
      content: cohort?.design ? cohort?.design.name : undefined,
    },
    {
      label: "Design definition",
      content: cohort?.design?.definition,
>>>>>>> d3344644
    },
    {
      label: "Design description",
      content: cohort?.designDescription,
    },
    {
      label: "Collection type",
      content: cohort?.collectionType
        ? cohort?.collectionType[0].name
        : undefined,
    },
    {
      label: "Start/End year",
      content: filters.startEndYear(cohort?.startYear, cohort?.endYear),
    },
    {
      label: "Population",
      content: cohort?.countries
        ? [...cohort?.countries]
            .sort((a, b) => a.order - b.order)
            .map((c) => c.name)
            .join(", ")
        : undefined,
    },
    {
      label: "Regions",
      content: cohort?.regions?.map((r) => r.name).join(", "),
    },
    {
      label: "Number of participants",
      content: cohort?.numberOfParticipants,
    },
    {
      label: "Number of participants with samples",
      content: cohort?.numberOfParticipantsWithSamples,
    },
    {
      label: "Age group at inclusion",
      content: buildOntologyTree(cohort?.populationAgeGroups),
      type: "ONTOLOGY",
    },
    {
      label: "Inclusion criteria",
      content: cohort?.inclusionCriteria,
    },
    {
      label: "Marker paper",
      content: cohort?.designPaper?.map((dp) => {
        return dp.title + (dp.doi ? ` (doi: ${dp.doi})` : "");
      }),
    },
  ];
}
</script>

<template>
  <ContentBlock :title="title" :description="description">
<<<<<<< HEAD
    <DefinitionList :items="generalDesign.filter(item => item.content !== undefined)" />
=======
    <DefinitionList
      :items="generalDesign.filter((item) => item.content !== undefined)"
    />
>>>>>>> d3344644
  </ContentBlock>
</template><|MERGE_RESOLUTION|>--- conflicted
+++ resolved
@@ -26,17 +26,13 @@
     },
     {
       label: "Design",
-<<<<<<< HEAD
-      content: cohort?.design?.definition && cohort?.design?.name ? {
-        value: cohort?.design?.name, tooltip: cohort?.design?.definition
-      } : cohort?.design?.name
-=======
-      content: cohort?.design ? cohort?.design.name : undefined,
-    },
-    {
-      label: "Design definition",
-      content: cohort?.design?.definition,
->>>>>>> d3344644
+      content:
+        cohort?.design?.definition && cohort?.design?.name
+          ? {
+              value: cohort?.design?.name,
+              tooltip: cohort?.design?.definition,
+            }
+          : cohort?.design?.name,
     },
     {
       label: "Design description",
@@ -94,12 +90,8 @@
 
 <template>
   <ContentBlock :title="title" :description="description">
-<<<<<<< HEAD
-    <DefinitionList :items="generalDesign.filter(item => item.content !== undefined)" />
-=======
     <DefinitionList
       :items="generalDesign.filter((item) => item.content !== undefined)"
     />
->>>>>>> d3344644
   </ContentBlock>
 </template>