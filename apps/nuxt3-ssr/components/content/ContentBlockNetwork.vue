<script setup lang="ts">
<<<<<<< HEAD
const route = useRoute();
=======
import { INetwork } from "~/interfaces/types";

>>>>>>> 5b921cd8
defineProps<{
  title: string;
  description: string;
  networks: INetwork[];
}>();
</script>

<template>
  <ContentBlock :title="title" :description="description">
    <ReferenceCardList>
      <ReferenceCard
        v-for="network in networks"
        :imageUrl="network?.logo?.url"
        :title="network?.name"
        :description="network?.description"
        :url="`/${route.params.schema}/ssr-catalogue/browse/${network.id}`"
      />
    </ReferenceCardList>
  </ContentBlock>
</template><|MERGE_RESOLUTION|>--- conflicted
+++ resolved
@@ -1,10 +1,7 @@
 <script setup lang="ts">
-<<<<<<< HEAD
 const route = useRoute();
-=======
 import { INetwork } from "~/interfaces/types";
 
->>>>>>> 5b921cd8
 defineProps<{
   title: string;
   description: string;
@@ -21,6 +18,7 @@
         :title="network?.name"
         :description="network?.description"
         :url="`/${route.params.schema}/ssr-catalogue/browse/${network.id}`"
+        :links="[{ title: 'Read more', url: network.website }]"
       />
     </ReferenceCardList>
   </ContentBlock>
