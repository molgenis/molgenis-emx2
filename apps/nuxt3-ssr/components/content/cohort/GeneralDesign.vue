<script setup lang="ts">
import type {
  DefinitionListItemType,
  ICohort,
  INameObject,
} from "~/interfaces/types";
import type { IOntologyItem } from "meta-data-utils";

const { cohort, mainMedicalCondition } = defineProps<{
  title: string;
  description?: string;
  cohort: ICohort;
  mainMedicalCondition?: IOntologyItem[];
}>();

let generalDesign: {
  label: string;
  content: any;
  tooltip?: string;
  type?: DefinitionListItemType;
}[] = [];
watch(cohort, setData, {
  deep: true,
  immediate: true,
});

function setData() {
  generalDesign = [
    {
      label: "Cohort type",
      content: cohort?.type
        ? cohort?.type.map((type: INameObject) => type?.name).join(", ")
        : undefined,
    },
    {
      label: "Design",
      content:
        cohort?.design?.definition && cohort?.design?.name
          ? {
              value: cohort?.design?.name,
              tooltip: cohort?.design?.definition,
            }
          : cohort?.design?.name,
    },
    {
      label: "Design description",
      content: cohort?.designDescription,
    },
    {
      label: "Design schematic",
      content: cohort?.designSchematic,
    },
    {
      label: "Collection type",
      content: cohort?.collectionType
        ? cohort?.collectionType
            .map((collectionType) => collectionType.name)
            .join(", ")
        : undefined,
    },
    {
      label: "Start/End year",
      content: filters.startEndYear(cohort?.startYear, cohort?.endYear),
    },
    {
      label: "Population",
      content: cohort?.countries
        ? [...cohort?.countries]
            .sort((a, b) => b.order - a.order)
            .map((country) => country.name)
            .join(", ")
        : undefined,
    },
    {
      label: "Regions",
      content: cohort?.regions
        ?.sort((a, b) => b.order - a.order)
        .map((r) => r.name)
        .join(", "),
    },
    {
      label: "Number of participants",
      content: cohort?.numberOfParticipants,
    },
    {
      label: "Number of participants with samples",
      content: cohort?.numberOfParticipantsWithSamples,
    },
    {
      label: "Age group at inclusion",
      content: removeChildIfParentSelected(cohort?.populationAgeGroups || [])
        .sort((a, b) => a.order - b.order)
        .map((ageGroup) => ageGroup.name)
        .join(", "),
    },
    {
      label: "Inclusion criteria",
      content: cohort?.otherInclusionCriteria,
    },
    {
<<<<<<< HEAD
      label:
        cohort?.designPaper && cohort.designPaper?.length > 1
          ? "Marker papers"
          : "Marker paper",
      type: "LINK",
      content: cohort?.designPaper
        ? designPaperToItem(cohort?.designPaper)
        : undefined,
=======
      label: "Marker paper",
      content: cohort?.designPaper?.map((dp) => {
        return dp.title + (dp.doi ? ` (doi: ${dp.doi})` : "");
      }),
>>>>>>> fe59c9b4
    },
    {
      label: "PID",
      content: cohort?.pid,
    },
  ];

  if (mainMedicalCondition && mainMedicalCondition.length > 0) {
    generalDesign.splice(generalDesign.length - 2, 0, {
      label: "Main medical condition",
      content: mainMedicalCondition,
      type: "ONTOLOGY",
    });
  }
<<<<<<< HEAD

  function designPaperToItem(designPaper: any[]) {
    if (designPaper.length === 0) {
      return undefined;
    } else if (designPaper.length === 1) {
      return {
        type: "LINK",
        label: designPaper[0].title,
        url: designPaper[0].doi,
      };
    } else if (designPaper.length > 1)
      return designPaper.map((paper) => ({
        type: "LINK",
        label: paper.title,
        url: paper.doi,
      }));
  }
=======
>>>>>>> fe59c9b4
}
</script>

<template>
  <ContentBlock :title="title" :description="description">
    <CatalogueItemList
      :items="generalDesign.filter((item) => item.content !== undefined)"
    />
  </ContentBlock>
</template><|MERGE_RESOLUTION|>--- conflicted
+++ resolved
@@ -98,7 +98,6 @@
       content: cohort?.otherInclusionCriteria,
     },
     {
-<<<<<<< HEAD
       label:
         cohort?.designPaper && cohort.designPaper?.length > 1
           ? "Marker papers"
@@ -106,13 +105,7 @@
       type: "LINK",
       content: cohort?.designPaper
         ? designPaperToItem(cohort?.designPaper)
-        : undefined,
-=======
-      label: "Marker paper",
-      content: cohort?.designPaper?.map((dp) => {
-        return dp.title + (dp.doi ? ` (doi: ${dp.doi})` : "");
-      }),
->>>>>>> fe59c9b4
+        : undefined
     },
     {
       label: "PID",
@@ -127,7 +120,6 @@
       type: "ONTOLOGY",
     });
   }
-<<<<<<< HEAD
 
   function designPaperToItem(designPaper: any[]) {
     if (designPaper.length === 0) {
@@ -145,8 +137,6 @@
         url: paper.doi,
       }));
   }
-=======
->>>>>>> fe59c9b4
 }
 </script>
 
