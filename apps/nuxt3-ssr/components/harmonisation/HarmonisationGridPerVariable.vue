--- conflicted
+++ resolved
@@ -29,15 +29,9 @@
   <div class="relative">
     <HarmonisationLegendDetailed size="small" />
     <div class="overflow-x-auto xl:max-w-table border-t">
-<<<<<<< HEAD
-      <StickyTable
+      <TableSticky
         :columns="sourceIds"
         :rows="repeats"
-=======
-      <TableSticky
-        :columns="cohortsWithMapping"
-        :rows="[variable, ...variable.repeats]"
->>>>>>> 7ee5cb71
         class="h-screen overflow-auto"
       >
         <template #column="columnProps">
