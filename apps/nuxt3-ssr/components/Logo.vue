<!-- eslint-disable vue/multi-word-component-names -->
<script setup lang="ts">
defineProps<{
  link?: string;
  image?: string;
}>();

const config = useRuntimeConfig();
const route = useRoute();
const logoFileName = (route.query.logo as string) || config.public.emx2Logo;

// load the svg data from the assets folder
let svg = shallowRef();
if (logoFileName) {
  svg.value = await assetLoader.load(logoFileName);
}
</script>

<template>
  <NuxtLink :to="link" class="transition-transform hover:scale-105">
    <span class="sr-only">Go to home</span>
<<<<<<< HEAD
    <i v-if="svg" v-html="svg"></i>
=======

    <i v-if="svg" v-html="svg.default"></i>

>>>>>>> b81d4789
    <img
      v-else-if="image"
      :src="image"
      class="bg-white object-contain h-16 w-96"
    />
    <svg
      v-else
      xmlns="http://www.w3.org/2000/svg"
      xml:space="preserve"
      viewBox="0 0 1088 398"
      width="137"
      height="50"
    >
      <path
        fill="#fff"
        d="M515.536 270.446h-15.3l-23.66-113.61v113.82h-13.87v-142.78h22.23l23.46 114.02 22.63-114.02h22.24v142.78h-15.1v-114.83zM589.446 236.996c0 13.05 5.5 20.6 16.93 20.6 11.63 0 16.93-7.55 16.93-20.6v-75.47c0-12.85-5.3-20.6-16.93-20.6-11.43 0-16.93 7.75-16.93 20.6v75.47zm-15.7-74.65c0-21.82 10.81-35.9 32.64-35.9 22.03 0 32.84 14.08 32.84 35.9v73.84c0 21.62-10.81 35.9-32.84 35.9-21.83 0-32.64-14.28-32.64-35.9v-73.84zM662.016 270.656v-142.78h15.91v128.29h35.42v14.49zM789.936 162.346v12.24h-15.09v-13.06c0-12.85-5.1-20.6-16.72-20.6-11.42 0-16.73 7.75-16.73 20.6v75.47c0 12.85 5.31 20.6 16.73 20.6 11.62 0 16.72-7.75 16.72-20.6v-12.45h-14.69v-14.27h29.78v25.91c0 21.62-10.2 35.89-32.23 35.89-21.82 0-32.02-14.27-32.02-35.89v-73.84c0-21.62 10.2-35.9 32.02-35.9 22.03 0 32.23 14.28 32.23 35.9M861.196 191.106v14.28h-34.88v50.78h42.83v14.49h-58.74v-142.78h58.74v14.49h-42.83v48.74zM903.286 270.656h-14.28v-142.78h20.2l33.04 103.21v-103.21h14.07v142.78h-16.52l-36.51-115.45zM983.376 270.656h15.92v-142.78h-15.92zM1088.146 162.146v3.87h-15.09v-4.69c0-12.85-4.9-20.4-16.31-20.4-11.43 0-16.32 7.55-16.32 20.2 0 32.02 47.93 35.08 47.93 75.26 0 21.62-10.4 35.69-32.23 35.69-21.82 0-32.02-14.07-32.02-35.69v-8.16h14.89v8.97c0 12.85 5.3 20.4 16.72 20.4 11.43 0 16.72-7.55 16.72-20.4 0-31.82-47.73-34.88-47.73-75.06 0-22.03 10.2-35.7 31.62-35.7 21.63.01 31.82 14.09 31.82 35.71"
      />
      <g>
        <path
          fill="#fff"
          d="M198.93 398.12c109.83 0 198.86-89.03 198.86-198.86S308.75.4 198.93.4C83.73.4.07 89.44.07 199.26S89.1 398.12 198.93 398.12"
        />
        <path
          fill="#275DBD"
          d="M199.094 278.78c-2.8 0-5.65-.49-8.43-1.54-12.42-4.66-18.72-18.5-14.06-30.93l46.33-123.54c4.66-12.42 18.51-18.72 30.93-14.06 12.42 4.66 18.72 18.5 14.06 30.93l-46.33 123.54c-3.62 9.65-12.78 15.6-22.5 15.6M106.444 278.78c-2.8 0-5.65-.49-8.43-1.54-12.42-4.66-18.72-18.5-14.06-30.93l46.32-123.53c4.66-12.42 18.5-18.72 30.93-14.06 12.42 4.66 18.72 18.5 14.06 30.93l-46.33 123.54c-3.61 9.64-12.77 15.59-22.49 15.59"
        />
        <path
          fill="#017FFD"
          d="M199.104 278.78c-9.72 0-18.88-5.95-22.5-15.59l-46.33-123.54c-4.66-12.42 1.63-26.27 14.06-30.93 12.43-4.64 26.27 1.64 30.93 14.06l46.33 123.54c4.66 12.42-1.64 26.27-14.06 30.93a24.245 24.245 0 0 1-8.43 1.53M291.754 278.78c-9.72 0-18.88-5.95-22.5-15.59l-46.32-123.54c-4.66-12.42 1.63-26.27 14.06-30.93 12.43-4.64 26.27 1.64 30.93 14.06l46.33 123.54c4.66 12.42-1.64 26.27-14.06 30.93a24.34 24.34 0 0 1-8.44 1.53"
        />
      </g>
    </svg>
  </NuxtLink>
</template><|MERGE_RESOLUTION|>--- conflicted
+++ resolved
@@ -19,13 +19,7 @@
 <template>
   <NuxtLink :to="link" class="transition-transform hover:scale-105">
     <span class="sr-only">Go to home</span>
-<<<<<<< HEAD
-    <i v-if="svg" v-html="svg"></i>
-=======
-
     <i v-if="svg" v-html="svg.default"></i>
-
->>>>>>> b81d4789
     <img
       v-else-if="image"
       :src="image"
