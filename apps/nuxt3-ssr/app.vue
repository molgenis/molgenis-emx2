--- conflicted
+++ resolved
@@ -60,15 +60,6 @@
 
 <script setup>
 import BackgroundGradient from "./components/BackgroundGradient.vue";
-<<<<<<< HEAD
-const config = useRuntimeConfig();
-console.log(config.public);
-const href = config.public.emx2Theme
-  ? `/_nuxt-styles/css/styles.${config.public.emx2Theme}.css`
-  : "/_nuxt-styles/css/styles.css";
-useHead({
-  link: [{ rel: "stylesheet", type: "text/css", href }],
-=======
 const config = useRuntimeConfig()
 
 const styleHref = config.public.emx2Theme ? `/_nuxt-styles/css/styles.${config.public.emx2Theme}.css` : '/_nuxt-styles/css/styles.css'
@@ -78,6 +69,5 @@
     { rel: 'icon', href: faviconHref}, 
     { rel: 'stylesheet', type: 'text/css', href: styleHref }
   ]
->>>>>>> 854b3747
 });
 </script>