import type { IColumn } from "meta-data-utils";
<<<<<<< HEAD
import { s } from "vitest/dist/reporters-1evA5lom.js";
=======
import type { INode } from "../../tailwind-components/types/types";
>>>>>>> 8c9ad124
export interface IResource {
  id: string;
  pid: string;
  acronym: string;
  name: string;
  website: string;
  description: string;
  contacts: IContributor[];
  logo?: IUrlObject;
}
export interface ICohort {
  id: string;
  pid: string;
  name: string;
  acronym?: string;
  description?: string;
  website?: string;
  logo?: IUrlObject;
  contactEmail?: string;
  leadOrganisation?: {
    id: string;
    name: string;
    email: string;
    description: string;
    website: string;
    acronym: string;
    type: {
      name: string;
    };
    institution: any;
    institutionAcronym: string;
    typeOther: string;
    address: string;
    expertise: string;
    country: {
      name: string;
    };
    logo: IUrlObject;
  };
  institution?: {
    acronym: string;
  };
  type: INameObject[];
  collectionType: INameObject[];
  populationAgeGroups?: IOntologyNode[];
  startYear: number;
  endYear: number;
  countries: {
    name: string;
    order: number;
  }[];
  regions: {
    name: string;
    order: number;
  }[];
  numberOfParticipants: number;
  numberOfParticipantsWithSamples?: number;
  designDescription: string;
  designSchematic: IFile;
  design: {
    definition: string;
    name: string;
  };
  designPaper?: {
    title: string;
    doi: string;
  }[];
  inclusionCriteria?: IOntologyNode[];
  otherInclusionCriteria?: string;
  collectionEvents: ICollectionEvent[];
  additionalOrganisations: IPartner[];
  contacts: IContributor[];
  networks: INetwork[];
  releaseDescription?: string;
  linkageOptions?: string;
  dataAccessConditionsDescription?: string;
  dataAccessConditions?: { name: string }[];
  fundingStatement?: string;
  acknowledgements?: string;
  documentation?: IDocumentation[];
  datasets: { name: string }[];
}

export interface IVariableBase {
  name: string;
  resource: {
    id: string;
  };
  dataset: {
    name: string;
    resource: {
      id: string;
    };
  };
  label?: string;
  description?: string;
  mg_tableclass?: string;
}

export interface IVariableDetails {
  unit?: IOntologyNode;
  format?: IOntologyNode;
}

export interface IVariableMappings {
  mappings?: IMapping[];
  repeats?: {
    name: string;
    mappings: IMapping[];
  }[];
}

export type IVariable = IVariableBase & IVariableDetails;
export type IVariableWithMappings = IVariable & IVariableMappings;

export interface IFile {
  id?: string;
  size?: number;
  extension?: string;
  url?: string;
}

export interface IDocumentation {
  name: string;
  description: string;
  url: string;
  file: IFile;
}

export interface IPartner {
  id: string;
  acronym: string;
  website: string;
  name: string;
  description: string;
  logo: IUrlObject;
}

export interface IContributor {
  roleDescription: string;
  firstName: string;
  lastName: string;
  prefix?: string;
  initials: string;
  email: string;
  title: INameObject;
  organisation: INameObject;
}

export interface INameObject {
  name: string;
}

export interface IUrlObject {
  url: string;
}

export interface ICollectionEvent {
  name: string;
  description: string;
  startYear: INameObject;
  endYear: number;
  numberOfParticipants: number;
  ageGroups: INameObject[];
  definition: string;
  dataCategories: ICollectionEventCategory[];
  sampleCategories: ICollectionEventCategory[];
  areasOfInformation: ICollectionEventCategory[];
  standardizedTools: ICollectionEventCategory[];
  standardizedToolsOther: string;
  subcohorts: INameObject[];
  coreVariables: string[];
}

export interface ICollectionEventCategory {
  name: string;
  parent?: INameObject;
  definition?: string;
}

export interface INetwork {
  id: string;
  name: string;
  acronym?: string;
  description?: string;
  logo?: IUrlObject;
  website?: string;
}

export interface ICatalogue {
  network: INetwork;
  type: IOntologyNode;
}

export interface ITreeNode {
  name: string;
  children?: ITreeNode[];
  parent?: string;
}

export interface IOntologyNode extends ITreeNode {
  code?: string;
  definition?: string;
  ontologyTermURI?: string;
}

export interface IFormField {
  name: string;
  label: string;
  fieldValue: string; // value is taken by vue reactivity
  inputType: "string" | "textarea";
  hasError?: boolean;
  message?: string;
}

export interface IContactFormData {
  recipientsFilter: string;
  subject: string;
  body: string;
}

export type INotificationType =
  | "light"
  | "dark"
  | "success"
  | "error"
  | "warning"
  | "info";

export interface ISectionField {
  meta: IColumn;
  value: any;
}

export interface ISection {
  meta: IColumn;
  fields: ISectionField[];
}
export interface IMapping {
  syntax: string;
  description: string;
  match: {
    name: string;
  };
  source: {
    id: string;
    name: string;
    mg_tableclass: string;
  };
  sourceDataset: {
    resource: {
      id: string;
    };
    name: string;
  };
  sourceVariables: IVariableBase[] | IVariable[];
  sourceVariablesOtherDatasets: IVariableBase[] | IVariable[];
  targetVariable: IVariableBase | IVariable;
}

export type HarmonizationStatus =
  | "unmapped"
  | "partial"
  | "complete"
  | "available";

export type HarmonizationIconSize = "small" | "large";
export interface IMgError {
  message: string;
  statusCode: number;
  data: { errors: { message: string }[] };
}

export type DefinitionListItemType = "ONTOLOGY" | "LINK" | "MAPPED";

export interface IDefinitionListItem {
  label: string;
  tooltip?: string;
  type?: DefinitionListItemType;
  content: any;
}
export interface IOntologyItem {
  order?: number;
  name: string;
  label?: string;
  parent?: IOntologyItem;
  codesystem?: string;
  code?: string;
  ontologyTermURI?: string;
  definition?: string;
  children?: IOntologyItem[];
}

export interface IOntologyParentTreeItem
  extends Omit<IOntologyItem, "children"> {}

// generic emx2 graphql api response type, pass in query structure as T
export interface GqlResp<T> {
  data: Record<string, T[]>;
}
export interface IOntologyRespItem {
  name: string;
  definition?: string;
  code?: string;
  order?: number;
  parent: {
    name: string;
  };
}

export type ButtonType =
  | "primary"
  | "secondary"
  | "tertiary"
  | "outline"
  | "disabled"
  | "filterWell";
export type ButtonSize = "tiny" | "small" | "medium" | "large";
export type ButtonIconPosition = "left" | "right";

export interface IOntologyChildTreeItem extends Omit<IOntologyItem, "parent"> {}

export interface IManifest {
  ImplementationVersion: string;
  SpecificationVersion: string;
  DatabaseVersion: string;
}

export interface IManifestResponse {
  data: {
    _manifest: IManifest;
  };
}

export type IFilter = ISearchFilter | IOntologyFilter | IRefArrayFilter;

interface IAbstractFilter {
  id: string;
  search?: string;
  config:
    | ISearchFilterConfig
    | IOntologyFilterConfig
    | IRefArrayFilterDefaultConfig
    | IRefArrayFilterCustomConfig;
}
export interface ISearchFilter extends IAbstractFilter {
  search: string;
  config: ISearchFilterConfig;
}

export interface IFilterConfig {
  label: string;
  initialCollapsed?: boolean;
  filterTable?: string;
}

export interface ISearchFilterConfig extends IFilterConfig {
  type: "SEARCH";
  searchTables?: string[];
}

export interface IOntologyFilterConfig extends IFilterConfig {
  type: "ONTOLOGY";
  ontologyTableId: string;
  ontologySchema: string;
  columnId: string;
  refFields?: filterRefField;
}

export interface IRefArrayFilterAbstractConfig extends IFilterConfig {
  type: "REF_ARRAY";
  refTableId: string;
  refSchema?: string;
  refFields?: filterRefField;
  // optional function to build the filter bases on the selected options
  // if empty the defualt builder will be used
  buildFilterFunction?: Function;
}

export interface IRefArrayFilterDefaultConfig
  extends IRefArrayFilterAbstractConfig {
  columnId: string;
}

export interface IRefArrayFilterCustomConfig
  extends IRefArrayFilterAbstractConfig {
  // optional function to build the filter bases on the selected options
  // if empty the defualt builder will be used
  buildFilterFunction?: Function;
}

type filterRefField = {
  [key: string]: string;
};

export type IFilterCondition = {
  [id: string]: IFilterCondition | string;
};

export interface IOntologyFilter extends IAbstractFilter {
  conditions: IFilterCondition[];
  config: IOntologyFilterConfig;
}

export type IConditionsFilter = IOntologyFilter | IRefArrayFilter;

export interface optionsFetchFn {
  (): Promise<INode[]>;
}

export interface IRefArrayFilter extends IAbstractFilter {
  conditions: IFilterCondition[];
  config: IRefArrayFilterCustomConfig | IRefArrayFilterDefaultConfig;
  options?: INode[] | optionsFetchFn;
}

export interface IPathCondition {
  id: string;
  search?: string;
  conditions?: IFilterCondition[];
}

export interface IPathSearchCondition extends IPathCondition {
  search: string;
}

export interface IPathConditionsCondition extends IPathCondition {
  conditions: IFilterCondition[];
}

export type activeTabType = "detailed" | "compact";<|MERGE_RESOLUTION|>--- conflicted
+++ resolved
@@ -1,9 +1,5 @@
 import type { IColumn } from "meta-data-utils";
-<<<<<<< HEAD
-import { s } from "vitest/dist/reporters-1evA5lom.js";
-=======
 import type { INode } from "../../tailwind-components/types/types";
->>>>>>> 8c9ad124
 export interface IResource {
   id: string;
   pid: string;
