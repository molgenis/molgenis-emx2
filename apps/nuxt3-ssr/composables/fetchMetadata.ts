--- conflicted
+++ resolved
@@ -1,10 +1,7 @@
 import { StorageSerializers, useSessionStorage } from "@vueuse/core";
 
 import metadataGql from "~~/gql/metadata";
-<<<<<<< HEAD
-=======
 import { type ISchemaMetaData } from "metadata-utils";
->>>>>>> 81f9bdd0
 
 const query = moduleToString(metadataGql);
 
