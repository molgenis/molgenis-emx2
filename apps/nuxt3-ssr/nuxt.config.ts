// https://v3.nuxtjs.org/api/configuration/nuxt.config
import { defineNuxtConfig } from "nuxt/config";

export default defineNuxtConfig({
  devtools: { enabled: true },
  modules: [
    "@nuxt/image",
    "@nuxtjs/tailwindcss",
    "floating-vue/nuxt",
    "@nuxt/test-utils/module",
  ],
  tailwindcss: {
    cssPath: "../tailwind-components/assets/css/main.css",
    configPath: "../tailwind-components/tailwind.config.js",
  },
  sourcemap: {
    server: true,
    client: true
  },
  runtimeConfig: {
    public: {
      emx2Theme: "",
      emx2Logo: "",
      siteTitle: "MOLGENIS",
      analyticsKey: "",
      cohortOnly: false,
<<<<<<< HEAD
      apiBase: process.env.NUXT_PUBLIC_API_BASE || "http://localhost:8080",
=======
      apiBase:
        process.env.NUXT_PUBLIC_API_BASE ||
        "https://emx2.dev.molgenis.org/",
>>>>>>> 81f9bdd0
    },
  },
  imports: {
    transform: {
      // exclude
      exclude: [/\bmetadata-utils\b/],
    },
  },
  nitro: {
    prerender: {
      ignore: ["/_tailwind/"],
    },
  },
  app: {
    head: {
      htmlAttrs: {
        "data-theme": "",
      },
    },
  },
  components: [
    {
      path: "~/components",
    },
    {
      path: "../tailwind-components/components",
    },
    {
      path: "../tailwind-components/components/global/icons",
      global: true,
    },
  ],
});<|MERGE_RESOLUTION|>--- conflicted
+++ resolved
@@ -13,10 +13,6 @@
     cssPath: "../tailwind-components/assets/css/main.css",
     configPath: "../tailwind-components/tailwind.config.js",
   },
-  sourcemap: {
-    server: true,
-    client: true
-  },
   runtimeConfig: {
     public: {
       emx2Theme: "",
@@ -24,13 +20,9 @@
       siteTitle: "MOLGENIS",
       analyticsKey: "",
       cohortOnly: false,
-<<<<<<< HEAD
-      apiBase: process.env.NUXT_PUBLIC_API_BASE || "http://localhost:8080",
-=======
       apiBase:
         process.env.NUXT_PUBLIC_API_BASE ||
         "https://emx2.dev.molgenis.org/",
->>>>>>> 81f9bdd0
     },
   },
   imports: {
