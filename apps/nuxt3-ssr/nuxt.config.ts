--- conflicted
+++ resolved
@@ -20,13 +20,9 @@
       siteTitle: "MOLGENIS",
       analyticsKey: "",
       cohortOnly: false,
-<<<<<<< HEAD
-      apiBase: process.env.NUXT_PUBLIC_API_BASE || "https://emx2.dev.molgenis.org/",
-=======
       apiBase:
         process.env.NUXT_PUBLIC_API_BASE ||
-        "https://preview-emx2-pr-4090.dev.molgenis.org/",
->>>>>>> 0c366015
+        "https://emx2.dev.molgenis.org/",
     },
   },
   imports: {
