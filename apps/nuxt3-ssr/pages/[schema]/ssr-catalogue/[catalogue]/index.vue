--- conflicted
+++ resolved
@@ -229,32 +229,15 @@
         "
         :link="`/${route.params.schema}/ssr-catalogue/${catalogueRouteParam}/variables`"
       />
-<<<<<<< HEAD
-
-      <LandingCardPrimary
-        v-if="numberOfNetworks > 0 && !cohortOnly"
-        image="image-diagram"
-        title="Networks"
-        :description="
-          getSettingValue('CATALOGUE_LANDING_NETWORKS_TEXT', settings) ||
-          'Networks &amp; Consortia'
-        "
-        :count="numberOfNetworks"
-        :callToAction="
-          getSettingValue('CATALOGUE_LANDING_NETWORKS_CTA', settings)
-        "
-        :link="`/${route.params.schema}/ssr-catalogue/${catalogueRouteParam}/networks`"
-      />
-      <LandingCardPrimary
-        v-if="network.id === 'FORCE-NEN collections'"
-        image="image-data-warehouse"
-        title="Aggregates"
-        callToAction="Aggregates"
-        :link="`/Aggregates/aggregates/#/`"
-      />
-=======
->>>>>>> de71ef26
     </LandingPrimary>
+
+    <LandingCardPrimary
+      v-if="network.id === 'FORCE-NEN collections'"
+      image="image-data-warehouse"
+      title="Aggregates"
+      callToAction="Aggregates"
+      :link="`/Aggregates/aggregates/#/`"
+    />
 
     <LandingSecondary>
       <LandingCardSecondary
