<script setup lang="ts">
import collectionEventGql from "~~/gql/collectionEvent";
import type {
  IDefinitionListItem,
  IMgError,
  ITreeNode,
} from "~~/interfaces/types";
const config = useRuntimeConfig();
const route = useRoute();

const query = moduleToString(collectionEventGql);

const { data, error } = await useFetch<any, IMgError>(
  `/${route.params.schema}/catalogue/graphql`,
  {
    baseURL: config.public.apiBase,
    method: "POST",
    body: {
      query,
      variables: {
        id: route.params.cohort,
        name: route.params.collectionevent,
      },
    },
  }
);

if (error.value) {
  const contextMsg = "Error fetching data for collection-event detail page";
  logError(error.value, contextMsg);
  throw new Error(contextMsg);
}

const collectionEvent: any = computed(
  () => data.value.data.CollectionEvents[0]
);

let tocItems = reactive([{ label: "Details", id: "details" }]);

const cohortOnly = computed(() => {
  const routeSetting = route.query["cohort-only"] as string;
  return routeSetting === "true" || config.public.cohortOnly;
});
const pageCrumbs: any = {};
pageCrumbs[
  cohortOnly.value ? "home" : (route.params.catalogue as string)
] = `/${route.params.schema}/ssr-catalogue/${route.params.catalogue}`;
pageCrumbs[
  "Cohorts"
] = `/${route.params.schema}/ssr-catalogue/${route.params.catalogue}/cohorts`;
// @ts-ignore
pageCrumbs[
  route.params.cohort as string
] = `/${route.params.schema}/ssr-catalogue/${route.params.catalogue}/cohorts/${route.params.cohort}`;

function renderList(list: any[], itemMapper: (a: any) => string) {
  return list?.length === 1 ? itemMapper(list[0]) : list.map(itemMapper);
}

const toName = (item: any) => item.name;

const items: IDefinitionListItem[] = [];
if (collectionEvent.value?.subcohorts?.length) {
  items.push({
    label: "Subcohorts",
    content: renderList(collectionEvent.value?.subcohorts, toName),
  });
}

if (collectionEvent.value?.startYear || collectionEvent.value?.endYear) {
  items.push({
    label: "Start/end year",
    content: filters.startEndYear(
      collectionEvent.value.startYear && collectionEvent.value.startYear.name
        ? collectionEvent.value.startYear.name
        : null,
      collectionEvent.value.endYear && collectionEvent.value.endYear.name
        ? collectionEvent.value.endYear.name
        : null
    ),
  });
}

if (collectionEvent.value.sampleCategories?.length) {
  tocItems.push({ label: "Sample categories", id: "sample_categories" });
}

if (collectionEvent.value?.ageGroups?.length) {
  tocItems.push({ label: "Age categories", id: "age_categories" });
}

if (collectionEvent.value?.coreVariables?.length) {
  tocItems.push({ label: "Core variables", id: "core_variables" });
}

if (collectionEvent.value?.numberOfParticipants) {
  items.push({
    label: "Number of participants",
    content: collectionEvent.value?.numberOfParticipants,
  });
}

let dataCategoriesTree: ITreeNode[] = [];
if (collectionEvent.value?.dataCategories?.length) {
  dataCategoriesTree = buildOntologyTree(collectionEvent.value.dataCategories);
  tocItems.push({ label: "Data categories", id: "data_categories" });
}

let areasOfInformationTree: ITreeNode[] = [];
if (collectionEvent.value?.areasOfInformation?.length) {
  areasOfInformationTree = buildOntologyTree(
    collectionEvent.value.areasOfInformation
  );
  tocItems.push({ label: "Areas of information", id: "areas_of_information" });
}

let standardizedToolsTree: ITreeNode[] = [];
if (collectionEvent.value.standardizedTools) {
  standardizedToolsTree = buildOntologyTree(
    collectionEvent.value.standardizedTools
  );
  tocItems.push({ label: "Standardized tools", id: "standardized_tools" });
}

useHead({ title: collectionEvent.value?.name });
</script>

<template>
  <LayoutsDetailPage>
    <template #header>
      <PageHeader
        :title="collectionEvent?.name"
        :description="collectionEvent?.description"
      >
        <template #prefix>
          <BreadCrumbs :crumbs="pageCrumbs" />
        </template>
      </PageHeader>
    </template>
    <template #side>
      <SideNavigation :title="collectionEvent?.name" :items="tocItems" />
    </template>
    <template #main>
      <ContentBlocks v-if="collectionEvent">
        <ContentBlock v-if="collectionEvent" id="details" title="Details">
          <CatalogueItemList :items="items" :collapse-all="false" />
        </ContentBlock>

        <ContentBlock
<<<<<<< HEAD
          v-if="collectionEvent.sampleCategories"
          id="sample_categories"
          title="Sample categories"
        >
          <ContentOntology
            :tree="buildOntologyTree(collectionEvent.sampleCategories)"
            :collapse-all="false"
          />
=======
          v-if="collectionEvent?.coreVariables"
          id="core_variables"
          title="Core variables"
        >
          <ul class="grid gap-1 pl-4 list-disc list-outside">
            <li v-for="coreVariable in collectionEvent.coreVariables.sort()">
              {{ coreVariable }}
            </li>
          </ul>
>>>>>>> e128b0de
        </ContentBlock>

        <ContentBlock
          v-if="collectionEvent.ageGroups"
          id="age_categories"
          title="Age categories"
        >
          <ul class="grid gap-1 pl-4 list-disc list-outside">
            <li
              v-for="ageGroup in removeChildIfParentSelected(
                collectionEvent.ageGroups || []
              ).sort((a, b) => a.order - b.order)"
              :key="ageGroup.name"
            >
              {{ ageGroup.name }}
            </li>
          </ul>
        </ContentBlock>
        <ContentBlock
          v-if="collectionEvent.dataCategories"
          id="data_categories"
          title="Data categories"
        >
          <ContentOntology :tree="dataCategoriesTree" :collapse-all="false" />
        </ContentBlock>
        <ContentBlock
          v-if="collectionEvent.areasOfInformation"
          id="areas_of_information"
          title="Areas of information"
        >
          <ContentOntology
            :tree="areasOfInformationTree"
            :collapse-all="false"
          />
        </ContentBlock>
        <ContentBlock
          v-if="collectionEvent.standardizedTools"
          id="standardized_tools"
          title="Standardized tools"
        >
          <ContentOntology
            :tree="standardizedToolsTree"
            :collapse-all="false"
          />
          <CatalogueItemList
            v-if="collectionEvent.standardizedToolsOther"
            class="mt-6"
            :items="[
              {
                label: 'Standardized tools other',
                content: collectionEvent.standardizedToolsOther,
              },
            ]"
            :collapse-all="false"
          />
        </ContentBlock>
      </ContentBlocks>
    </template>
  </LayoutsDetailPage>
</template><|MERGE_RESOLUTION|>--- conflicted
+++ resolved
@@ -147,7 +147,7 @@
         </ContentBlock>
 
         <ContentBlock
-<<<<<<< HEAD
+
           v-if="collectionEvent.sampleCategories"
           id="sample_categories"
           title="Sample categories"
@@ -156,7 +156,9 @@
             :tree="buildOntologyTree(collectionEvent.sampleCategories)"
             :collapse-all="false"
           />
-=======
+        </ContentBlock>  
+
+        <ContentBlock
           v-if="collectionEvent?.coreVariables"
           id="core_variables"
           title="Core variables"
@@ -166,7 +168,6 @@
               {{ coreVariable }}
             </li>
           </ul>
->>>>>>> e128b0de
         </ContentBlock>
 
         <ContentBlock
