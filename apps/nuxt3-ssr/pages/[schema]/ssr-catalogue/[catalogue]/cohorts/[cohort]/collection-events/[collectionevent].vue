<script setup lang="ts">
import collectionEventGql from "~~/gql/collectionEvent";
import type {
  IDefinitionListItem,
  IMgError,
  ITreeNode,
} from "~~/interfaces/types";
const config = useRuntimeConfig();
const route = useRoute();

const query = moduleToString(collectionEventGql);

const { data, error } = await useFetch<any, IMgError>(
  `/${route.params.schema}/catalogue/graphql`,
  {
    baseURL: config.public.apiBase,
    method: "POST",
    body: {
      query,
      variables: {
        id: route.params.cohort,
        name: route.params.collectionevent,
      },
    },
  }
);

if (error.value) {
  const contextMsg = "Error fetching data for collection-event detail page";
  logError(error.value, contextMsg);
  throw new Error(contextMsg);
}

const collectionEvent: any = computed(
  () => data.value.data.CollectionEvents[0]
);

let tocItems = reactive([{ label: "Details", id: "details" }]);

const cohortOnly = computed(() => {
  const routeSetting = route.query["cohort-only"] as string;
  return routeSetting === "true" || config.public.cohortOnly;
});
const pageCrumbs: any = {};
pageCrumbs[
  cohortOnly.value ? "home" : (route.params.catalogue as string)
] = `/${route.params.schema}/ssr-catalogue/${route.params.catalogue}`;
pageCrumbs[
  "Cohorts"
] = `/${route.params.schema}/ssr-catalogue/${route.params.catalogue}/cohorts`;
// @ts-ignore
pageCrumbs[
  route.params.cohort as string
] = `/${route.params.schema}/ssr-catalogue/${route.params.catalogue}/cohorts/${route.params.cohort}`;

function renderList(list: any[], itemMapper: (a: any) => string) {
  return list?.length === 1 ? itemMapper(list[0]) : list.map(itemMapper);
}

const toName = (item: any) => item.name;

const items: IDefinitionListItem[] = [];
if (collectionEvent.value?.subcohorts?.length) {
  items.push({
    label: "Subcohorts",
    content: renderList(collectionEvent.value?.subcohorts, toName),
  });
}

if (collectionEvent.value?.startYear || collectionEvent.value?.endYear) {
  items.push({
    label: "Start/end year",
    content: filters.startEndYear(
      collectionEvent.value.startYear && collectionEvent.value.startYear.name
        ? collectionEvent.value.startYear.name
        : null,
      collectionEvent.value.endYear && collectionEvent.value.endYear.name
        ? collectionEvent.value.endYear.name
        : null
    ),
  });
}

if (collectionEvent.value.sampleCategories?.length) {
  tocItems.push({ label: "Sample categories", id: "sample_categories" });
}

if (collectionEvent.value?.ageGroups?.length) {
  tocItems.push({ label: "Age categories", id: "age_categories" });
}

if (collectionEvent.value?.coreVariables?.length) {
  tocItems.push({ label: "Core variables", id: "core_variables" });
}

if (collectionEvent.value?.numberOfParticipants) {
  items.push({
    label: "Number of participants",
    content: collectionEvent.value?.numberOfParticipants,
  });
}

let dataCategoriesTree: ITreeNode[] = [];
if (collectionEvent.value?.dataCategories?.length) {
  dataCategoriesTree = buildOntologyTree(collectionEvent.value.dataCategories);
  tocItems.push({ label: "Data categories", id: "data_categories" });
}

let areasOfInformationTree: ITreeNode[] = [];
if (collectionEvent.value?.areasOfInformation?.length) {
  areasOfInformationTree = buildOntologyTree(
    collectionEvent.value.areasOfInformation
  );
  tocItems.push({ label: "Areas of information", id: "areas_of_information" });
}

let standardizedToolsTree: ITreeNode[] = [];
if (collectionEvent.value.standardizedTools) {
  standardizedToolsTree = buildOntologyTree(
    collectionEvent.value.standardizedTools
  );
  tocItems.push({ label: "Standardized tools", id: "standardized_tools" });
}

useHead({ title: collectionEvent.value?.name });
</script>

<template>
  <LayoutsDetailPage>
    <template #header>
      <PageHeader
        :title="collectionEvent?.name"
        :description="collectionEvent?.description"
      >
        <template #prefix>
          <BreadCrumbs :crumbs="pageCrumbs" />
        </template>
      </PageHeader>
    </template>
    <template #side>
      <SideNavigation :title="collectionEvent?.name" :items="tocItems" />
    </template>
    <template #main>
      <ContentBlocks v-if="collectionEvent">
        <ContentBlock v-if="collectionEvent" id="details" title="Details">
          <CatalogueItemList :items="items" :collapse-all="false" />
        </ContentBlock>

        <ContentBlock
<<<<<<< HEAD
=======

>>>>>>> 289df037
          v-if="collectionEvent.sampleCategories"
          id="sample_categories"
          title="Sample categories"
        >
          <ContentOntology
            :tree="buildOntologyTree(collectionEvent.sampleCategories)"
            :collapse-all="false"
          />
<<<<<<< HEAD
        </ContentBlock>
=======
        </ContentBlock>  

>>>>>>> 289df037
        <ContentBlock
          v-if="collectionEvent?.coreVariables"
          id="core_variables"
          title="Core variables"
        >
          <ul class="grid gap-1 pl-4 list-disc list-outside">
            <li v-for="coreVariable in collectionEvent.coreVariables.sort()">
              {{ coreVariable }}
            </li>
          </ul>
        </ContentBlock>

        <ContentBlock
          v-if="collectionEvent.ageGroups"
          id="age_categories"
          title="Age categories"
        >
          <ul class="grid gap-1 pl-4 list-disc list-outside">
            <li
              v-for="ageGroup in removeChildIfParentSelected(
                collectionEvent.ageGroups || []
              ).sort((a, b) => a.order - b.order)"
              :key="ageGroup.name"
            >
              {{ ageGroup.name }}
            </li>
          </ul>
        </ContentBlock>
        <ContentBlock
          v-if="collectionEvent.dataCategories"
          id="data_categories"
          title="Data categories"
        >
          <ContentOntology :tree="dataCategoriesTree" :collapse-all="false" />
        </ContentBlock>
        <ContentBlock
          v-if="collectionEvent.areasOfInformation"
          id="areas_of_information"
          title="Areas of information"
        >
          <ContentOntology
            :tree="areasOfInformationTree"
            :collapse-all="false"
          />
        </ContentBlock>
        <ContentBlock
          v-if="collectionEvent.standardizedTools"
          id="standardized_tools"
          title="Standardized tools"
        >
          <ContentOntology
            :tree="standardizedToolsTree"
            :collapse-all="false"
          />
          <CatalogueItemList
            v-if="collectionEvent.standardizedToolsOther"
            class="mt-6"
            :items="[
              {
                label: 'Standardized tools other',
                content: collectionEvent.standardizedToolsOther,
              },
            ]"
            :collapse-all="false"
          />
        </ContentBlock>
      </ContentBlocks>
    </template>
  </LayoutsDetailPage>
</template><|MERGE_RESOLUTION|>--- conflicted
+++ resolved
@@ -147,10 +147,6 @@
         </ContentBlock>
 
         <ContentBlock
-<<<<<<< HEAD
-=======
-
->>>>>>> 289df037
           v-if="collectionEvent.sampleCategories"
           id="sample_categories"
           title="Sample categories"
@@ -159,12 +155,8 @@
             :tree="buildOntologyTree(collectionEvent.sampleCategories)"
             :collapse-all="false"
           />
-<<<<<<< HEAD
-        </ContentBlock>
-=======
-        </ContentBlock>  
-
->>>>>>> 289df037
+        </ContentBlock>
+
         <ContentBlock
           v-if="collectionEvent?.coreVariables"
           id="core_variables"
