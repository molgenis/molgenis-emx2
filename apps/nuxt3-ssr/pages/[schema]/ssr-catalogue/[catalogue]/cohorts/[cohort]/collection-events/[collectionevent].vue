<script setup lang="ts">
import collectionEventGql from "~~/gql/collectionEvent";
import type {
  IDefinitionListItem,
  IMgError,
  ITreeNode,
} from "~~/interfaces/types";
const config = useRuntimeConfig();
const route = useRoute();

const query = moduleToString(collectionEventGql);

const { data, error } = await useFetch<any, IMgError>(
  `/${route.params.schema}/catalogue/graphql`,
  {
    baseURL: config.public.apiBase,
    method: "POST",
    body: {
      query,
      variables: {
        id: route.params.cohort,
        name: route.params.collectionevent,
      },
    },
  }
);

if (error.value) {
  const contextMsg = "Error fetching data for collection-event detail page";
  logError(error.value, contextMsg);
  throw new Error(contextMsg);
}

const collectionEvent: any = computed(
  () => data.value.data.CollectionEvents[0]
);

let tocItems = reactive([{ label: "Details", id: "details" }]);

const cohortOnly = computed(() => {
  const routeSetting = route.query["cohort-only"] as string;
  return routeSetting === "true" || config.public.cohortOnly;
});
const pageCrumbs: any = {};
pageCrumbs[
  cohortOnly.value ? "home" : (route.params.catalogue as string)
] = `/${route.params.schema}/ssr-catalogue/${route.params.catalogue}`;
pageCrumbs[
  "Cohorts"
] = `/${route.params.schema}/ssr-catalogue/${route.params.catalogue}/cohorts`;
// @ts-ignore
pageCrumbs[
  route.params.cohort as string
] = `/${route.params.schema}/ssr-catalogue/${route.params.catalogue}/cohorts/${route.params.cohort}`;

function renderList(list: any[], itemMapper: (a: any) => string) {
  return list?.length === 1 ? itemMapper(list[0]) : list.map(itemMapper);
}

const toName = (item: any) => item.name;

const items: IDefinitionListItem[] = [];
if (collectionEvent.value?.subcohorts?.length) {
  items.push({
    label: "Subcohorts",
    content: renderList(collectionEvent.value?.subcohorts, toName),
  });
}

if (collectionEvent.value?.startYear || collectionEvent.value?.endYear) {
  items.push({
    label: "Start/end year",
    content: filters.startEndYear(
      collectionEvent.value.startYear && collectionEvent.value.startYear.name
        ? collectionEvent.value.startYear.name
        : null,
      collectionEvent.value.endYear && collectionEvent.value.endYear.name
        ? collectionEvent.value.endYear.name
        : null
    ),
  });
}

if (collectionEvent.value.sampleCategories?.length) {
  tocItems.push({ label: "Sample categories", id: "sample_categories" });
}

if (collectionEvent.value?.ageGroups?.length) {
  tocItems.push({ label: "Age categories", id: "age_categories" });
}

if (collectionEvent.value?.coreVariables?.length) {
  tocItems.push({ label: "Core variables", id: "core_variables" });
}

if (collectionEvent.value?.numberOfParticipants) {
  items.push({
    label: "Number of participants",
    content: collectionEvent.value?.numberOfParticipants,
  });
}

let dataCategoriesTree: ITreeNode[] = [];
if (collectionEvent.value?.dataCategories?.length) {
  dataCategoriesTree = buildOntologyTree(collectionEvent.value.dataCategories);
  tocItems.push({ label: "Data categories", id: "data_categories" });
}

let areasOfInformationTree: ITreeNode[] = [];
if (collectionEvent.value?.areasOfInformation?.length) {
  areasOfInformationTree = buildOntologyTree(
    collectionEvent.value.areasOfInformation
  );
  tocItems.push({ label: "Areas of information", id: "areas_of_information" });
}

let standardizedToolsTree: ITreeNode[] = [];
if (collectionEvent.value.standardizedTools) {
  standardizedToolsTree = buildOntologyTree(
    collectionEvent.value.standardizedTools
  );
  tocItems.push({ label: "Standardized tools", id: "standardized_tools" });
}

useHead({ title: collectionEvent.value?.name });
</script>

<template>
  <LayoutsDetailPage>
    <template #header>
      <PageHeader
        :title="collectionEvent?.name"
        :description="collectionEvent?.description"
      >
        <template #prefix>
          <BreadCrumbs :crumbs="pageCrumbs" />
        </template>
      </PageHeader>
    </template>
    <template #side>
      <SideNavigation :title="collectionEvent?.name" :items="tocItems" />
    </template>
    <template #main>
      <ContentBlocks v-if="collectionEvent">
        <ContentBlock v-if="collectionEvent" id="details" title="Details">
          <CatalogueItemList :items="items" :collapse-all="false" />
        </ContentBlock>

        <ContentBlock
<<<<<<< HEAD
          v-if="collectionEvent.sampleCategories"
          id="sample_categories"
          title="Sample categories"
        >
          <ContentOntology
            :tree="buildOntologyTree(collectionEvent.sampleCategories)"
            :collapse-all="false"
          />
=======
          v-if="collectionEvent?.coreVariables"
          id="core_variables"
          title="Core variables"
        >
          <ul class="grid gap-1 pl-4 list-disc list-outside">
            <li v-for="coreVariable in collectionEvent.coreVariables.sort()">
              {{ coreVariable }}
            </li>
          </ul>
>>>>>>> 5ab4bb29
        </ContentBlock>

        <ContentBlock
          v-if="collectionEvent.ageGroups"
          id="age_categories"
          title="Age categories"
        >
          <ul class="grid gap-1 pl-4 list-disc list-outside">
            <li
              v-for="ageGroup in removeChildIfParentSelected(
                collectionEvent.ageGroups || []
              ).sort((a, b) => a.order - b.order)"
              :key="ageGroup.name"
            >
              {{ ageGroup.name }}
            </li>
          </ul>
        </ContentBlock>
        <ContentBlock
          v-if="collectionEvent.dataCategories"
          id="data_categories"
          title="Data categories"
        >
          <ContentOntology :tree="dataCategoriesTree" :collapse-all="false" />
        </ContentBlock>
        <ContentBlock
          v-if="collectionEvent.areasOfInformation"
          id="areas_of_information"
          title="Areas of information"
        >
          <ContentOntology
            :tree="areasOfInformationTree"
            :collapse-all="false"
          />
        </ContentBlock>
        <ContentBlock
          v-if="collectionEvent.standardizedTools"
          id="standardized_tools"
          title="Standardized tools"
        >
          <ContentOntology
            :tree="standardizedToolsTree"
            :collapse-all="false"
          />
          <CatalogueItemList
            v-if="collectionEvent.standardizedToolsOther"
            class="mt-6"
            :items="[
              {
                label: 'Standardized tools other',
                content: collectionEvent.standardizedToolsOther,
              },
            ]"
            :collapse-all="false"
          />
        </ContentBlock>
      </ContentBlocks>
    </template>
  </LayoutsDetailPage>
</template><|MERGE_RESOLUTION|>--- conflicted
+++ resolved
@@ -147,7 +147,6 @@
         </ContentBlock>
 
         <ContentBlock
-<<<<<<< HEAD
           v-if="collectionEvent.sampleCategories"
           id="sample_categories"
           title="Sample categories"
@@ -156,7 +155,8 @@
             :tree="buildOntologyTree(collectionEvent.sampleCategories)"
             :collapse-all="false"
           />
-=======
+        </ContentBlock>
+        <ContentBlock
           v-if="collectionEvent?.coreVariables"
           id="core_variables"
           title="Core variables"
@@ -166,7 +166,6 @@
               {{ coreVariable }}
             </li>
           </ul>
->>>>>>> 5ab4bb29
         </ContentBlock>
 
         <ContentBlock
