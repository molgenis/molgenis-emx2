<script setup lang="ts">
import { gql } from "graphql-request";
import subpopulationsQuery from "~~/gql/subpopulations";
import collectionEventsQuery from "~~/gql/collectionEvents";
import datasetQuery from "~~/gql/datasets";
import ontologyFragment from "~~/gql/fragments/ontology";
import fileFragment from "~~/gql/fragments/file";
import type {
  IResource,
  IDefinitionListItem,
  IMgError,
  IOntologyItem,
  linkTarget,
  DefinitionListItemType,
} from "~/interfaces/types";
import dateUtils from "~/utils/dateUtils";
const config = useRuntimeConfig();
const route = useRoute();

const resourceType = computed(() =>
  getResourceMetadataForPath(route.params.resourceType as string)
);

const query = gql`
  query Resources($id: String) {
    Resources(filter: { id: { equals: [$id] } }) {
      id
      pid
      acronym
      name
      description
      website
      logo {
        url
      }
      contactEmail
      type {
        name
      }
      typeOther
      cohortType {
        name
      }
      rWDType {
        name
      }
      networkType {
        name
      }
      clinicalStudyType {
        name
      }
      keywords
      externalIdentifiers {
        identifier
        externalIdentifierType{name}
      }
      populationAgeGroups {
        name order code parent { code }
      }
      dateEstablished
      startDataCollection
      endDataCollection
      license
      countries {
        name order
      }
      regions {
        name
        order
      }
      numberOfParticipants
      numberOfParticipantsWithSamples
      designDescription
      designSchematic ${moduleToString(fileFragment)}
      design {
        definition
        name
      }
      dataCollectionType {
        definition
        name
      }
      dataCollectionDescription
      reasonSustained
      unitOfObservation
      recordTrigger
      populationOncologyTopology ${moduleToString(ontologyFragment)}
      populationOncologyMorphology ${moduleToString(ontologyFragment)}
      inclusionCriteria ${moduleToString(ontologyFragment)}
      otherInclusionCriteria
      publications(orderby: {title:ASC}) {
        doi
        title
        isDesignPublication
      }
      publications_agg{count}
      collectionEvents {
        name
        description
        startDate
        endDate
        numberOfParticipants
        ageGroups ${moduleToString(ontologyFragment)}
        dataCategories ${moduleToString(ontologyFragment)}
        sampleCategories ${moduleToString(ontologyFragment)}
        areasOfInformation ${moduleToString(ontologyFragment)}
        subpopulations {
          name
        }
        coreVariables
      }
      collectionEvents_agg {
         count
      }
      peopleInvolved {
        roleDescription
        firstName
        lastName
        prefix
        initials
        email
        title {
          name
        }
        organisation {
          name
        }
        role ${moduleToString(ontologyFragment)}
      }
      organisationsInvolved  {
        id
        name
        website
        acronym
        isLeadOrganisation
        role ${moduleToString(ontologyFragment)}
        country ${moduleToString(ontologyFragment)}
      }
      subpopulations {
          name
          mainMedicalCondition ${moduleToString(ontologyFragment)}
      }
      subpopulations_agg {
            count
      }
      dataAccessConditions ${moduleToString(ontologyFragment)}
      dataAccessConditionsDescription
      dataUseConditions ${moduleToString(ontologyFragment)}
      dataAccessFee
      releaseType ${moduleToString(ontologyFragment)}
      releaseDescription
      fundingStatement
      acknowledgements
      prelinked
      documentation {
        name
        description
        url
        file ${moduleToString(fileFragment)}
      }
      datasets {
        name
      }
      collectionEvents_agg{
        count
      }
      publications_agg {
        count
      }
      partOfResources {
        name
        type {
            name
        }
        website
      }
    }
  }
`;
const variables = { id: route.params.resource };
interface IResponse {
  data: {
    Resources: IResource[];
  };
}
const { data, error } = await useFetch<IResponse, IMgError>(
  `/${route.params.schema}/graphql`,
  {
    method: "POST",
    body: { query, variables },
  }
);

if (error.value) {
  logError(error.value, "Error fetching resource metadata");
}

const resource = computed(() => data.value?.data?.Resources[0] as IResource);
const subpopulations = computed(() => resource.value.subpopulations as any[]);
const mainMedicalConditions = computed(() => {
  if (!subpopulations.value || !subpopulations.value.length) {
    return [];
  } else {
    const allItems = subpopulations.value
      .map((s: { mainMedicalCondition?: IOntologyItem[] }) => {
        const combinedItems = s.mainMedicalCondition
          ? s.mainMedicalCondition
          : [];

        return combinedItems as IOntologyItem[];
      })
      .flat();

    const uniqueItems = [...new Map(allItems.map((v) => [v.name, v])).values()];
    return uniqueItems;
  }
});

const collectionEventCount = computed(
  () => resource.value.collectionEvents_agg?.count
);
const subpopulationCount = computed(
  () => resource.value.subpopulations_agg?.count
);

function collectionEventMapper(item: any) {
  return {
    id: item.name,
    name: item.name,
    description: item.description,
    startAndEndYear: (() => {
      return dateUtils.startEndYear(item.startDate, item.endDate);
    })(),
    numberOfParticipants: item.numberOfParticipants,
    _renderComponent: "CollectionEventDisplay",
    _path: `/${route.params.schema}/ssr-catalogue/${route.params.catalogue}/${route.params.resourceType}/${route.params.resource}/collection-events/${item.name}`,
  };
}

function datasetMapper(item: { name: string; description?: string }) {
  return {
    id: {
      name: item.name,
      resource: route.params.resource,
    },
    name: item.name,
    description: item.description,
  };
}

function subpopulationMapper(subpopulation: any) {
  return {
    id: subpopulation.name,
    name: subpopulation.name,
    description: subpopulation.description,
    numberOfParticipants: subpopulation.numberOfParticipants,
    _renderComponent: "SubpopulationDisplay",
    _path: `/${route.params.schema}/ssr-catalogue/${route.params.catalogue}/${route.params.resourceType}/${route.params.resource}/subpopulations/${subpopulation.name}`,
  };
}

const networks = computed(() =>
  !resource.value.partOfResources
    ? []
    : resource.value.partOfResources.filter((c) =>
        c.type.find((t) => t.name == "Network")
      )
);

let tocItems = computed(() => {
  let tableOffContents = [
    { label: "Description", id: "Description" },
    { label: "General design", id: "GeneralDesign" },
  ];
  if (population) {
    tableOffContents.push({
      label: "Population",
      id: "population",
    });
  }
  if (organisations.value) {
    tableOffContents.push({
      label: "Organisations",
      id: "Organisations",
    });
  }
  if (contributors.value) {
    tableOffContents.push({
      label: "Contributors",
      id: "Contributors",
    });
  }
  if (resource.value.collectionEvents) {
    tableOffContents.push({
      label: "Available data & samples",
      id: "AvailableData",
    });
  }
  // { label: 'Variables & topics', id: 'Variables' },
  if (subpopulationCount.value ?? 0 > 0) {
    tableOffContents.push({
      label: "Subpopulations",
      id: "Subpopulations",
    });
  }
  if (collectionEventCount.value ?? 0 > 0) {
    tableOffContents.push({
      label: "Collection events",
      id: "CollectionEvents",
    });
  }
  if (resource.value.datasets) {
    tableOffContents.push({ label: "Datasets", id: "Datasets" });
  }

  if (networks.value.length > 0) {
    tableOffContents.push({ label: "Networks", id: "Networks" });
  }

  if (resource.value.publications) {
    tableOffContents.push({ label: "Publications", id: "publications" });
  }

  if (
    resource.value.dataAccessConditions?.length ||
    resource.value.dataAccessConditionsDescription ||
    resource.value.releaseDescription ||
    resource.value.linkageOptions
  ) {
    tableOffContents.push({
      label: "Access Conditions",
      id: "access-conditions",
    });
  }

  if (resource.value.fundingStatement || resource.value.acknowledgements) {
    tableOffContents.push({
      label: "Funding & Acknowledgements ",
      id: "funding-and-acknowledgement",
    });
  }

  if (resource.value.documentation) {
    tableOffContents.push({ label: "Documentation", id: "Files" });
  }

  return tableOffContents;
});

const population: IDefinitionListItem[] = [
  {
    label: "Countries",
    content: resource.value?.countries
      ? [...resource.value?.countries]
          .sort((a, b) => b.order - a.order)
          .map((country) => country.name)
          .join(", ")
      : undefined,
  },
  {
    label: "Regions",
    content: resource.value?.regions
      ?.sort((a, b) => b.order - a.order)
      .map((r) => r.name)
      .join(", "),
  },
  {
    label: "Number of participants",
    content: resource.value?.numberOfParticipants,
  },
  {
    label: "Number of participants with samples",
    content: resource.value?.numberOfParticipantsWithSamples,
  },
  {
    label: "Population age groups",
    content: removeChildIfParentSelected(
      resource.value?.populationAgeGroups || []
    )
      .sort((a, b) => a.order - b.order)
      .map((ageGroup) => ageGroup.name)
      .join(", "),
  },
  {
    label: "Population oncology topology",
    type: "ONTOLOGY",
    content: resource.value.populationOncologyTopology,
  },
  {
    label: "Population oncology morphology",
    type: "ONTOLOGY",
    content: resource.value.populationOncologyMorphology,
  },
  {
    label: "Inclusion criteria",
    type: "ONTOLOGY",
    content: resource.value.inclusionCriteria,
  },
  {
    label: "Other inclusion criteria",
    content: resource.value.otherInclusionCriteria,
  },
];

if (mainMedicalConditions.value && mainMedicalConditions.value.length > 0) {
  population.splice(population.length - 4, 0, {
    label: "Main medical condition",
    content: mainMedicalConditions.value,
    type: "ONTOLOGY",
  });
}

let accessConditionsItems = computed(() => {
  let items = [];
  if (resource.value.dataAccessConditions?.length) {
    items.push({
      label: "Data access conditions",
      content: resource.value.dataAccessConditions.map((c) => c.name),
    });
  }
  if (resource.value.dataUseConditions) {
    items.push({
      label: "Data use conditions",
      type: "ONTOLOGY" as DefinitionListItemType,
      content: resource.value.dataUseConditions,
    });
  }
  if (resource.value.dataAccessFee) {
    items.push({
      label: "Data access fee",
      content: resource.value.dataAccessFee,
    });
  }
  if (resource.value.releaseType) {
    items.push({
      label: "Release type",
      type: "ONTOLOGY" as DefinitionListItemType,
      content: resource.value.releaseType,
    });
  }
  if (resource.value.releaseDescription) {
    items.push({
      label: "Release description",
      content: resource.value.releaseDescription,
    });
  }
  if (resource.value.prelinked) {
    items.push({
      label: "Prelinked",
      content: resource.value.prelinked,
    });
  }
  if (resource.value.linkageOptions) {
    items.push({
      label: "Linkage options",
      content: resource.value.linkageOptions,
    });
  }

  return items;
});

let fundingAndAcknowledgementItems = computed(() => {
  let items = [];
  if (resource.value.fundingStatement) {
    items.push({
      label: "Funding",
      content: resource.value.fundingStatement,
    });
  }
  if (resource.value.acknowledgements) {
    items.push({
      label: "Acknowledgements",
      content: resource.value.acknowledgements,
    });
  }

  return items;
});

useHead({ title: resource.value.acronym || resource.value.name });

const messageFilter = `{"filter": {"id":{"equals":"${route.params.resource}"}}}`;

const cohortOnly = computed(() => {
  const routeSetting = route.query["cohort-only"] as string;
  return routeSetting === "true" || config.public.cohortOnly;
});

const crumbs: any = {};
if (route.params.catalogue) {
  crumbs[
    cohortOnly.value ? "home" : (route.params.catalogue as string)
  ] = `/${route.params.schema}/ssr-catalogue/${route.params.catalogue}`;
<<<<<<< HEAD
  if (route.params.resourceType !== "about")
    crumbs[
      resourceType.value.plural
    ] = `/${route.params.schema}/ssr-catalogue/${route.params.catalogue}/${resourceType.value.path}`;
=======
  crumbs[
    route.params.resourceType as string
  ] = `/${route.params.schema}/ssr-catalogue/${route.params.catalogue}/${route.params.resourceType}`;
>>>>>>> a8d9d28e
} else {
  crumbs["Home"] = `/${route.params.schema}/ssr-catalogue/`;
  crumbs["Browse"] = `/${route.params.schema}/ssr-catalogue/all`;
  if (route.params.resourceType !== "about")
    crumbs[
      resourceType.value.plural
    ] = `/${route.params.schema}/ssr-catalogue/all/${resourceType.value.path}`;
}

const contributors = computed(() => resource.value.peopleInvolved);
const organisations = computed(() => resource.value.organisationsInvolved);
</script>
<template>
  <LayoutsDetailPage>
    <template #header>
      <PageHeader
        id="resource-page-header"
        :title="
          route.params.resourceType === 'about'
            ? 'About '
            : resource?.acronym || resource.name
        "
        :description="
          (route.params.resourceType === 'about' ? 'About ' : '') +
          (resource?.name ? resource.name : '')
        "
      >
        <template #prefix>
          <BreadCrumbs :crumbs="crumbs" />
        </template>
        <!-- <template #title-suffix>
          <IconButton icon="star" label="Favorite" />
        </template> -->
      </PageHeader>
    </template>
    <template #side>
      <SideNavigation
        :title="resource?.acronym || resource?.name"
        :image="resource?.logo?.url"
        :items="tocItems"
        header-target="#resource-page-header"
      />
    </template>
    <template #main>
      <ContentBlocks v-if="resource">
        <ContentBlockIntro
          :image="resource?.logo?.url"
          :link="resource?.website as linkTarget"
          :contact="resource?.contactEmail"
          :contact-name="resource.name"
          :contact-message-filter="messageFilter"
          :subject-template="resource.acronym"
        />

        <ContentBlockDescription
          id="Description"
          title="Description"
          :description="resource?.description"
        />

        <ContentCohortGeneralDesign
          id="GeneralDesign"
          title="General Design"
          :resource="resource"
        />

        <ContentBlock id="population" title="Population">
          <CatalogueItemList
            :items="population.filter((item) => item.content !== undefined)"
          />
        </ContentBlock>

        <ContentBlockOrganisations
          v-if="organisations"
          id="Organisations"
          title="Organisations"
          :organisations="organisations"
        ></ContentBlockOrganisations>

        <ContentBlockContact
          v-if="contributors"
          id="Contributors"
          title="Contributors"
          :contributors="contributors"
        >
        </ContentBlockContact>

        <ContentBlockVariables
          id="Variables"
          title="Variables &amp; Topics"
          description="Explantation about variables and the functionality seen here."
        />

        <ContentBlockData
          id="AvailableData"
          title="Available Data &amp; Samples"
          :collectionEvents="resource?.collectionEvents"
        />

        <TableContent
          v-if="subpopulationCount ?? 0 > 0"
          id="Subpopulations"
          title="Subpopulations"
          description="List of subpopulations for this resource"
          :headers="[
            { id: 'name', label: 'Name' },
            { id: 'description', label: 'Description', singleLine: true },
            { id: 'numberOfParticipants', label: 'Number of participants' },
          ]"
          type="Subpopulations"
          :query="subpopulationsQuery"
          :filter="{ id: route.params.resource }"
          :rowMapper="subpopulationMapper"
          v-slot="slotProps"
        >
          <SubpopulationDisplay :id="slotProps.id" />
        </TableContent>

        <TableContent
          v-if="collectionEventCount ?? 0 > 0"
          id="CollectionEvents"
          title="Collection events"
          description="List of collection events defined for this resource"
          :headers="[
            { id: 'name', label: 'Name' },
            { id: 'description', label: 'Description', singleLine: true },
            { id: 'numberOfParticipants', label: 'Participants' },
            {
              id: 'startAndEndYear',
              label: 'Start end year',
              orderByColumn: 'startYear',
            },
          ]"
          type="CollectionEvents"
          :query="collectionEventsQuery"
          :filter="{ id: route.params.resource }"
          :rowMapper="collectionEventMapper"
          v-slot="slotProps"
        >
          <CollectionEventDisplay :id="slotProps.id" />
        </TableContent>

        <TableContent
          v-if="resource.datasets"
          id="Datasets"
          title="Datasets"
          description="List of datasets for this resource"
          :headers="[
            { id: 'name', label: 'Name' },
            { id: 'description', label: 'Description', singleLine: true },
          ]"
          type="Datasets"
          :query="datasetQuery"
          :filter="{ id: route.params.resource }"
          :rowMapper="datasetMapper"
          v-slot="slotProps"
        >
          <DatasetDisplay
            :name="slotProps.id.name"
            :resource-id="slotProps.id.resource"
          />
        </TableContent>

        <ContentBlock
          title="Networks"
          id="Networks"
          description="Part of networks"
        >
          <ReferenceCardList>
            <ReferenceCard
              v-for="network in networks"
              :title="network.name"
              :description="network?.description || ''"
              :imageUrl="network?.logo?.url || ''"
              :url="network.website || ''"
              :links="
                network.website
                  ? [
                      {
                        title: 'Website',
                        url: network.website,
                        target: '_blank',
                      },
                    ]
                  : []
              "
            />
          </ReferenceCardList>
        </ContentBlock>

        <ContentBlockPublications
          v-if="resource?.publications"
          id="publications"
          title="Publications"
          :publications="resource.publications"
        >
        </ContentBlockPublications>

        <ContentBlock
          id="access-conditions"
          title="Access conditions"
          :description="resource?.dataAccessConditionsDescription"
          v-if="
            resource?.dataAccessConditions?.length ||
            resource?.dataAccessConditionsDescription ||
            resource?.releaseDescription
          "
        >
          <CatalogueItemList :items="accessConditionsItems" />
        </ContentBlock>

        <ContentBlock
          id="funding-and-acknowledgement"
          title="Funding &amp; Acknowledgements "
          v-if="resource?.fundingStatement || resource?.acknowledgements"
        >
          <CatalogueItemList :items="fundingAndAcknowledgementItems" />
        </ContentBlock>

        <ContentBlockAttachedFiles
          v-if="resource?.documentation?.length"
          id="Files"
          title="Documentation"
          :documents="resource.documentation"
        />
      </ContentBlocks>
    </template>
  </LayoutsDetailPage>
</template><|MERGE_RESOLUTION|>--- conflicted
+++ resolved
@@ -493,16 +493,10 @@
   crumbs[
     cohortOnly.value ? "home" : (route.params.catalogue as string)
   ] = `/${route.params.schema}/ssr-catalogue/${route.params.catalogue}`;
-<<<<<<< HEAD
   if (route.params.resourceType !== "about")
     crumbs[
       resourceType.value.plural
-    ] = `/${route.params.schema}/ssr-catalogue/${route.params.catalogue}/${resourceType.value.path}`;
-=======
-  crumbs[
-    route.params.resourceType as string
-  ] = `/${route.params.schema}/ssr-catalogue/${route.params.catalogue}/${route.params.resourceType}`;
->>>>>>> a8d9d28e
+    ] = `/${route.params.schema}/ssr-catalogue/${route.params.catalogue}${route.params.resourceType}`;
 } else {
   crumbs["Home"] = `/${route.params.schema}/ssr-catalogue/`;
   crumbs["Browse"] = `/${route.params.schema}/ssr-catalogue/all`;
