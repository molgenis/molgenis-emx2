--- conflicted
+++ resolved
@@ -74,15 +74,12 @@
       :description="
         getSettingValue('CATALOGUE_LANDING_DESCRIPTION', data.data._settings) ||
         'Browse and manage metadata for data resources, such as cohorts, registries, biobanks, and multi-center collaborations thereof such as networks, common data models and studies.'
-      "></PageHeader>
+      "
+    ></PageHeader>
 
     <div
-<<<<<<< HEAD
-      class="bg-white relative justify-around flex flex-col md:flex-row px-5 pt-5 pb-6 antialiased lg:pb-10 lg:px-0 rounded-t-3px rounded-b-landing shadow-primary">
-=======
       class="bg-white relative justify-around flex flex-col md:flex-row px-5 pt-5 pb-6 antialiased lg:pb-10 lg:px-0 rounded-t-3px rounded-b-landing shadow-primary"
     >
->>>>>>> 58acfaf3
       <LandingCardPrimary
         image="image-link"
         title="Cohorts"
@@ -91,12 +88,8 @@
           getSettingValue('CATALOGUE_LANDING_COHORTS_CTA', data.data._settings)
         "
         :count="data.data.Cohorts_agg.count"
-<<<<<<< HEAD
-        :link="`/${route.params.schema}/ssr-catalogue/cohorts/`" />
-=======
         :link="`/${route.params.schema}/ssr-catalogue/cohorts/`"
       />
->>>>>>> 58acfaf3
       <LandingCardPrimary
         v-if="!config.public.cohortOnly"
         image="image-diagram"
@@ -106,12 +99,8 @@
           getSettingValue('CATALOGUE_LANDING_NETWORKS_CTA', data.data._settings)
         "
         :count="data.data.Networks_agg.count"
-<<<<<<< HEAD
-        :link="`/${route.params.schema}/ssr-catalogue/networks/`" />
-=======
         :link="`/${route.params.schema}/ssr-catalogue/networks/`"
       />
->>>>>>> 58acfaf3
       <LandingCardPrimary
         v-if="!config.public.cohortOnly"
         image="image-diagram-2"
@@ -124,16 +113,13 @@
           )
         "
         :count="data.data.Variables_agg.count"
-<<<<<<< HEAD
-        :link="`/${route.params.schema}/ssr-catalogue/variables/`" />
-=======
         :link="`/${route.params.schema}/ssr-catalogue/variables/`"
       />
->>>>>>> 58acfaf3
     </div>
 
     <div
-      class="justify-around flex flex-col md:flex-row pt-5 pb-5 lg:pb-10 lg:px-0">
+      class="justify-around flex flex-col md:flex-row pt-5 pb-5 lg:pb-10 lg:px-0"
+    >
       <LandingCardSecondary icon="people">
         <b> {{ data.data.Cohorts_agg.sum.numberOfParticipants }} Participants</b
         ><br />The cumulative number of participants of all datasets combined.
