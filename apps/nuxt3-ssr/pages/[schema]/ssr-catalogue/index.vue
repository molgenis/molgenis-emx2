--- conflicted
+++ resolved
@@ -1,159 +1,7 @@
 <script setup lang="ts">
 const config = useRuntimeConfig();
 </script>
-
-<<<<<<< HEAD
 <template>
   <LandingCohortsOnly v-if="$config.public.cohortOnly" />
   <LandingCentral v-else />
-=======
-    <div
-      class="bg-white relative justify-around flex flex-col md:flex-row px-5 py-12 antialiased lg:pb-10 lg:px-0 rounded-t-3px rounded-b-landing shadow-primary"
-    >
-      <LandingCardPrimary
-        image="image-link"
-        title="Cohorts"
-        :description="
-          getSettingValue(
-            'CATALOGUE_LANDING_COHORTS_TEXT',
-            data.data._settings
-          ) || 'A complete overview of all cohorts and biobanks.'
-        "
-        :callToAction="
-          getSettingValue('CATALOGUE_LANDING_COHORTS_CTA', data.data._settings)
-        "
-        :count="data.data.Cohorts_agg.count"
-        :link="`/${route.params.schema}/ssr-catalogue/cohorts/`"
-      />
-      <LandingCardPrimary
-        v-if="!config.public.cohortOnly"
-        image="image-diagram"
-        title="Networks"
-        :description="
-          getSettingValue(
-            'CATALOGUE_LANDING_NETWORKS_TEXT',
-            data.data._settings
-          ) ||
-          'Collaborations of multiple institutions and/or cohorts with a common objective.'
-        "
-        :callToAction="
-          getSettingValue('CATALOGUE_LANDING_NETWORKS_CTA', data.data._settings)
-        "
-        :count="data.data.Networks_agg.count"
-        :link="`/${route.params.schema}/ssr-catalogue/networks/`"
-      />
-      <LandingCardPrimary
-        v-if="!config.public.cohortOnly"
-        image="image-diagram-2"
-        title="Variables"
-        :description="
-          getSettingValue(
-            'CATALOGUE_LANDING_VARIABLES_TEXT',
-            data.data._settings
-          ) || 'A complete overview of available variables.'
-        "
-        :callToAction="
-          getSettingValue(
-            'CATALOGUE_LANDING_VARIABLES_CTA',
-            data.data._settings
-          )
-        "
-        :count="data.data.Variables_agg.count"
-        :link="`/${route.params.schema}/ssr-catalogue/variables/`"
-      />
-    </div>
-
-    <div
-      class="justify-around flex flex-col md:flex-row pt-5 pb-5 lg:pb-10 lg:px-0"
-    >
-      <LandingCardSecondary icon="people">
-        <b>
-          {{
-            new Intl.NumberFormat("nl-NL").format(
-              data.data.Cohorts_agg.sum.numberOfParticipants
-            )
-          }}
-          {{
-            getSettingValue(
-              "CATALOGUE_LANDING_PARTICIPANTS_LABEL",
-              data.data._settings
-            ) || "Participants"
-          }}
-        </b>
-        <br />{{
-          getSettingValue(
-            "CATALOGUE_LANDING_PARTICIPANTS_TEXT",
-            data.data._settings
-          ) ||
-          "The cumulative number of participants of all (sub)cohorts combined."
-        }}
-      </LandingCardSecondary>
-
-      <LandingCardSecondary icon="colorize">
-        <b
-          >{{
-            new Intl.NumberFormat("nl-NL").format(
-              data.data.Cohorts_agg.sum.numberOfParticipantsWithSamples
-            )
-          }}
-          {{
-            getSettingValue(
-              "CATALOGUE_LANDING_SAMPLES_LABEL",
-              data.data._settings
-            ) || "Samples"
-          }}</b
-        >
-        <br />{{
-          getSettingValue(
-            "CATALOGUE_LANDING_SAMPLES_TEXT",
-            data.data._settings
-          ) ||
-          "The cumulative number of participants with samples collected of all (sub)cohorts combined"
-        }}
-      </LandingCardSecondary>
-
-      <LandingCardSecondary icon="schedule">
-        <b
-          >{{
-            getSettingValue(
-              "CATALOGUE_LANDING_DESIGN_LABEL",
-              data.data._settings
-            ) || "Longitudinal"
-          }}
-          {{
-            percentageLongitudinal(
-              data.data.Cohorts_groupBy,
-              data.data.Cohorts_agg.count
-            )
-          }}%</b
-        ><br />{{
-          getSettingValue(
-            "CATALOGUE_LANDING_DESIGN_TEXT",
-            data.data._settings
-          ) || "Percentage of longitudinal datasets. The remaining datasets are"
-        }}
-        cross-sectional.
-      </LandingCardSecondary>
-
-      <LandingCardSecondary icon="viewTable">
-        <b>
-          {{ data.data.Subcohorts_agg.count }}
-          {{
-            getSettingValue(
-              "CATALOGUE_LANDING_SUBCOHORTS_LABEL",
-              data.data._settings
-            ) || "Subcohorts"
-          }}
-        </b>
-        <br />
-        {{
-          getSettingValue(
-            "CATALOGUE_LANDING_SUBCOHORTS_TEXT",
-            data.data._settings
-          ) || "The total number of subcohorts included"
-        }}
-      </LandingCardSecondary>
-    </div>
-  </LayoutsLandingPage>
->>>>>>> 741f6f0d
 </template>