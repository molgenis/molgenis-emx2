--- conflicted
+++ resolved
@@ -5,100 +5,6 @@
 const { data, pending, error, refresh } = await useFetch(
   `/${route.params.schema}/catalogue/graphql`,
   {
-<<<<<<< HEAD
-    title: "Population age groups",
-    refTable: "AgeGroups",
-    columnName: "ageGroups",
-    columnType: "ONTOLOGY",
-    filterTable: "collectionEvents",
-    conditions: [],
-  },
-  {
-    title: "Sample categories",
-    refTable: "SampleCategories",
-    columnName: "sampleCategories",
-    columnType: "ONTOLOGY",
-    filterTable: "collectionEvents",
-    conditions: [],
-  },
-]);
-
-let search = computed(() => {
-  // @ts-ignore
-  return filters.find((f) => f.columnType === "_SEARCH").search;
-});
-
-const query = computed(() => {
-  return `
-  query Cohorts($filter:CohortsFilter, $orderby:Cohortsorderby){
-    Cohorts(limit: ${pageSize} offset: ${offset.value} filter:$filter  orderby:$orderby) {
-      pid
-      name
-      acronym
-      description
-      keywords
-      numberOfParticipants
-      startYear
-      endYear
-      type {
-          name
-      }
-      design {
-          name
-      }
-      institution {
-          name
-          acronym
-      }
-    }
-    Cohorts_agg (filter:$filter){
-        count
-    }
-  }
-  `;
-});
-
-const orderby = { acronym: "ASC" };
-
-function buildFilterVariables() {
-  const filtersVariables = filters.reduce<
-    Record<string, Record<string, object | string>>
-  >((accum, filter) => {
-    if (filter.filterTable && filter?.conditions?.length) {
-      if (!accum[filter.filterTable]) {
-        accum[filter.filterTable] = {};
-      }
-      accum[filter.filterTable][filter.columnName] = {
-        equals: filter.conditions,
-      };
-    }
-
-    return accum;
-  }, {});
-
-  return filtersVariables;
-}
-
-const filter = computed(() => {
-  // build the active (non search) filters
-  let filterBuilder = buildFilterVariables();
-
-  if (search.value) {
-    // add the search to the filters
-    // @ts-ignore (dynamic object)
-    filterBuilder = {
-      ...filterBuilder,
-      ...{ _or: [{ _search: search.value }] },
-    };
-
-    // expand the search to the subtabels
-    // @ts-ignore (dynamic object)
-    filters
-      .find((f) => f.columnType === "_SEARCH")
-      ?.searchTables.forEach((sub) => {
-        filterBuilder["_or"].push({ [sub]: { _search: search.value } });
-      });
-=======
     baseURL: config.public.apiBase,
     method: "POST",
     body: {
@@ -122,7 +28,6 @@
         }
       }`,
     },
->>>>>>> f04e8866
   }
 );
 
@@ -136,27 +41,7 @@
     0
   );
 
-<<<<<<< HEAD
-  return filterBuilder;
-});
-
-let graphqlURL = computed(() => `/${route.params.schema}/catalogue/graphql`);
-const { data, pending, error, refresh } = await useFetch(graphqlURL.value, {
-  key: `cohorts-${offset.value}`,
-  baseURL: config.public.apiBase,
-  method: "POST",
-  body: {
-    query,
-    variables: { orderby, filter },
-  },
-});
-
-function setCurrentPage(pageNumber: number) {
-  router.push({ path: route.path, query: { page: pageNumber } });
-  currentPage.value = pageNumber;
-=======
   return Math.round((nLongitudinal / total) * 100);
->>>>>>> f04e8866
 }
 
 function getSettingValue(settingKey: string, settings: ISetting[]) {
