--- conflicted
+++ resolved
@@ -250,7 +250,7 @@
   if (cohort?.dataAccessConditions?.length) {
     items.push({
       label: "Conditions",
-      content: cohort.dataAccessConditions.map(c => c.name),
+      content: cohort.dataAccessConditions.map((c) => c.name),
     });
   }
   if (cohort?.releaseDescription) {
@@ -294,13 +294,15 @@
     <template #header>
       <PageHeader
         :title="cohort?.acronym || cohort?.name"
-        :description="cohort?.acronym ? cohort?.name : ''">
+        :description="cohort?.acronym ? cohort?.name : ''"
+      >
         <template #prefix>
           <BreadCrumbs
             :crumbs="{
               Home: `/${route.params.schema}/ssr-catalogue`,
               Cohorts: `/${route.params.schema}/ssr-catalogue/cohorts`,
-            }" />
+            }"
+          />
         </template>
         <!-- <template #title-suffix>
           <IconButton icon="star" label="Favorite" />
@@ -311,35 +313,41 @@
       <SideNavigation
         :title="cohort.acronym"
         :image="cohort?.logo?.url"
-        :items="tocItems" />
+        :items="tocItems"
+      />
     </template>
     <template #main>
       <ContentBlocks v-if="cohort">
         <ContentBlockIntro
           :image="cohort?.logo?.url"
           :link="cohort?.website"
-          :contact="cohort?.contactEmail" />
+          :contact="cohort?.contactEmail"
+        />
         <ContentBlockDescription
           id="Description"
           title="Description"
-          :description="cohort?.description" />
+          :description="cohort?.description"
+        />
 
         <ContentBlockGeneralDesign
           id="GeneralDesign"
           title="General Design"
           :description="cohort?.designDescription"
-          :cohort="cohort" />
+          :cohort="cohort"
+        />
         <ContentBlockAttachedFiles
           v-if="cohort?.documentation?.length"
           id="Files"
           title="Attached Files"
-          :documents="cohort.documentation" />
+          :documents="cohort.documentation"
+        />
 
         <ContentBlockContact
           v-if="cohort?.contacts"
           id="Contributors"
           title="Contact and Contributors"
-          :contributors="cohort?.contacts" />
+          :contributors="cohort?.contacts"
+        />
 
         <!-- <ContentBlockVariables
           id="Variables"
@@ -350,7 +358,8 @@
         <ContentBlockData
           id="AvailableData"
           title="Available Data &amp; Samples"
-          :collectionEvents="cohort?.collectionEvents" />
+          :collectionEvents="cohort?.collectionEvents"
+        />
 
         <TableContent
           v-if="cohortData.data.Subcohorts_agg.count > 0"
@@ -366,12 +375,8 @@
           :query="subcohortsQuery"
           :filter="{ id: route.params.cohort }"
           :rowMapper="subcohortMapper"
-<<<<<<< HEAD
-          v-slot="slotProps">
-=======
           v-slot="slotProps"
         >
->>>>>>> 58acfaf3
           <SubCohortDisplay :id="slotProps.id" />
         </TableContent>
 
@@ -390,12 +395,8 @@
           :query="collectionEventsQuery"
           :filter="{ id: route.params.cohort }"
           :rowMapper="collectionEventMapper"
-<<<<<<< HEAD
-          v-slot="slotProps">
-=======
           v-slot="slotProps"
         >
->>>>>>> 58acfaf3
           <CollectionEventDisplay :id="slotProps.id" />
         </TableContent>
 
@@ -404,14 +405,16 @@
           id="Partners"
           title="Partners"
           description=""
-          :partners="cohort?.additionalOrganisations" />
+          :partners="cohort?.additionalOrganisations"
+        />
 
         <ContentBlockNetwork
           v-if="cohort?.networks"
           id="Networks"
           title="Networks"
           description="Networks Explanation about networks from this cohort and the functionality seen here."
-          :networks="cohort?.networks" />
+          :networks="cohort?.networks"
+        />
 
         <ContentBlock
           id="access-conditions"
@@ -421,14 +424,16 @@
             cohort?.dataAccessConditions?.length ||
             cohort?.dataAccessConditionsDescription ||
             cohort?.releaseDescription
-          ">
+          "
+        >
           <DefinitionList :items="accessConditionsItems" />
         </ContentBlock>
 
         <ContentBlock
           id="funding-and-acknowledgement"
           title="Funding &amp; Citation requirements "
-          v-if="cohort?.fundingStatement || cohort?.acknowledgements">
+          v-if="cohort?.fundingStatement || cohort?.acknowledgements"
+        >
           <DefinitionList :items="fundingAndAcknowledgementItems" />
         </ContentBlock>
       </ContentBlocks> </template
