<script setup lang="ts">
import { gql } from "graphql-request";
import { Ref } from "vue";
import subcohortsQuery from "~~/gql/subcohorts";
import collectionEventsQuery from "~~/gql/collectionEvents";
import ontologyFragment from "~~/gql/fragments/ontology";
const config = useRuntimeConfig();
const route = useRoute();

const query = gql`
  query Cohorts($pid: String) {
    Cohorts(filter: { pid: { equals: [$pid] } }) {
      acronym
      name
      description
      website
      logo {
        url
      }
      contactEmail
      institution {
        acronym
      }
      type {
        name
      }
      collectionType {
        name
      }
      populationAgeGroups ${loadGql(ontologyFragment)}
      startYear
      endYear
      countries {
        name
        order
      }
      regions {
        name
        order
      }
      numberOfParticipants
      numberOfParticipantsWithSamples
      designDescription
      design {
        definition
        name
      }
      designPaper {
        title
        doi
      }
      inclusionCriteria
      partners {
        institution {
          pid
          name
          description
          logo {
            url
          }
        }
      }
      networks {
        pid
        name
        description
        website
        logo {
          id
          url
          size
          extension
        }
      }
      collectionEvents {
        name
        description
        startYear {
          name
        }
        endYear {
          name
        }
        numberOfParticipants
        ageGroups ${loadGql(ontologyFragment)}
        dataCategories ${loadGql(ontologyFragment)}
        sampleCategories ${loadGql(ontologyFragment)}
        areasOfInformation ${loadGql(ontologyFragment)}
        subcohorts {
          name
        }
        coreVariables {
          name
        }
      }
      contributors {
        contributionDescription
        contact {
          firstName
          surname
          initials
          department
          email
          title {
            name
          }
          institution {
            name
          }
        }
      }
      dataAccessConditions {
        name
        ontologyTermURI
        code
        definition
      }
      dataAccessConditionsDescription
      dataUseConditions {
        name
        ontologyTermURI
        code
        definition
      }
      dataAccessFee
      releaseDescription
      documentation {
        name
        file {
          url
        }
        url
      }
      fundingStatement
      acknowledgements
    }
  }
`;
const variables = { pid: route.params.cohort };

let cohort: ICohort;

const {
  data: cohortData,
  pending,
  error,
  refresh,
} = await useFetch(`/${route.params.schema}/catalogue/graphql`, {
  baseURL: config.public.apiBase,
  method: "POST",
  body: { query, variables },
});

watch(cohortData, setData, {
  deep: true,
  immediate: true,
});

function setData(data: any) {
  cohort = data?.data?.Cohorts[0];
}

fetchGql(collectionEventsQuery, { pid: route.params.cohort })
  .then((resp) => onCollectionEventsLoaded(resp.data.CollectionEvents))
  .catch((e) => console.log(e));

let collectionEvents: Ref = ref([]);
function onCollectionEventsLoaded(rows: any) {
  if (!rows?.length) {
    return;
  }
  collectionEvents.value = rows.map((item: any) => {
    return {
      name: item.name,
      description: item.description,
      startAndEndYear: (() => {
        const startYear =
          item.startYear && item.startYear.name ? item.startYear.name : null;
        const endYear =
          item.endYear && item.endYear.name ? item.endYear.name : null;
        return filters.startEndYear(startYear, endYear);
      })(),
      numberOfParticipants: item.numberOfParticipants,
      _renderComponent: "CollectionEventDisplay",
      _path: `/${route.params.schema}/ssr-catalogue/cohorts/${route.params.cohort}/collection-events/${item.name}`,
    };
  });
}

fetchGql(subcohortsQuery, { pid: route.params.cohort })
  .then((resp) => onSubcohortsLoaded(resp.data.Subcohorts))
  .catch((e) => console.log(e));

let subcohorts: Ref = ref([]);
function onSubcohortsLoaded(rows: any) {
  if (!rows?.length) {
    return;
  }

  const topLevelAgeGroup = (ageGroup: { parent: any }): any => {
    if (!ageGroup.parent) {
      return ageGroup;
    }
    return topLevelAgeGroup(ageGroup.parent);
  };

  const mapped = rows.map((subcohort: any) => {
    return {
      name: subcohort.name,
      description: subcohort.description,
      numberOfParticipants: subcohort.numberOfParticipants,
      ageGroups: !subcohort.ageGroups
        ? undefined
        : subcohort?.ageGroups
            .map(topLevelAgeGroup)
            .reduce((ageGroups: any[], ageGroup: { name: string }) => {
              if (!ageGroups.find((ag) => ageGroup.name === ag.name)) {
                ageGroups.push(ageGroup);
              }
              return ageGroups;
            }, [])
            .map((ag: { name: string }) => ag.name)
            .join(","),
      _renderComponent: "SubCohortDisplay",
      _path: `/${route.params.schema}/ssr-catalogue/cohorts/${route.params.cohort}/subcohorts/${subcohort.name}`,
    };
  });

  subcohorts.value = mapped;
}

let tocItems = computed(() => {
  let items = [
    { label: "Description", id: "Description" },
    { label: "General design", id: "GeneralDesign" },
  ];
  if (cohort?.contributors) {
    items.push({ label: "Contact & contributors", id: "Contributors" });
  }
  if (cohort?.collectionEvents) {
    items.push({ label: "Available data & samples", id: "AvailableData" });
  }
  // { label: 'Variables & topics', id: 'Variables' },
  if (subcohorts?.value?.length) {
    items.push({ label: "Subpopulations", id: "Subpopulations" });
  }
  if (collectionEvents?.value?.length)
    items.push({ label: "Collection events", id: "CollectionEvents" });
  if (cohort?.networks) {
    items.push({ label: "Networks", id: "Networks" });
  }
  if (cohort?.partners) {
    items.push({ label: "Partners", id: "Partners" });
  }

  if (
    cohort?.dataAccessConditions?.length ||
    cohort?.dataAccessConditionsDescription ||
    cohort?.releaseDescription
  ) {
    items.push({ label: "Access Conditions", id: "access-conditions" });
  }

  if (cohort?.fundingStatement || cohort?.acknowledgements) {
    items.push({ label: "Funding & Acknowledgements", id: "funding-and-acknowledgement" });
  }

  return items;
});

let accessConditionsItems = computed(() => {
  let items = [];
  if (cohort?.dataAccessConditions?.length) {
    items.push({
      label: 'Conditions',
      content: cohort.dataAccessConditions.map((c) => c.name)
    })
  }
  if (cohort?.releaseDescription) {
    items.push({
      label: 'Release',
      content: cohort.releaseDescription
    })
  }

  return items;
})

let fundingAndAcknowledgementItems = computed(() => {
  let items = [];
  if (cohort?.fundingStatement) {
    items.push({
      label: 'Funding',
      content: cohort.fundingStatement
    })
  }
  if (cohort?.acknowledgements) {
    items.push({
      label: 'Acknowledgements',
      content: cohort.acknowledgements
    })
  }

  return items;
})
</script>
<template>
  <LayoutsDetailPage>
    <template #header>
      <PageHeader
        :title="cohort?.acronym || cohort?.name"
        :description="cohort?.acronym ? cohort?.name : ''"
      >
        <template #prefix>
          <BreadCrumbs
            :crumbs="{
              // Home: `/${route.params.schema}/ssr-catalogue`,
              Cohorts: `/${route.params.schema}/ssr-catalogue`,
            }"
          />
        </template>
        <!-- <template #title-suffix>
          <IconButton icon="star" label="Favorite" />
        </template> -->
      </PageHeader>
    </template>
    <template #side>
      <SideNavigation
        :title="cohort.acronym"
        :image="cohort?.logo?.url"
        :items="tocItems"
      />
    </template>
    <template #main>
      <ContentBlocks v-if="cohort">
        <ContentBlockIntro
          :image="cohort?.logo?.url"
          :link="cohort?.website"
          :contact="`mailto:${cohort?.contactEmail}`"
        />
        <ContentBlockDescription
          id="Description"
          title="Description"
          :description="cohort?.description"
        />

        <ContentBlockGeneralDesign
          id="GeneralDesign"
          title="General Design"
          :description="cohort?.designDescription"
          :cohort="cohort"
        />
        <!-- <ContentBlockAttachedFiles
          id="Files"
          title="Attached Files Generic Example"
        /> -->

<<<<<<< HEAD
        <!-- <ContentBlockContact v-if="cohort?.contributors" id="Contributors" title="Contact and Contributors"
          :contributors="cohort?.contributors" />
           -->
=======
        <ContentBlockContact
          v-if="cohort?.contributors"
          id="Contributors"
          title="Contact and Contributors"
          :contributors="cohort?.contributors"
        />
>>>>>>> d3344644

        <!-- <ContentBlockVariables
          id="Variables"
          title="Variables &amp; Topics"
          description="Explantation about variables and the functionality seen here."
        /> -->

        <ContentBlockData
          id="AvailableData"
          title="Available Data &amp; Samples"
          :collectionEvents="cohort?.collectionEvents"
        />

        <TableContent
          v-if="subcohorts?.length"
          id="Subpopulations"
          title="Subpopulations"
          description="List of subcohorts or subpopulations for this resource"
          :headers="[
            { id: 'name', label: 'Name' },
            { id: 'description', label: 'Description' },
            { id: 'numberOfParticipants', label: 'Number of participants' },
            { id: 'ageGroups', label: 'Age categories' },
          ]"
          :rows="subcohorts"
        />

        <TableContent
          v-if="collectionEvents?.length"
          id="CollectionEvents"
          title="Collection events"
          description="List of collection events defined for this resource"
          :headers="[
            { id: 'name', label: 'Name' },
            { id: 'description', label: 'Description' },
            { id: 'numberOfParticipants', label: 'Participants' },
            { id: 'startAndEndYear', label: 'Start end year' },
          ]"
          :rows="collectionEvents"
        />

        <ContentBlockPartners
          v-if="cohort?.partners"
          id="Partners"
          title="Partners"
          description=""
          :partners="cohort?.partners"
        />

        <ContentBlockNetwork
          v-if="cohort?.networks"
          id="Networks"
          title="Networks"
          description="Networks Explanation about networks from this cohort and the functionality seen here."
          :networks="cohort?.networks"
        />

        <ContentBlock
          id="access-conditions"
          title="Access conditions"
          :description="cohort?.dataAccessConditionsDescription"
<<<<<<< HEAD
          v-if="cohort?.dataAccessConditions?.length || cohort?.dataAccessConditionsDescription || cohort?.releaseDescription">
          <DefinitionList :items="accessConditionsItems" />
        </ContentBlock>

        <ContentBlock id="funding-and-acknowledgement" title="Funding &amp; Acknowledgement"
          v-if="cohort?.fundingStatement || cohort?.acknowledgements">
          <DefinitionList :items="fundingAndAcknowledgementItems" />
=======
          v-if="
            cohort?.dataAccessConditions?.length ||
            cohort?.dataAccessConditionsDescription ||
            cohort?.releaseDescription
          "
        >
          <DefinitionList
            :items="[
              {
                label: 'Conditions',
                content: cohort?.dataAccessConditions.map((c) => c.name),
              },
              {
                label: 'Release',
                content: cohort?.releaseDescription,
              },
            ]"
          />
>>>>>>> d3344644
        </ContentBlock>
      </ContentBlocks> </template
    >f
  </LayoutsDetailPage>
</template><|MERGE_RESOLUTION|>--- conflicted
+++ resolved
@@ -262,7 +262,10 @@
   }
 
   if (cohort?.fundingStatement || cohort?.acknowledgements) {
-    items.push({ label: "Funding & Acknowledgements", id: "funding-and-acknowledgement" });
+    items.push({
+      label: "Funding & Acknowledgements",
+      id: "funding-and-acknowledgement",
+    });
   }
 
   return items;
@@ -272,37 +275,37 @@
   let items = [];
   if (cohort?.dataAccessConditions?.length) {
     items.push({
-      label: 'Conditions',
-      content: cohort.dataAccessConditions.map((c) => c.name)
-    })
+      label: "Conditions",
+      content: cohort.dataAccessConditions.map((c) => c.name),
+    });
   }
   if (cohort?.releaseDescription) {
     items.push({
-      label: 'Release',
-      content: cohort.releaseDescription
-    })
+      label: "Release",
+      content: cohort.releaseDescription,
+    });
   }
 
   return items;
-})
+});
 
 let fundingAndAcknowledgementItems = computed(() => {
   let items = [];
   if (cohort?.fundingStatement) {
     items.push({
-      label: 'Funding',
-      content: cohort.fundingStatement
-    })
+      label: "Funding",
+      content: cohort.fundingStatement,
+    });
   }
   if (cohort?.acknowledgements) {
     items.push({
-      label: 'Acknowledgements',
-      content: cohort.acknowledgements
-    })
+      label: "Acknowledgements",
+      content: cohort.acknowledgements,
+    });
   }
 
   return items;
-})
+});
 </script>
 <template>
   <LayoutsDetailPage>
@@ -355,18 +358,9 @@
           title="Attached Files Generic Example"
         /> -->
 
-<<<<<<< HEAD
         <!-- <ContentBlockContact v-if="cohort?.contributors" id="Contributors" title="Contact and Contributors"
           :contributors="cohort?.contributors" />
            -->
-=======
-        <ContentBlockContact
-          v-if="cohort?.contributors"
-          id="Contributors"
-          title="Contact and Contributors"
-          :contributors="cohort?.contributors"
-        />
->>>>>>> d3344644
 
         <!-- <ContentBlockVariables
           id="Variables"
@@ -428,34 +422,21 @@
           id="access-conditions"
           title="Access conditions"
           :description="cohort?.dataAccessConditionsDescription"
-<<<<<<< HEAD
-          v-if="cohort?.dataAccessConditions?.length || cohort?.dataAccessConditionsDescription || cohort?.releaseDescription">
-          <DefinitionList :items="accessConditionsItems" />
-        </ContentBlock>
-
-        <ContentBlock id="funding-and-acknowledgement" title="Funding &amp; Acknowledgement"
-          v-if="cohort?.fundingStatement || cohort?.acknowledgements">
-          <DefinitionList :items="fundingAndAcknowledgementItems" />
-=======
           v-if="
             cohort?.dataAccessConditions?.length ||
             cohort?.dataAccessConditionsDescription ||
             cohort?.releaseDescription
           "
         >
-          <DefinitionList
-            :items="[
-              {
-                label: 'Conditions',
-                content: cohort?.dataAccessConditions.map((c) => c.name),
-              },
-              {
-                label: 'Release',
-                content: cohort?.releaseDescription,
-              },
-            ]"
-          />
->>>>>>> d3344644
+          <DefinitionList :items="accessConditionsItems" />
+        </ContentBlock>
+
+        <ContentBlock
+          id="funding-and-acknowledgement"
+          title="Funding &amp; Acknowledgement"
+          v-if="cohort?.fundingStatement || cohort?.acknowledgements"
+        >
+          <DefinitionList :items="fundingAndAcknowledgementItems" />
         </ContentBlock>
       </ContentBlocks> </template
     >f
