--- conflicted
+++ resolved
@@ -162,47 +162,28 @@
 }
 
 fetchGql(collectionEventsQuery, { pid: route.params.cohort })
-<<<<<<< HEAD
   .then((resp) =>
     onCollectionEventsLoaded(resp.data.Cohorts[0].collectionEvents)
   )
   .catch((e) => console.log(e));
-=======
-  .then(resp => onCollectionEventsLoaded(resp.data.Cohorts[0].collectionEvents))
-  .catch(e => console.log(e))
->>>>>>> b8ae0dbc
 
 let collectionEvents: Ref = ref([]);
 function onCollectionEventsLoaded(rows: any) {
-<<<<<<< HEAD
-=======
-
   if (!rows?.length) {
-    return
-  }
-
->>>>>>> b8ae0dbc
+    return;
+  }
   collectionEvents.value = rows.map((item: any) => {
     return {
       name: item.name,
       description: item.description,
       startAndEndYear: (() => {
         const startYear =
-<<<<<<< HEAD
           item.startYear && item.startYear.name ? item.startYear.name : null;
-=======
-          item.startYear && item.startYear.name
-            ? item.startYear.name
-            : null;
->>>>>>> b8ae0dbc
         const endYear =
           item.endYear && item.endYear.name ? item.endYear.name : null;
         return filters.startEndYear(startYear, endYear);
       })(),
-<<<<<<< HEAD
       _renderComponent: "CollectionEventDisplay",
-=======
->>>>>>> b8ae0dbc
       _path: `/${route.params.schema}/ssr-catalogue/cohorts/${route.params.cohort}/collection-events/${item.name}`,
     };
   });
@@ -214,6 +195,10 @@
 
 let subcohorts: Ref = ref([]);
 function onSubcohortsLoaded(rows: any) {
+  if (!rows?.length) {
+    return;
+  }
+
   const topLevelAgeGroup = (ageGroup: { parent: any }): any => {
     if (!ageGroup.parent) {
       return ageGroup;
@@ -221,7 +206,6 @@
     return topLevelAgeGroup(ageGroup.parent);
   };
 
-<<<<<<< HEAD
   const mapped = rows.map((subcohort: any) => {
     return {
       name: subcohort.name,
@@ -243,44 +227,10 @@
   });
 
   subcohorts.value = mapped;
-=======
-  if (!rows?.length) {
-    return
-  }
-
-  const topLevelAgeGroup = (ageGroup: { parent: any; }): any => {
-    if (!ageGroup.parent) {
-      return ageGroup;
-    }
-    return topLevelAgeGroup(ageGroup.parent);
-  };
-
-  const mapped = rows.map((subcohort: any) => {
-    return {
-      name: subcohort.name,
-      description: subcohort.description,
-      numberOfParticipants: subcohort.numberOfParticipants,
-      ageGroups: subcohort?.ageGroups
-        .map(topLevelAgeGroup)
-        .reduce((ageGroups: any[], ageGroup: { name: string; }) => {
-          if (!ageGroups.find((ag) => ageGroup.name === ag.name)) {
-            ageGroups.push(ageGroup);
-          }
-          return ageGroups;
-        }, [])
-        .map((ag: { name: string; }) => ag.name)
-        .join(","),
-      _path: `/${route.params.schema}/ssr-catalogue/cohorts/${route.params.cohort}/subcohorts/${subcohort.name}`
-    }
-  })
-
-  subcohorts.value = mapped
->>>>>>> b8ae0dbc
 }
 
 let tocItems = computed(() => {
   let items = [
-<<<<<<< HEAD
     { label: "Description", id: "Description" },
     { label: "General design", id: "GeneralDesign" },
   ];
@@ -304,26 +254,10 @@
   }
   return items;
 });
-=======
-    { label: 'Description', id: 'Description' },
-    { label: 'General design', id: 'GeneralDesign' }
-  ]
-  if (cohort?.contributors) { items.push({ label: 'Contact & contributors', id: 'Contributors' }) }
-  if (cohort?.collectionEvents) { items.push({ label: 'Available data & samples', id: 'AvailableData' }) }
-  // { label: 'Variables & topics', id: 'Variables' },
-  if (subcohorts?.value?.length) { items.push({ label: 'Subpopulations', id: 'Subpopulations' }) }
-  if (collectionEvents?.value?.length) items.push({ label: 'Collection events', id: 'CollectionEvents' })
-  if (cohort?.networks) { items.push({ label: 'Networks', id: 'Networks' },) }
-  if (cohort?.partners) { items.push({ label: 'Partners', id: 'Partners' }) }
-  return items
-})
-
->>>>>>> b8ae0dbc
 </script>
 <template>
   <LayoutsDetailPage>
     <template #header>
-<<<<<<< HEAD
       <PageHeader
         :title="cohort?.name"
         :description="cohort?.institution?.acronym"
@@ -335,14 +269,6 @@
               Cohorts: `/${route.params.schema}/ssr-catalogue`,
             }"
           />
-=======
-      <PageHeader :title="cohort?.name" :description="cohort?.institution?.acronym">
-        <template #prefix>
-          <BreadCrumbs :crumbs="{
-            // Home: `/${route.params.schema}/ssr-catalogue`,
-            Cohorts: `/${route.params.schema}/ssr-catalogue`,
-          }" />
->>>>>>> b8ae0dbc
         </template>
         <!-- <template #title-suffix>
           <IconButton icon="star" label="Favorite" />
@@ -350,7 +276,6 @@
       </PageHeader>
     </template>
     <template #side>
-<<<<<<< HEAD
       <SideNavigation
         :title="cohort.acronym"
         :image="cohort?.logo?.url"
@@ -375,38 +300,21 @@
           :description="cohort?.designDescription"
           :cohort="cohort"
         />
-=======
-      <SideNavigation :title="cohort.acronym" :image="cohort?.logo?.url" :items="tocItems" />
-    </template>
-    <template #main>
-      <ContentBlocks v-if="cohort">
-        <ContentBlockIntro :image="cohort?.logo?.url" :link="cohort?.website"
-          :contact="`mailto:${cohort?.contactEmail}`" />
-        <ContentBlockDescription id="Description" title="Description" :description="cohort?.description" />
-        <ContentBlockGeneralDesign id="GeneralDesign" title="General Design" :description="cohort?.designDescription"
-          :cohort="cohort" />
->>>>>>> b8ae0dbc
         <!-- <ContentBlockAttachedFiles
           id="Files"
           title="Attached Files Generic Example"
         /> -->
-<<<<<<< HEAD
         <ContentBlockContact
           v-if="cohort?.contributors"
           id="Contributors"
           title="Contact and Contributors"
           :contributors="cohort?.contributors"
         />
-=======
-        <ContentBlockContact v-if="cohort?.contributors" id="Contributors" title="Contact and Contributors"
-          :contributors="cohort?.contributors" />
->>>>>>> b8ae0dbc
         <!-- <ContentBlockVariables
           id="Variables"
           title="Variables &amp; Topics"
           description="Explantation about variables and the functionality seen here."
         /> -->
-<<<<<<< HEAD
         <ContentBlockData
           id="AvailableData"
           title="Available Data &amp; Samples"
@@ -453,31 +361,6 @@
           description="Networks Explanation about networks from this cohort and the functionality seen here."
           :networks="cohort?.networks"
         />
-=======
-        <ContentBlockData id="AvailableData" title="Available Data &amp; Samples"
-          :collectionEvents="cohort?.collectionEvents" />
-        <TableContent v-if="(subcohorts && subcohorts.length)" id="Subpopulations" title="Subpopulations"
-          description="List of subcohorts or subpopulations for this resource" :headers="[
-            { id: 'name', label: 'Name' },
-            { id: 'description', label: 'Description' },
-            { id: 'numberOfParticipants', label: 'Number of participants' },
-            { id: 'ageGroups', label: 'Age categories' }
-          ]" :rows="subcohorts" />
-
-        <TableContent v-if="collectionEvents && collectionEvents.length" id="CollectionEvents" title="Collection events"
-          description="List of collection events defined for this resource" :headers="
-          [
-            { id: 'name', label: 'Name' },
-            { id: 'description', label: 'Description' },
-            { id: 'startAndEndYear', label: 'Start end year' },
-          ]" :rows="collectionEvents" />
-
-        <ContentBlockPartners v-if="cohort?.partners" id="Partners" title="Partners" description=""
-          :partners="cohort?.partners" />
-        <ContentBlockNetwork v-if="cohort?.networks" id="Networks" title="Networks"
-          description="Networks Explanation about networks from this cohort and the functionality seen here."
-          :networks="cohort?.networks" />
->>>>>>> b8ae0dbc
       </ContentBlocks>
     </template>
   </LayoutsDetailPage>
