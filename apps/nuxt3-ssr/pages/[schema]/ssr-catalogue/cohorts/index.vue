<script setup lang="ts">
const route = useRoute();
const router = useRouter();
const config = useRuntimeConfig();
const pageSize = 10;

useHead({ title: "Cohorts" });

const currentPage = ref(1);
if (route.query?.page) {
  const queryPageNumber = Number(route.query?.page);
  currentPage.value =
    typeof queryPageNumber === "number" ? Math.round(queryPageNumber) : 1;
}
let offset = computed(() => (currentPage.value - 1) * pageSize);

let filters: IFilter[] = reactive([
  {
    title: "Search in cohorts",
    columnType: "_SEARCH",
    search: "",
    searchTables: ["collectionEvents", "subcohorts"],
    initialCollapsed: false,
  },
  {
    title: "Areas of information",
    refTable: "AreasOfInformationCohorts",
    columnName: "areasOfInformation",
    columnType: "ONTOLOGY",
    filterTable: "collectionEvents",
    conditions: [],
  },
  {
    title: "Data categories",
    refTable: "DataCategories",
    columnName: "dataCategories",
    columnType: "ONTOLOGY",
    filterTable: "collectionEvents",
    conditions: [],
  },
  {
    title: "Population age groups",
    refTable: "AgeGroups",
    columnName: "ageGroups",
    columnType: "ONTOLOGY",
    filterTable: "collectionEvents",
    conditions: [],
  },
  {
    title: "Sample categories",
    refTable: "SampleCategories",
    columnName: "sampleCategories",
    columnType: "ONTOLOGY",
    filterTable: "collectionEvents",
    conditions: [],
  },
]);

let search = computed(() => {
  // @ts-ignore
  return filters.find((f) => f.columnType === "_SEARCH").search;
});

const query = computed(() => {
  return `
  query Cohorts($filter:CohortsFilter, $orderby:Cohortsorderby){
    Cohorts(limit: ${pageSize} offset: ${offset.value} filter:$filter  orderby:$orderby) {
      id
      name
      acronym
      description
      keywords
      numberOfParticipants
      startYear
      endYear
      type {
          name
      }
      design {
          name
      }
      leadOrganisation {
          name
          acronym
      }
    }
    Cohorts_agg (filter:$filter){
        count
    }
  }
  `;
});

const orderby = { acronym: "ASC" };

const filter = computed(() => buildQueryFilter(filters, search.value));

let graphqlURL = computed(() => `/${route.params.schema}/catalogue/graphql`);
const { data, pending, error, refresh } = await useFetch(graphqlURL.value, {
  key: `cohorts-${offset.value}`,
  baseURL: config.public.apiBase,
  method: "POST",
  body: {
    query,
    variables: { orderby, filter },
  },
});

function setCurrentPage(pageNumber: number) {
  router.push({ path: route.path, query: { page: pageNumber } });
  currentPage.value = pageNumber;
}

watch(filters, () => {
  setCurrentPage(1);
});

let activeName = ref("detailed");

const NOTICE_SETTING_KEY = "CATALOGUE_NOTICE";
const underConstructionNotice = ref();

fetchSetting(NOTICE_SETTING_KEY).then((resp) => {
  const setting = resp.data["_settings"].find(
    (setting: { key: string; value: string }) => {
      return setting.key === NOTICE_SETTING_KEY;
    }
  );

  if (setting) {
    underConstructionNotice.value = setting.value;
  }
});
</script>

<template>
  <LayoutsSearchPage>
    <template #side>
      <FilterSidebar title="Filters" :filters="filters" />
    </template>
    <template #main>
      <SearchResults>
        <template #header>
          <!-- <NavigationIconsMobile :link="" /> -->
          <PageHeader
            title="Cohorts"
            description="Group of individuals sharing a defining demographic characteristic."
            icon="image-link"
          >
            <template #suffix>
              <div
                v-if="underConstructionNotice"
                class="mt-1 mb-5 text-left bg-yellow-200 rounded-lg text-black py-5 px-5 flex"
              >
                <BaseIcon
                  name="info"
                  :width="55"
                  class="hidden md:block mr-3"
                />
                <div class="inline-block">{{ underConstructionNotice }}</div>
              </div>

              <SearchResultsViewTabs
                class="hidden xl:flex"
                buttonLeftLabel="Detailed"
                buttonLeftName="detailed"
                buttonLeftIcon="view-normal"
                buttonRightLabel="Compact"
                buttonRightName="compact"
                buttonRightIcon="view-compact"
                v-model:activeName="activeName"
              />
              <SearchResultsViewTabsMobile
                class="flex xl:hidden"
                v-model:activeName="activeName"
              >
<<<<<<< HEAD
                <FilterSidebar title="Filters" :filters="filters" />
=======
                <SearchFilter
                  title="Filters"
                  :filters="filters"
                  :mobileDisplay="true"
                />
>>>>>>> d28abc5c
              </SearchResultsViewTabsMobile>
            </template>
          </PageHeader>
        </template>

        <template #search-results>
          <FilterWell :filters="filters"></FilterWell>
          <SearchResultsList>
            <CardList v-if="data?.data?.Cohorts?.length > 0">
              <CardListItem
                v-for="cohort in data?.data?.Cohorts"
                :key="cohort.name"
              >
                <CohortCard
                  :cohort="cohort"
                  :schema="route.params.schema"
                  :compact="activeName !== 'detailed'"
                />
              </CardListItem>
            </CardList>
            <div v-else class="flex justify-center pt-3">
              <span class="py-15 text-blue-500">
                No Cohorts found with current filters
              </span>
            </div>
          </SearchResultsList>
        </template>

        <template v-if="data?.data?.Cohorts?.length > 0" #pagination>
          <Pagination
            :current-page="currentPage"
            :totalPages="Math.ceil(data?.data?.Cohorts_agg.count / pageSize)"
            @update="setCurrentPage($event)"
          />
        </template>
      </SearchResults>
    </template>
  </LayoutsSearchPage>
</template><|MERGE_RESOLUTION|>--- conflicted
+++ resolved
@@ -174,15 +174,11 @@
                 class="flex xl:hidden"
                 v-model:activeName="activeName"
               >
-<<<<<<< HEAD
-                <FilterSidebar title="Filters" :filters="filters" />
-=======
                 <SearchFilter
                   title="Filters"
                   :filters="filters"
                   :mobileDisplay="true"
                 />
->>>>>>> d28abc5c
               </SearchResultsViewTabsMobile>
             </template>
           </PageHeader>
