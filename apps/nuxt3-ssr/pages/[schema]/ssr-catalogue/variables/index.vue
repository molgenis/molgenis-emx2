<script setup lang="ts">
const route = useRoute();
const router = useRouter();
const config = useRuntimeConfig();
const pageSize = 30;

useHead({ title: "Variables" });

const currentPage = ref(1);
if (route.query?.page) {
  const queryPageNumber = Number(route.query?.page);
  currentPage.value =
    typeof queryPageNumber === "number" ? Math.round(queryPageNumber) : 1;
}
let offset = computed(() => (currentPage.value - 1) * pageSize);

let filters: IFilter[] = reactive([
  {
    title: "Search in variables",
    columnType: "_SEARCH",
    search: "",
    initialCollapsed: false,
  },
  {
    title: "Topics",
<<<<<<< HEAD
    refTable: "Topics",
    columnId: "topics",
=======
    refTable: "Keywords",
    columnName: "keywords",
>>>>>>> 9874fefd
    columnType: "ONTOLOGY",
    conditions: [],
  },
  {
    title: "Networks",
    columnId: "networks",
    columnType: "REF_ARRAY",
    refTable: "Networks",
    refFields: {
      key: "id",
      name: "id",
      description: "name",
    },
    conditions: [],
  },
  {
    title: "Cohorts",
    refTable: "Cohorts",
<<<<<<< HEAD
    columnId: "cohorts",
    columnType: "ONTOLOGY",
    filterTable: "collectionEvents",
=======
    columnName: "cohorts",
    columnType: "REF_ARRAY",
    refFields: {
      key: "id",
      name: "id",
      description: "name",
    },
>>>>>>> 9874fefd
    conditions: [],
  },
]);

let search = computed(() => {
  // @ts-ignore
  return filters.find((f) => f.columnType === "_SEARCH").search;
});

const query = computed(() => {
  return `
  query Variables($filter:VariablesFilter, $orderby:Variablesorderby){
    Variables(limit: ${pageSize} offset: ${offset.value} filter:$filter  orderby:$orderby) {
      name
      resource {
        id
      }
      dataset {
        name
        resource {
          id
        }
      }
      label
      description
      mappings {
        sourceDataset {
          resource {
            id
          }
          name
        }
        targetVariable {
          dataset {
            resource {
              id
            }
            name
          }
          name
        }
        match {
          name
        }
      } 
      repeats {
        name
        mappings {   
          match {
            name
          }
          source {
            id
          }
          sourceVariables {
            name
          }
          sourceDataset {
            resource {
              id
            }
            name
          }
        }
      }
    }
    Cohorts(orderby: { id: ASC }) {
      id
      networks {
        id
      }
    }
    Variables_agg (filter:$filter){
      count
    }
  }
  `;
});

const orderby = { label: "ASC" };
const typeFilter = { resource: { mg_tableclass: { like: ["Models"] } } };

const filter = computed(() => {
  return {
    ...buildQueryFilter(filters, search.value),
    ...typeFilter,
  };
});

let graphqlURL = computed(() => `/${route.params.schema}/catalogue/graphql`);
const { data, pending, error, refresh } = await useFetch(graphqlURL.value, {
  key: `variables-${offset.value}`,
  baseURL: config.public.apiBase,
  method: "POST",
  body: {
    query,
    variables: { orderby, filter },
  },
});

function setCurrentPage(pageNumber: number) {
  router.push({ path: route.path, query: { page: pageNumber } });
  currentPage.value = pageNumber;
}

watch(filters, () => {
  setCurrentPage(1);
});

let activeName = ref("list");
let pageIcon = computed(() => {
  switch (activeName.value) {
    case "list":
      return "image-diagram-2";
    case "harmonization":
      return "image-table";
  }
});
</script>

<template>
  <LayoutsSearchPage>
    <template #side>
      <FilterSidebar title="Filters" :filters="filters" />
    </template>
    <template #main>
      <SearchResults>
        <template #header>
          <!-- <NavigationIconsMobile :link="" /> -->
          <PageHeader
            title="Variables"
            description="A complete overview of available variables."
            :icon="pageIcon"
          >
            <template #suffix>
              <SearchResultsViewTabs
                class="hidden xl:flex"
                buttonLeftLabel="List of variables"
                buttonLeftName="list"
                buttonLeftIcon="view-compact"
                buttonRightLabel="Harmonizations"
                buttonRightName="harmonization"
                buttonRightIcon="view-table"
                v-model:activeName="activeName"
              />
              <SearchResultsViewTabsMobile
                class="flex xl:hidden"
                v-model:activeName="activeName"
              >
                <FilterSidebar title="Filters" :filters="filters" />
              </SearchResultsViewTabsMobile>
            </template>
          </PageHeader>
        </template>

        <template #search-results>
          <FilterWell :filters="filters"></FilterWell>
          <SearchResultsList>
            <div
              v-if="data?.data?.Variables_agg.count === 0"
              class="flex justify-center pt-3"
            >
              <span class="py-15 text-blue-500">
                No variables found with current filters
              </span>
            </div>
            <CardList v-else-if="activeName === 'list'">
              <CardListItem
                v-for="variable in data?.data?.Variables"
                :key="variable.name"
              >
                <VariableCard
                  :variable="variable"
                  :schema="route.params.schema"
                />
              </CardListItem>
            </CardList>
            <HarmonizationTable
              v-else
              :variables="data?.data?.Variables"
              :cohorts="data?.data?.Cohorts"
            >
            </HarmonizationTable>
          </SearchResultsList>
        </template>

        <template
          #pagination
          v-if="activeName === 'list' && data?.data?.Variables?.length > 0"
        >
          <Pagination
            :current-page="currentPage"
            :totalPages="Math.ceil(data?.data?.Variables_agg.count / pageSize)"
            @update="setCurrentPage($event)"
          />
        </template>
      </SearchResults>
    </template>
  </LayoutsSearchPage>
</template><|MERGE_RESOLUTION|>--- conflicted
+++ resolved
@@ -23,13 +23,8 @@
   },
   {
     title: "Topics",
-<<<<<<< HEAD
-    refTable: "Topics",
-    columnId: "topics",
-=======
     refTable: "Keywords",
-    columnName: "keywords",
->>>>>>> 9874fefd
+    columnId: "keywords",
     columnType: "ONTOLOGY",
     conditions: [],
   },
@@ -48,19 +43,13 @@
   {
     title: "Cohorts",
     refTable: "Cohorts",
-<<<<<<< HEAD
-    columnId: "cohorts",
-    columnType: "ONTOLOGY",
-    filterTable: "collectionEvents",
-=======
-    columnName: "cohorts",
+    columnNId: "cohorts",
     columnType: "REF_ARRAY",
     refFields: {
       key: "id",
       name: "id",
       description: "name",
     },
->>>>>>> 9874fefd
     conditions: [],
   },
 ]);
