--- conflicted
+++ resolved
@@ -1,26 +1,21 @@
-<<<<<<< HEAD
-import { IColumn, ISchemaMetaData, ITableMetaData } from "interfaces/types";
-=======
 import {
   IColumn,
   ISchemaMetaData,
   ITableMetaData,
   KeyObject,
 } from "~~/interfaces/types";
-import { convertToPascalCase } from "../../molgenis-components/src/components/utils";
->>>>>>> 4d163957
 
 const FILE_FRAGMENT = "{ id, size, extension, url }";
 
 export const buildRecordDetailsQueryFields = (
   schemas: Record<string, ISchemaMetaData>,
   schemaName: string,
-  tableId: string
+  tableName: string
 ): string => {
   const schemaMetaData = schemas[schemaName];
   const tableMetaData = schemaMetaData.tables.find(
     (t: ITableMetaData) =>
-      t.id.toLocaleLowerCase() === tableId.toLocaleLowerCase()
+      t.name.toLocaleLowerCase() === tableName.toLocaleLowerCase()
   );
 
   const allColumns = tableMetaData?.columns;
@@ -36,16 +31,16 @@
     const allRefColumns = refTableMetaData?.columns;
 
     const refTableDataColumns = allRefColumns
-      ?.filter((c) => !c.id.startsWith("mg_"))
+      ?.filter((c) => !c.name.startsWith("mg_"))
       .filter((c) => c.columnType !== "HEADING");
 
     const refFields = refTableDataColumns?.map((column) => {
       switch (column.columnType) {
         case "STRING":
         case "TEXT":
-          return column.id;
+          return column.name;
         case "FILE":
-          return `${column.id} ${FILE_FRAGMENT}`;
+          return `${column.name} ${FILE_FRAGMENT}`;
         case "REF":
         case "ONTOLOGY":
         case "REF_ARRAY":
@@ -53,7 +48,7 @@
         case "ONTOLOGY_ARRAY":
           return ""; // stop recursion
         default:
-          return column.id;
+          return column.name;
       }
     });
 
@@ -66,17 +61,17 @@
     switch (column.columnType) {
       case "STRING":
       case "TEXT":
-        return column.id;
+        return column.name;
       case "FILE":
-        return `${column.id} ${FILE_FRAGMENT}`;
+        return `${column.name} ${FILE_FRAGMENT}`;
       case "REF":
       case "ONTOLOGY":
       case "REF_ARRAY":
       case "REFBACK":
       case "ONTOLOGY_ARRAY":
-        return `${column.id} { ${refTableQueryFields(column)} }`;
+        return `${column.name} { ${refTableQueryFields(column)} }`;
       default:
-        return column.id;
+        return column.name;
     }
   });
 
@@ -102,7 +97,7 @@
     );
   }
 
-  const typeFields = tableMetaData.columns.map((c) => c.id);
+  const typeFields = tableMetaData.columns.map((c) => c.name);
 
   // suggested list fields that are part of this tableType
   const additionalFields: any = [
@@ -149,18 +144,18 @@
     (acc: any, column: IColumn) => {
       if (column.key === 1) {
         if (isValueType(column)) {
-          acc.push(column.id);
+          acc.push(column.name);
         } else if (isRefType(column)) {
           if (!column.refTable) {
             throw new Error(
-              "refTable is undefined for refColumn with id " +
-                column.id +
+              "refTable is undefined for refColumn with name " +
+                column.name +
                 " in table " +
                 tableName +
                 ""
             );
           } else {
-            acc.push(column.id);
+            acc.push(column.name);
             acc.push(
               buildKeyFields(
                 column.refTable,
@@ -208,30 +203,30 @@
 export const extractKeyFromRecord = (
   record: any,
   tableName: string,
-  schemaId: string,
+  schemaName: string,
   schemas: Record<string, ISchemaMetaData>
 ) => {
-  const schemaMetaData = schemas[schemaId];
+  const schemaMetaData = schemas[schemaName];
   const tableMetaData = getTableMetaData(schemaMetaData, tableName);
 
   const key = tableMetaData.columns.reduce((acc: any, column: IColumn) => {
-    if (column.key === 1 && record[column.id]) {
+    if (column.key === 1 && record[column.name]) {
       if (isValueType(column)) {
-        acc[column.id] = record[column.id];
+        acc[column.name] = record[column.name];
       } else if (isRefType(column)) {
         if (!column.refTable) {
           throw new Error(
-            "refTable is undefined for refColumn with id " +
-              column.id +
+            "refTable is undefined for refColumn with name " +
+              column.name +
               " in table " +
               tableName +
               ""
           );
         } else {
-          acc[column.id] = extractKeyFromRecord(
-            record[column.id],
+          acc[column.name] = extractKeyFromRecord(
+            record[column.name],
             column.refTable,
-            column.refSchema || schemaId,
+            column.refSchema || schemaName,
             schemas
           );
         }
