<<<<<<< HEAD
import type { IFilter } from "~/interfaces/types";
=======
import { type IFilter } from "~/interfaces/types";
>>>>>>> ffc13ed0

const buildFilterVariables = (filters: IFilter[]) => {
  const filtersVariables = filters.reduce<
    Record<string, Record<string, any | string>>
  >((accum, filter) => {
    if (filter.columnId && filter?.conditions?.length) {
      if (filter.filterTable) {
        if (!accum[filter.filterTable]) {
          accum[filter.filterTable] = {};
        }
        accum[filter.filterTable][filter.columnId] = {
          equals: filter.conditions,
        };
      } else {
        accum[filter.columnId] = { equals: filter.conditions };
      }
    }

    return accum;
  }, {});

  return filtersVariables;
};

export const buildQueryFilter = (filters: IFilter[], searchString?: string) => {
  // build the active (non search) filters
  let filterBuilder = buildFilterVariables(filters);
  if (searchString) {
    // add the search to the filters
    // @ts-ignore (dynamic object)
    filterBuilder = {
      ...filterBuilder,
      ...{ _or: [{ _search: searchString }] },
    };
    // expand the search to the subtabels
    // @ts-ignore (dynamic object)
    filters
      .find((f) => f.columnType === "_SEARCH")
      ?.searchTables?.forEach((sub) => {
        filterBuilder["_or"].push({ [sub]: { _search: searchString } });
      });
  }
  return filterBuilder;
};<|MERGE_RESOLUTION|>--- conflicted
+++ resolved
@@ -1,8 +1,4 @@
-<<<<<<< HEAD
 import type { IFilter } from "~/interfaces/types";
-=======
-import { type IFilter } from "~/interfaces/types";
->>>>>>> ffc13ed0
 
 const buildFilterVariables = (filters: IFilter[]) => {
   const filtersVariables = filters.reduce<
