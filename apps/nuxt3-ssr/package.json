{
  "name": "nuxt3-ssr",
  "version": "0.1.0",
  "private": true,
  "scripts": {
    "prepare": "nuxt prepare",
    "build": "node custom-build.js",
    "test": "vitest",
    "dev": "node custom-dev.js",
    "generate": "nuxt generate",
    "preview": "nuxt preview",
    "postinstall": "nuxt prepare",
    "format": "prettier components composables gql interfaces pages plugins utils  --write --config ../.prettierrc.js",
    "checkFormat": "prettier components composables gql interfaces pages plugins utils  --check --config ../.prettierrc.js",
    "tailwind": "node gen-themes.js",
    "parse-icons": "node ../node_modules/svgo/bin/svgo -f ./assets/icons -o ./assets/minified-icons --config ./svgo.config.js && node ./scripts/create_vue_components_from_icons.js"
  },
  "devDependencies": {
    "@nuxt/image": "1.0.0",
    "@nuxt/test-utils": "3.8.0",
    "@nuxt/vite-builder": "3.8.0",
    "@tailwindcss/forms": "^0.5.3",
    "@tailwindcss/typography": "^0.5.8",
    "@types/node": "16.18.59",
    "@vitejs/plugin-vue": "4.4.0",
    "@vue/test-utils": "2.4.1",
    "autoprefixer": "10.4.16",
    "graphql-tag": "2.12.6",
<<<<<<< HEAD
    "jsdom": "21.1.2",
    "nuxt": "3.8.0",
=======
    "jsdom": "22.1.0",
    "nuxt": "3.7.4",
>>>>>>> cea2b206
    "nuxt-proxy": "0.4.1",
    "postcss": "8.4.31",
    "postcss-custom-properties": "13.3.2",
    "prettier": "2.8.8",
    "shelljs": "^0.8.5",
    "svgo": "2.8.0",
    "tailwindcss": "3.3.3",
    "vitest": "^0.34.0"
  },
  "dependencies": {
    "@vueuse/core": "10.5.0",
    "floating-vue": "^2.0.0-beta.20",
    "vite": "4.0.5",
    "vue": "3.3.4"
  }
}<|MERGE_RESOLUTION|>--- conflicted
+++ resolved
@@ -26,13 +26,8 @@
     "@vue/test-utils": "2.4.1",
     "autoprefixer": "10.4.16",
     "graphql-tag": "2.12.6",
-<<<<<<< HEAD
-    "jsdom": "21.1.2",
     "nuxt": "3.8.0",
-=======
     "jsdom": "22.1.0",
-    "nuxt": "3.7.4",
->>>>>>> cea2b206
     "nuxt-proxy": "0.4.1",
     "postcss": "8.4.31",
     "postcss-custom-properties": "13.3.2",
