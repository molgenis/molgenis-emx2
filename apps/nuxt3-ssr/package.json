{
  "name": "nuxt3-ssr",
  "version": "0.1.0",
  "private": true,
  "scripts": {
    "prepare": "nuxt prepare",
    "build": "node custom-build.js",
    "test": "vitest",
    "dev": "node custom-dev.js",
    "generate": "nuxt generate",
    "preview": "nuxt preview",
    "postinstall": "nuxt prepare",
    "format": "prettier components composables gql interfaces pages plugins utils  --write --config ../.prettierrc.js",
    "checkFormat": "prettier components composables gql interfaces pages plugins utils  --check --config ../.prettierrc.js",
    "tailwind": "node gen-themes.js",
    "parse-icons": "node ../node_modules/svgo/bin/svgo -f ./assets/icons -o ./assets/minified-icons --config ./svgo.config.js && node ./scripts/create_vue_components_from_icons.js"
  },
  "devDependencies": {
    "@nuxt/devtools": "0.8.5",
    "@nuxt/image-edge": "1.0.0-rc.3-28282346.a10323e",
    "@nuxt/test-utils": "3.7.4",
    "@nuxt/vite-builder": "3.7.4",
    "@tailwindcss/forms": "^0.5.3",
    "@tailwindcss/typography": "^0.5.8",
    "@types/node": "16.18.59",
    "@vitejs/plugin-vue": "4.4.0",
    "@vue/test-utils": "2.4.1",
    "autoprefixer": "10.4.16",
    "graphql-tag": "2.12.6",
<<<<<<< HEAD
    "jsdom": "21.1.2",
    "meta-data-utils": "*",
=======
    "jsdom": "22.1.0",
>>>>>>> cea2b206
    "nuxt": "3.7.4",
    "nuxt-proxy": "0.4.1",
    "postcss": "8.4.31",
    "postcss-custom-properties": "13.3.2",
    "prettier": "2.8.8",
    "shelljs": "^0.8.5",
    "svgo": "2.8.0",
    "tailwindcss": "3.3.3",
    "vitest": "^0.34.0"
  },
  "dependencies": {
    "@vueuse/core": "10.5.0",
    "floating-vue": "^2.0.0-beta.20",
    "node-fetch-native": "1.4.0",
    "vite": "4.0.5",
    "vue": "3.3.4"
  }
}<|MERGE_RESOLUTION|>--- conflicted
+++ resolved
@@ -27,12 +27,8 @@
     "@vue/test-utils": "2.4.1",
     "autoprefixer": "10.4.16",
     "graphql-tag": "2.12.6",
-<<<<<<< HEAD
-    "jsdom": "21.1.2",
+    "jsdom": "22.1.0",
     "meta-data-utils": "*",
-=======
-    "jsdom": "22.1.0",
->>>>>>> cea2b206
     "nuxt": "3.7.4",
     "nuxt-proxy": "0.4.1",
     "postcss": "8.4.31",
