--- conflicted
+++ resolved
@@ -16,24 +16,18 @@
   },
   "devDependencies": {
     "@nuxt/image-edge": "^1.0.0-27809804.194d2d6",
-<<<<<<< HEAD
+    "@nuxt/vite-builder": "3.4.3",
     "@nuxt/test-utils": "^3.4.1",
     "@nuxt/vite-builder": "3.3.2",
-=======
-    "@nuxt/vite-builder": "3.4.3",
->>>>>>> d62aebdd
     "@tailwindcss/forms": "^0.5.3",
     "@tailwindcss/typography": "^0.5.8",
     "@vitejs/plugin-vue": "^4.1.0",
     "@vue/test-utils": "^2.3.2",
     "autoprefixer": "^10.4.13",
     "graphql-tag": "2.12.6",
-<<<<<<< HEAD
+    "nuxt": "3.4.3",
     "jsdom": "^21.1.1",
     "nuxt": "3.3.2",
-=======
-    "nuxt": "3.4.3",
->>>>>>> d62aebdd
     "nuxt-proxy": "^0.4.0",
     "postcss": "^8.4.19",
     "postcss-custom-properties": "^13.0.0",
