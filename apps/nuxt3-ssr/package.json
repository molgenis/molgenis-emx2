--- conflicted
+++ resolved
@@ -19,12 +19,8 @@
   "devDependencies": {
     "@nuxt/image": "1.3.0",
     "@nuxt/test-utils": "3.11.0",
-<<<<<<< HEAD
-    "@nuxt/vite-builder": "3.10.2",
     "@nuxtjs/storybook": "^7.0.0",
-=======
     "@nuxt/vite-builder": "3.10.3",
->>>>>>> b3f07833
     "@tailwindcss/forms": "^0.5.3",
     "@tailwindcss/typography": "^0.5.8",
     "@types/node": "16.18.84",
