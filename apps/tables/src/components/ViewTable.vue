<template>
  <div>
    <router-link v-if="schema" to="/">
      &gt; Back to {{ schema.name }}
    </router-link>
    <RoutedTableExplorer
      :tableName="table"
      :canEdit="canEdit"
      :canManage="canManage"
    />
  </div>
</template>
<script>
import { RoutedTableExplorer } from "molgenis-components";

export default {
  name: "ViewTable",
  props: {
    table: { type: String, required: true },
    schema: { type: Object, default: null },
    session: { session: Object },
  },
  components: {
    RoutedTableExplorer,
  },
  computed: {
    canEdit() {
      if (this.session) {
<<<<<<< HEAD
        // Can't use var?.prop in this app :(
=======
>>>>>>> 84eb0417
        const isAdmin = this.session.email === "admin";
        const roles = this.session.roles;
        const isEditor = roles && roles.includes("Editor");
        const isManager = roles && roles.includes("Manager");
        return isAdmin || isEditor || isManager;
      } else {
        return false;
      }
    },
    canManage() {
      return (
        this.session &&
        (this.session.email === "admin" ||
          this.session.roles.includes("Manager"))
      );
    },
    activeTable() {
      if (this.schema) {
        return this.schema.tables.find((table) => table.name === this.table);
      } else {
        return null;
      }
    },
  },
};
</script><|MERGE_RESOLUTION|>--- conflicted
+++ resolved
@@ -26,10 +26,6 @@
   computed: {
     canEdit() {
       if (this.session) {
-<<<<<<< HEAD
-        // Can't use var?.prop in this app :(
-=======
->>>>>>> 84eb0417
         const isAdmin = this.session.email === "admin";
         const roles = this.session.roles;
         const isEditor = roles && roles.includes("Editor");
