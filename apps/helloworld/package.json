{
  "name": "helloworld",
  "version": "0.1.0",
  "private": true,
  "scripts": {
    "dev": "vite",
    "build": "vite build",
    "serve": "vite preview",
    "format": "prettier src  --write --config ../.prettierrc.js",
    "checkFormat": "prettier src  --check --config ../.prettierrc.js"
  },
  "dependencies": {
    "graphql-request": "5.2.0",
    "meta-data-utils": "*",
    "molgenis-components": "*",
    "vue": "3.3.4",
    "vue-router": "4.2.5"
  },
  "devDependencies": {
<<<<<<< HEAD
    "@vitejs/plugin-vue": "4.4.0",
    "prettier": "2.8.8",
    "vite": "4.3.9"
=======
    "vite": "4.3.9",
    "@vitejs/plugin-vue": "4.4.1",
    "prettier": "2.8.8"
>>>>>>> 9336d560
  },
  "browserslist": [
    "> 1%",
    "last 2 versions"
  ]
}<|MERGE_RESOLUTION|>--- conflicted
+++ resolved
@@ -17,15 +17,9 @@
     "vue-router": "4.2.5"
   },
   "devDependencies": {
-<<<<<<< HEAD
-    "@vitejs/plugin-vue": "4.4.0",
-    "prettier": "2.8.8",
-    "vite": "4.3.9"
-=======
     "vite": "4.3.9",
     "@vitejs/plugin-vue": "4.4.1",
     "prettier": "2.8.8"
->>>>>>> 9336d560
   },
   "browserslist": [
     "> 1%",
