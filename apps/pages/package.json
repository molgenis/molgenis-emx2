{
  "name": "pages",
  "version": "0.1.0",
  "private": true,
  "scripts": {
    "dev": "vite",
    "build": "vite build",
    "lint": "vite lint",
    "format": "prettier src  --write --config ../.prettierrc.js",
    "checkFormat": "prettier src  --check --config ../.prettierrc.js"
  },
  "dependencies": {
    "core-js": "3.34.0",
    "graphql-request": "5.2.0",
    "molgenis-components": "*",
    "monaco-editor": "0.52.2",
    "vue": "3.5.13",
    "vue-router": "4.4.3"
  },
  "devDependencies": {
    "@vitejs/plugin-vue": "4.6.2",
<<<<<<< HEAD
    "prettier": "2.8.8",
    "vite": "5.4.12",
    "vite-plugin-html": "3.2.2",
    "vite-plugin-monaco-editor": "1.1.0"
=======
    "vite": "5.4.15",
    "prettier": "2.8.8"
>>>>>>> 63c2223e
  },
  "browserslist": [
    "> 1%",
    "last 2 versions"
  ],
  "license": "LGPL-3.0"
}<|MERGE_RESOLUTION|>--- conflicted
+++ resolved
@@ -19,15 +19,10 @@
   },
   "devDependencies": {
     "@vitejs/plugin-vue": "4.6.2",
-<<<<<<< HEAD
     "prettier": "2.8.8",
-    "vite": "5.4.12",
+    "vite": "5.4.15",
     "vite-plugin-html": "3.2.2",
     "vite-plugin-monaco-editor": "1.1.0"
-=======
-    "vite": "5.4.15",
-    "prettier": "2.8.8"
->>>>>>> 63c2223e
   },
   "browserslist": [
     "> 1%",
