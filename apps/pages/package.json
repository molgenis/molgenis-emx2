--- conflicted
+++ resolved
@@ -14,12 +14,8 @@
     "core-js": "3.34.0",
     "graphql-request": "5.2.0",
     "molgenis-components": "*",
-<<<<<<< HEAD
     "molgenis-viz": "*",
-    "vue": "3.5.6",
-=======
     "vue":"3.5.13",
->>>>>>> 6f8aa2c6
     "vue-router": "4.4.3"
   },
   "devDependencies": {
