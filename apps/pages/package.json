{
  "name": "pages",
  "version": "0.0.0",
  "private": true,
  "scripts": {
    "dev": "vite",
    "build": "vite build",
    "lint": "vite lint"
  },
  "dependencies": {
    "@vueup/vue-quill": "^1.0.0",
    "core-js": "3.26.0",
    "graphql-request": "5.0.0",
    "molgenis-components": "*",
    "vue": "3.2.41",
    "vue-router": "4.1.6"
  },
  "devDependencies": {
    "@vitejs/plugin-vue": "3.2.0",
<<<<<<< HEAD
    "vite": "3.2.1"
=======
    "vite": "3.2.2",
    "vite-plugin-vue2": "2.0.2"
>>>>>>> 4d7e7ef9
  },
  "browserslist": [
    "> 1%",
    "last 2 versions"
  ],
  "license": "LGPL-3.0"
}<|MERGE_RESOLUTION|>--- conflicted
+++ resolved
@@ -17,12 +17,7 @@
   },
   "devDependencies": {
     "@vitejs/plugin-vue": "3.2.0",
-<<<<<<< HEAD
-    "vite": "3.2.1"
-=======
-    "vite": "3.2.2",
-    "vite-plugin-vue2": "2.0.2"
->>>>>>> 4d7e7ef9
+    "vite": "3.2.2"
   },
   "browserslist": [
     "> 1%",
