--- conflicted
+++ resolved
@@ -268,10 +268,6 @@
         let data = val[0];
         let defaultValue = {};
         this.tableMetadata.columns.forEach((column) => {
-<<<<<<< HEAD
-          //skip key in case of clone and visible
-          if (data[column.id] && (!this.clone || column.key != 1)) {
-=======
           // skip key in case of clone and visible
           if (
             data[column.id] &&
@@ -279,7 +275,6 @@
               column.key != 1 ||
               !this.visibleColumns.includes(column.name))
           ) {
->>>>>>> c5230355
             defaultValue[column.id] = data[column.id];
           }
         });
