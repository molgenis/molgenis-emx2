<template>
  <div
    class="mg-tree-item list-group-item list-group-item-action text-lowercase"
    @click.stop="handleClick"
  >
    <div :class="{ 'form-check': !hasChildren }">
      <input
        v-if="!hasChildren"
        :id="'check-input-' + item.name"
        class="form-check-input"
        type="checkbox"
        :checked="isSelected"
        @change="handleChange(item.name)"
      />
<<<<<<< HEAD
      <i v-if="hasChildren && isCollapsed" class="mr-2 fa fa-caret-up"></i>
      <i v-if="hasChildren && !isCollapsed" class="mr-2 fa fa-caret-down"></i>
      <label
        class="form-check-label"
        :for="'check-input-' + item.name"
        :class="{ 'mb-1': hasChildren && !isCollapsed }"
      >
        {{ item.definition }}
=======
      <label class="form-check-label" :for="'check-input-' + item.name">
        {{ item.name }}
>>>>>>> f417dc3b
      </label>
      <tree-level
        v-if="hasChildren && !isCollapsed"
        :items="item.children"
        :handleChange="handleChange"
        :selectedItemIds="selectedItemIds"
      ></tree-level>
    </div>
  </div>
</template>

<script>
export default {
  name: "TreeItem",
  components: {
    TreeLevel: () => import("./_TreeLevel.vue"),
  },
  props: {
    item: Object,
    handleChange: Function,
    selectedItemIds: Array,
  },
  data() {
    return {
      isCollapsed: true,
    };
  },
  computed: {
    hasChildren() {
      return this.item.children.length;
    },
    isSelected() {
      return this.selectedItemIds.includes(this.item.name);
    },
  },
  methods: {
    handleClick() {
      if (this.hasChildren) {
        this.isCollapsed = !this.isCollapsed;
      }
    },
  },
};
</script>

<style scoped>
.list-group-item:hover,
.form-check-label:hover,
form-check-input:hover {
  cursor: pointer;
}

.mg-tree-item {
  overflow: hidden;
}

.mg-tree-item label {
  font-size: smaller;
}
</style><|MERGE_RESOLUTION|>--- conflicted
+++ resolved
@@ -12,7 +12,6 @@
         :checked="isSelected"
         @change="handleChange(item.name)"
       />
-<<<<<<< HEAD
       <i v-if="hasChildren && isCollapsed" class="mr-2 fa fa-caret-up"></i>
       <i v-if="hasChildren && !isCollapsed" class="mr-2 fa fa-caret-down"></i>
       <label
@@ -20,11 +19,7 @@
         :for="'check-input-' + item.name"
         :class="{ 'mb-1': hasChildren && !isCollapsed }"
       >
-        {{ item.definition }}
-=======
-      <label class="form-check-label" :for="'check-input-' + item.name">
         {{ item.name }}
->>>>>>> f417dc3b
       </label>
       <tree-level
         v-if="hasChildren && !isCollapsed"
