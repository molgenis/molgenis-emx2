<template>
  <FormGroup v-bind="$props" v-on="$listeners">
    <Spinner v-if="loading" />
    <MessageError v-if="graphqlError">{{ graphqlError }}</MessageError>
    <div
      class="p-0 m-0"
      :class="{ dropdown: !showExpanded, 'border rounded': !showExpanded }"
      v-else
    >
      <div
        class="border-0 text-left form-control"
        style="height: auto"
        @click="toggleFocus"
      >
        <span
          class="btn btn-sm btn-primary mb-2 text-white mr-1"
          v-for="v in selectionWithoutChildren"
          :key="v"
          @click.stop="deselectWithChildren(v)"
        >
          {{ v }}
          <span class="fa fa-times"></span>
        </span>
        <i
          class="p-2 fa fa-times"
          style="vertical-align: middle"
          @click.stop="deselect(selection)"
          v-if="showExpanded && selectionWithoutParents.length > 0"
        />
        <span :class="{ 'input-group': showExpanded }">
          <div v-if="showExpanded" class="input-group-prepend">
            <button
              class="btn border-right-0 border btn-outline-primary"
              type="button"
            >
              <i class="fa fa-search"></i>
            </button>
          </div>
          <input
            type="text"
            ref="search"
            :placeholder="focus || showExpanded ? 'Type to search' : ''"
            :class="{
              'form-control': showExpanded,
              'border-0': !showExpanded,
            }"
            v-model="search"
            @click.stop
            @focus="focus = true"
          />
        </span>
        <span class="d-inline-block float-right">
          <i
            class="p-2 fa fa-times"
            style="vertical-align: middle"
            @click.stop="deselect(selection)"
            v-if="!showExpanded && selectionWithoutParents.length > 0"
          />
          <i
            class="p-2 fa fa-caret-down"
            style="vertical-align: middle"
            v-if="!showExpanded"
          />
        </span>
      </div>
      <div
        class="w-100 show p-0 overflow-auto"
        :class="{ 'dropdown-menu': !showExpanded }"
        v-if="focus || showExpanded"
        v-click-outside="loseFocusWhenClickedOutside"
      >
        <InputOntologySubtree
          v-if="hasSearchResults"
          style="max-height: 50vh"
          class="pt-2 pl-0 dropdown-item"
          :terms="terms"
          :selection="selection"
          :expanded="expanded"
          :list="list"
          :search="search"
          @toggleExpand="toggleExpand"
          @select="select"
          @deselect="deselect"
        />
        <div v-else>No results found</div>
      </div>
    </div>
  </FormGroup>
</template>

<style>
input:focus {
  outline: none;
}
</style>

<script>
import _baseInput from "./_baseInput";
import TableMixin from "../mixins/TableMixin";
import TableMetadataMixin from "../mixins/TableMetadataMixin";
import FormGroup from "./_formGroup";
import InputOntologySubtree from "./InputOntologySubtree";
import MessageError from "./MessageError";
import Spinner from "../layout/Spinner";
import vClickOutside from "v-click-outside";

/**
 * Expects a table that has as structure {name, parent{name} and optionally code, definition, ontologyURI}
 *
 * Known limitations: this version retrieves complete ontology and renders in place. Purpose is to enable sensible data entry and limited use in filter user interface.
 *
 * For future versions we have many ideas for improvements, for example:
 * - want to make it more lazy, only retrieving the 'root' elements and loading the children when needed.
 * - adding search to pre-filter elements / paths
 */
export default {
  extends: _baseInput,
  mixins: [TableMixin],
  directives: {
    clickOutside: vClickOutside.directive,
  },
  components: {
    FormGroup,
    InputOntologySubtree,
    MessageError,
    Spinner,
  },
  props: {
    /** if you don't want to use autoload using table you can provide options via 'items'. Should be format [{name:a, parent:b},{name:b}]
     */
    options: {
      type: Array,
      default: null,
    },
    /** show as pulldown. When false, shows always expanded*/
    showExpanded: {
      type: Boolean,
      default: false,
    },
  },
  data() {
    return {
      terms: [],
      selection: [],
      expanded: [],
      search: null,
    };
  },
  computed: {
    //Override tableMixin
    orderByObject() {
      if (
        this.tableMetadata &&
        this.tableMetadata.columns.some((c) => c.name === "order")
      ) {
        return { order: "ASC" };
      } else {
        return {};
      }
    },
    //below will be used in case ontology is not a hierarchy
    selectionWithoutParents() {
      if (this.list) {
        return this.selection.filter((t) => this.getParents(t).length > 0);
      } else if (this.selection[0] != null) {
        return this.selection;
      } else {
        return [];
      }
    },
    //below will be used in case ontology is a hierarchy
    selectionWithoutChildren() {
      if (this.list) {
        //skip children if parent selected
        return this.selection.filter((t) => {
          let parents = this.getParents([t]);
          return parents.length == 0 || !this.selection.includes(parents[0]);
        });
      } else if (this.selection[0] != null) {
        return this.selection;
      } else {
        return [];
      }
    },
    hasSearchResults() {
      if (this.search) {
        return this.hasSearchResultsRecursive(this.terms);
      }
      return true;
    },
  },
  methods: {
    hasSearchResultsRecursive(terms) {
      return this.search
        .split(" ")
        .every((t) =>
          terms.some(
            (term) =>
              term.name.toLowerCase().includes(t.toLowerCase()) ||
              (term.children && this.hasSearchResultsRecursive(term.children))
          )
        );
    },
    loseFocusWhenClickedOutside() {
      if (this.focus && !this.showExpanded) {
        this.focus = false;
      }
    },
    toggleFocus() {
      if (!this.showExpanded) {
        this.focus = !this.focus;
        if (this.focus) {
          this.$refs.search.focus();
        }
      }
    },
    getChildren(name) {
      return this.data.filter((o) => o.parent && o.parent.name === name);
    },
    getChildrenRecursive(name) {
      return this.data
        .filter((o) => o.parent && o.parent.name === name)
        .map((t) => {
          let children = this.getChildrenRecursive(t.name);
          if (children.length > 0) {
            t.children = children;
          }
          return t;
        });
    },
    toggleExpand(name) {
      if (this.expanded.indexOf(name) === -1) {
        this.expanded.push(name);
      } else {
        this.expanded = this.expanded.filter((s) => s !== name);
      }
      this.$refs.search.focus();
    },
    select(items) {
      //if not a list you can only select one
      if (!this.list) {
        this.selection = [];
      }
      //add items not yet selected
      items.forEach((i) => {
        if (this.selection.indexOf(i) === -1) {
          this.selection.push(i);
        }
      });
      //if all children are selected for a node then also select the parent (query expansion)

      //alert("selectArray: " + JSON.stringify(this.selection));
      this.emitValue();
      this.$refs.search.focus();
    },
    getParents(items) {
      let result = this.data
        .filter((t) => t.parent && items.indexOf(t.name) != -1)
        .map((t) => t.parent.name);
      //get parents of the parents
      if (result.length > 0) {
        result.push(...this.getParents(result));
      }
      return result;
    },
    deselectWithChildren(item) {
      if (this.list) {
        this.deselect([item]);
        this.getChildren(item).forEach((t) =>
          this.deselectWithChildren(t.name)
        );
      } else {
        this.selection = [];
      }
      this.emitValue();
      this.$refs.search.focus();
    },
    deselect(items) {
      if (this.list) {
        //add parents
        items.push(...this.getParents(items));
        //should also deselect any (indirect) parents
        this.selection = this.selection.filter((name) => !items.includes(name));
      } else {
        this.selection = [];
      }
      this.emitValue();
      this.$refs.search.focus();
    },
    emitValue() {
      if (this.list) {
        this.$emit(
          "input",
          this.selection.map((s) => {
            return { name: s };
          })
        );
      } else {
        this.$emit("input", { name: this.selection[0] });
      }
    },
    reloadMetadata() {
      //we only load if not options provided
      if (!this.options) {
        TableMetadataMixin.methods.reloadMetadata.call(this);
      }
    },
    reload() {
      //we only load if not options provided
      if (!this.options) {
        TableMixin.methods.reload.call(this);
      }
    },
  },
  watch: {
    options() {
      this.data = this.options;
    },
    value() {
      if (this.list) {
        this.selection = this.value ? this.value.map((term) => term.name) : [];
      } else {
        this.selection = this.value ? [this.value.name] : [];
      }
    },
    data() {
      if (this.data) {
        this.terms = this.data
          .filter((o) => !o.parent)
          .map((o) => {
            let children = this.getChildrenRecursive(o.name);
            if (children.length > 0) {
              o.children = children;
            }
            return o;
          });
      }
    },
  },
  created() {
    if (this.options) {
      this.data = this.options;
    } else {
      //override default
      this.limit = 10000;
    }
    this.loading = false;
  },
};
</script>

<docs>
Example with hardcoded options, can select multiple
```
<template>
  <div>
    <InputOntology label="My ontology select" description="please choose your options in tree below" v-model="myvalue"
                   :options="[{name:'pet'},{name:'cat',parent:{name:'pet'}},{name:'dog',parent:{name:'pet'}},{name:'cattle'},{name:'cow',parent:{name:'cattle'}}]"
                   :list="true"/>
    myvalue = {{ myvalue }}
  </div>
</template>
<script>
  export default {
    data() {
      return {
        myvalue: []
      };
    }
  }
</script>
```
Example 'expanded' with hardcoded options, can select multiple
```
<template>
  <div>
    <InputOntology label="My ontology select" description="please choose your options in tree below" v-model="myvalue"
                   :showExpanded="true"
                   :options="[{name:'pet'},{name:'cat',parent:{name:'pet'}},{name:'dog',parent:{name:'pet'}},{name:'cattle'},{name:'cow',parent:{name:'cattle'}}]"
                   :list="true"/>
    myvalue = {{ myvalue }}
  </div>
</template>
<script>
  export default {
    data() {
      return {
        myvalue: []
      };
    }
  }
</script>
```

Example with hardcoded options, can select only single item
```
<template>
  <div>
    <InputOntology label="My ontology select" description="please choose your options in tree below" v-model="myvalue"
                   :options="[{name:'pet'},{name:'cat',parent:{name:'pet'}},{name:'dog',parent:{name:'pet'}},{name:'cattle'},{name:'cow',parent:{name:'cattle'}}]"
    />
    myvalue = {{ myvalue }}
  </div>
</template>
<script>
  export default {
    data() {
      return {
        myvalue: []
      };
    }
  }
</script>
```

Example with loading contents from table on backend (requires sign-in), multiple select
```
<template>
  <div>
    <InputOntology label="My ontology select" description="please choose your options in tree below" v-model="myvalue"
                   table="Category" :list="true" graphqlURL="/pet store/graphql"/>
    myvalue = {{ myvalue }}
  </div>
</template>
<script>
  export default {
    data() {
      return {
        myvalue: []
      };
    }
  }
</script>
```

Example with loading contents from table on backend (requires sign-in)
```
<template>
  <div>
    <InputOntology label="My ontology select" description="please choose your options in tree below" v-model="myvalue"
<<<<<<< HEAD
                   table="Keywords" graphqlURL="/catalogue/graphql" :showExpanded="true" :list="true"/>
=======
                   table="Category" graphqlURL="/pet store/graphql"/>
>>>>>>> ddb550e0
    myvalue = {{ myvalue }}
  </div>
</template>
<script>
  export default {
    data() {
      return {
        myvalue: []
      };
    }
  }
</script>
```
</docs><|MERGE_RESOLUTION|>--- conflicted
+++ resolved
@@ -438,11 +438,7 @@
 <template>
   <div>
     <InputOntology label="My ontology select" description="please choose your options in tree below" v-model="myvalue"
-<<<<<<< HEAD
-                   table="Keywords" graphqlURL="/catalogue/graphql" :showExpanded="true" :list="true"/>
-=======
                    table="Category" graphqlURL="/pet store/graphql"/>
->>>>>>> ddb550e0
     myvalue = {{ myvalue }}
   </div>
 </template>
