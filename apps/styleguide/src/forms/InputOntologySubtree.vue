--- conflicted
+++ resolved
@@ -99,14 +99,8 @@
     toggleSelect(term) {
       //if selecting then also expand
       //if deselection we keep it open
-<<<<<<< HEAD
-      console.log("toggle");
       if (term.selected == "complete") {
         this.$emit("deselect", term.name);
-=======
-      if (term.selected) {
-        this.$emit('deselect', term.name);
->>>>>>> 6ef4e8a1
       } else {
         this.$emit('select', term.name);
       }
