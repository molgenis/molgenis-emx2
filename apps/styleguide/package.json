--- conflicted
+++ resolved
@@ -12,11 +12,7 @@
   },
   "main": "./dist/@mswertz/emx2-styleguide.common.js",
   "dependencies": {
-<<<<<<< HEAD
-    "core-js": "3.18.1",
-=======
     "core-js": "3.18.2",
->>>>>>> 9319253c
     "graphql": "15.6.1",
     "graphql-request": "3.5.0",
     "object-path": "0.11.8",
