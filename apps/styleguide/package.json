--- conflicted
+++ resolved
@@ -12,12 +12,8 @@
   },
   "main": "./dist/@mswertz/emx2-styleguide.common.js",
   "dependencies": {
-<<<<<<< HEAD
     "@molgenis/expressions": "0.21.1",
-    "core-js": "3.21.0",
-=======
     "core-js": "3.21.1",
->>>>>>> f6a2aa6c
     "graphql": "16.3.0",
     "graphql-request": "3.7.0",
     "object-path": "0.11.8",
