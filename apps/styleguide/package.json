--- conflicted
+++ resolved
@@ -14,12 +14,9 @@
   "main": "./dist/@mswertz/emx2-styleguide.common.js",
   "dependencies": {
     "@molgenis/expressions": "0.21.1",
-<<<<<<< HEAD
     "core-js": "3.22.4",
-=======
     "molgenis-components": "*",
     "core-js": "3.22.3",
->>>>>>> eef28fed
     "graphql": "16.4.0",
     "graphql-request": "3.7.0",
     "object-path": "0.11.8",
