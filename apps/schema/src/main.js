import { createApp } from "vue";
import { createRouter, createWebHashHistory } from "vue-router";
import App from "./App.vue";
import Schema from "./components/Schema.vue";
import PrintViewTable from "./components/PrintViewTable.vue";
import PrintViewList from "./components/PrintViewList.vue";
import ProfileManager from "./components/ProfileManager.vue";
import VueScrollTo from "vue-scrollto";
import YamlEditor from "./components/YamlEditor.vue";

import "molgenis-components/dist/style.css";

const router = createRouter({
  history: createWebHashHistory(),
  routes: [
    { path: "/", component: Schema },
    { path: "/print", component: PrintViewTable },
    { path: "/print-list", component: PrintViewList },
<<<<<<< HEAD
    { path: "/yaml", component: YamlEditor },
=======
    { path: "/profile-manager", component: ProfileManager },
>>>>>>> 99738ebe
  ],
});

const app = createApp(App);
app.use(router);
app.use(VueScrollTo);
app.mount("#app");<|MERGE_RESOLUTION|>--- conflicted
+++ resolved
@@ -16,11 +16,8 @@
     { path: "/", component: Schema },
     { path: "/print", component: PrintViewTable },
     { path: "/print-list", component: PrintViewList },
-<<<<<<< HEAD
     { path: "/yaml", component: YamlEditor },
-=======
     { path: "/profile-manager", component: ProfileManager },
->>>>>>> 99738ebe
   ],
 });
 
