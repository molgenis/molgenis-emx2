--- conflicted
+++ resolved
@@ -71,7 +71,7 @@
 </style>
 
 <script>
-import { request } from "graphql-request";
+import { request, gql } from "graphql-request";
 import SchemaView from "./SchemaView.vue";
 import SchemaToc from "./SchemaToc.vue";
 import NomnomDiagram from "./NomnomDiagram.vue";
@@ -198,14 +198,60 @@
     loadSchema() {
       this.error = null;
       this.loading = true;
-      request(
-        "graphql",
-<<<<<<< HEAD
-        "{_session{schemas,roles}_schema{name,tables{name,tableType,inherit,externalSchema,description,semantics,columns{id,name,table,position,columnType,inherited,key,refSchema,refTable,refLink,refBack,required,readonly,description,semantics,validation,visible} } } }"
-=======
-        "{_session{schemas,roles}_schema{name,tables{name,tableType,inherit,externalSchema,labels{locale,value},descriptions{locale,value},semantics,columns{name,labels{locale,value},table,position,columnType,inherited,key,refSchema,refTable,refLink,refBack,required,readonly,descriptions{locale,value},semantics,validation,visible} } } }"
->>>>>>> 5d268ec4
-      )
+      const query = gql`
+        {
+          _session {
+            schemas
+            roles
+          }
+          _schema {
+            name
+            tables {
+              name
+              tableType
+              inherit
+              externalSchema
+              labels {
+                locale
+                value
+              }
+              descriptions {
+                locale
+                value
+              }
+              semantics
+              columns {
+                id,
+                name
+                labels {
+                  locale
+                  value
+                }
+                table
+                position
+                columnType
+                inherited
+                key
+                refSchema
+                refTable
+                refLink
+                refBack
+                required
+                readonly
+                descriptions {
+                  locale
+                  value
+                }
+                semantics
+                validation
+                visible
+                computed
+              }
+            }
+          }
+        }
+      `;
+      request("graphql", query)
         .then((data) => {
           this.rawSchema = this.addOldNamesAndRemoveMeta(data._schema);
           this.schema = this.convertToSubclassTables(this.rawSchema);
