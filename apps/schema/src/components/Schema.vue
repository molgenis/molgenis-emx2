--- conflicted
+++ resolved
@@ -204,12 +204,6 @@
     loadSchema() {
       this.error = null;
       this.loading = true;
-<<<<<<< HEAD
-      request(
-        "graphql",
-        "{_session{schemas,roles}_schema{name,tables{name,tableType,inherit,externalSchema,labels{locale,value},descriptions{locale,value},semantics,columns{name,labels{locale,value},table,position,columnType,inherited,key,refSchema,refTable,refLink,refBack,refLabel,refLabelDefault,required,readonly,descriptions{locale,value},semantics,validation,visible} } } }"
-      )
-=======
       const query = gql`
         {
           _session {
@@ -248,6 +242,7 @@
                 refTable
                 refLink
                 refBack
+                refLabel
                 required
                 readonly
                 descriptions {
@@ -264,7 +259,6 @@
         }
       `;
       request("graphql", query)
->>>>>>> 70ea9b24
         .then((data) => {
           this.rawSchema = this.addOldNamesAndRemoveMeta(data._schema);
           this.schema = this.convertToSubclassTables(this.rawSchema);
