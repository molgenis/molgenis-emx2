--- conflicted
+++ resolved
@@ -136,11 +136,7 @@
                 />
               </div>
               <div class="col-4" v-if="isEditable(column)">
-<<<<<<< HEAD
                 <InputText
-=======
-                <InputString
->>>>>>> dc2418cd
                   id="column_default"
                   v-model="column.defaultValue"
                   label="defaultValue"
