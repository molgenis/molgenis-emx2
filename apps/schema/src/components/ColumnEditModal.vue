--- conflicted
+++ resolved
@@ -227,12 +227,9 @@
             :tableMetaData="table"
             :tableName="table.name"
             :key="JSON.stringify(table)"
-<<<<<<< HEAD
             :applyDefaultValues="true"
-=======
             :errorPerColumn="rowErrors"
             @update:model-value="checkForErrors"
->>>>>>> b4c45144
           />
           Values:
           {{ previewData }}
