<template>
  <tr
    class="hoverContainer"
    :style="column.drop ? 'text-decoration: line-through' : ''"
  >
    <td class="bg-white">
      <IconAction
        v-if="isManager"
        class="moveHandle mr-1 align-middle"
        icon="ellipsis-v"
      />
      <span>
        {{ column.name }}
        <span v-if="column.semantics">
          (<a
            :href="purl"
            target="_blank"
            v-for="purl in column.semantics"
            :key="purl"
            >{{ purl.substring(purl.lastIndexOf("/") + 1) }}</a
          >)
        </span>
      </span>
      <IconBar class="d-inline-block">
        <ColumnEditModal
          v-if="isManager"
          v-model="column"
          :schema="schema"
          :schemaNames="schemaNames"
          @update:modelValue="$emit('update:modelValue', column)"
          :locales="locales"
          :columnIndex="columnIndex"
        />
        <IconDanger
          v-if="isManager"
          class="hoverIcon"
          icon="trash"
          @click="deleteColumn"
        />
        <ColumnEditModal
          v-if="isManager"
          :schema="schema"
          :schemaNames="schemaNames"
          operation="add"
          :tableName="column.table"
          @add="addColumn"
          tooltip="Add column at this position"
          :locales="locales"
          :columnIndex="columnIndex"
        />
      </IconBar>
    </td>
    <td class="bg-white" v-if="table.subclasses?.length > 0">
      {{ column.table }}
    </td>
    <td class="bg-white">
<<<<<<< HEAD
      <span v-if="column.key">key={{ column.key }}</span>
      <span v-if="column.refTableName">
        {{ column.columnType.toLowerCase() }}({{
          column.refSchemaName ? column.refSchemaName + "." : ""
        }}{{ column.refTableName
        }}<span v-if="column.refBackName"
          >, refBack={{ column.refBackName }}</span
        >
        <span v-if="column.refLinkName">, refLink={{ column.refLinkName }}</span
        >)
      </span>
      <span v-else>
        {{ column.columnType.toLowerCase() }}
      </span>
      <span v-if="column.required === true || column.required === 'true'">
        required
      </span>
      <span v-if="column.readonly === true || column.readonly === 'true'">
        readonly
      </span>
      <span v-if="column.defaultValue">
        defaultValue='{{ column.defaultValue }}'
      </span>
      <span v-if="column.refLabel"> refLabel='{{ column.refLabel }}' </span>
      <span v-if="column.computed"> computed="{{ column.computed }}"</span>
=======
      <ColumnDefinition :column="column" />
>>>>>>> 97e821fb
    </td>
    <td class="bg-white">
      <table v-if="column.labels" class="table-borderless">
        <tr v-for="el in column.labels.filter((el) => el.value)">
          <td>{{ el.locale }}:</td>
          <td>{{ el.value }}</td>
        </tr>
      </table>
    </td>
    <td class="bg-white">
      <table v-if="column.descriptions" class="table-borderless">
        <tr v-for="el in column.descriptions.filter((el) => el.value)">
          <td>{{ el.locale }}:</td>
          <td>{{ el.value }}</td>
        </tr>
      </table>
    </td>
  </tr>
</template>

<style scoped>
.moveHandle:hover {
  cursor: move;
}

span {
  word-break: break-word;
}
</style>

<script>
import columnTypes from "../columnTypes.js";
import ColumnEditModal from "./ColumnEditModal.vue";
import ColumnDefinition from "./ColumnDefinition.vue";
import { IconDanger, IconBar, IconAction } from "molgenis-components";

export default {
  components: {
    ColumnEditModal,
    ColumnDefinition,
    IconDanger,
    IconBar,
    IconAction,
  },
  data() {
    return {
      column: {},
      columnTypes: columnTypes,
      editColumn: false,
    };
  },
  props: {
    modelValue: {
      type: Object,
      required: true,
    },
    schema: {
      type: Object,
      required: true,
    },
    schemaNames: {
      type: Array,
      required: true,
    },
    isManager: {
      type: Boolean,
      default: false,
    },
    locales: {
      type: Array,
    },
    columnIndex: {
      type: Number,
      required: true,
    },
  },
  computed: {
    table() {
      return this.schema.tables.find(
        (table) =>
          //use oldName because otheriwse error on renaming
          //must make sure new tables/subtables also have oldName set!
          table.oldName === this.column.table ||
          table.name === this.column.table ||
          (table.subclasses !== undefined &&
            (table.subclasses
              .map((subclass) => subclass.oldName)
              .includes(this.column.table) ||
              table.subclasses
                .map((subclass) => subclass.name)
                .includes(this.column.table)))
      );
    },
    rootTableName() {
      return this.table.name;
    },
  },
  methods: {
    addColumn(value) {
      this.$emit("add", value);
    },
    deleteColumn() {
      this.$emit("delete");
    },
  },
  created() {
    this.column = this.modelValue;
  },
  emits: ["update:modelValue", "add", "delete"],
};
</script><|MERGE_RESOLUTION|>--- conflicted
+++ resolved
@@ -54,35 +54,7 @@
       {{ column.table }}
     </td>
     <td class="bg-white">
-<<<<<<< HEAD
-      <span v-if="column.key">key={{ column.key }}</span>
-      <span v-if="column.refTableName">
-        {{ column.columnType.toLowerCase() }}({{
-          column.refSchemaName ? column.refSchemaName + "." : ""
-        }}{{ column.refTableName
-        }}<span v-if="column.refBackName"
-          >, refBack={{ column.refBackName }}</span
-        >
-        <span v-if="column.refLinkName">, refLink={{ column.refLinkName }}</span
-        >)
-      </span>
-      <span v-else>
-        {{ column.columnType.toLowerCase() }}
-      </span>
-      <span v-if="column.required === true || column.required === 'true'">
-        required
-      </span>
-      <span v-if="column.readonly === true || column.readonly === 'true'">
-        readonly
-      </span>
-      <span v-if="column.defaultValue">
-        defaultValue='{{ column.defaultValue }}'
-      </span>
-      <span v-if="column.refLabel"> refLabel='{{ column.refLabel }}' </span>
-      <span v-if="column.computed"> computed="{{ column.computed }}"</span>
-=======
       <ColumnDefinition :column="column" />
->>>>>>> 97e821fb
     </td>
     <td class="bg-white">
       <table v-if="column.labels" class="table-borderless">
