{
  "name": "schema",
  "version": "0.0.0",
  "private": true,
  "scripts": {
    "dev": "vite",
    "build": "vite build",
    "lint": "vite lint"
  },
  "dependencies": {
    "core-js": "3.26.0",
    "graphql-request": "5.0.0",
    "molgenis-components": "*",
    "vue": "3.2.41",
    "vue-router": "4.1.6",
    "vue-scrollto": "2.20.0",
    "vuedraggable": "4.1.0",
    "nomnoml": "1.5.2"
  },
  "devDependencies": {
<<<<<<< HEAD
    "vite": "3.2.1",
    "@vitejs/plugin-vue": "3.2.0"
=======
    "@vitejs/plugin-vue2": "2.0.0",
    "vite": "3.2.2"
>>>>>>> 4d7e7ef9
  }
}<|MERGE_RESOLUTION|>--- conflicted
+++ resolved
@@ -18,12 +18,7 @@
     "nomnoml": "1.5.2"
   },
   "devDependencies": {
-<<<<<<< HEAD
-    "vite": "3.2.1",
+    "vite": "3.2.2",
     "@vitejs/plugin-vue": "3.2.0"
-=======
-    "@vitejs/plugin-vue2": "2.0.0",
-    "vite": "3.2.2"
->>>>>>> 4d7e7ef9
   }
 }