export default defineNuxtConfig({
  extends: ["../tailwind-components"],
  ssr: false,
  devtools: { enabled: true },
  runtimeConfig: {
    logLevel: 4,
  },
  tailwindcss: {
    cssPath: "../tailwind-components/app/assets/css/main.css",
    configPath: "../tailwind-components/tailwind.config.js",
  },
<<<<<<< HEAD

  // runtimeConfig: {
  //   public: {
  //     apiBase: "https://emx2.dev.molgenis.org/"
  //    // apiBase: "http://localhost:8080/"
  //   },
  // },
  vite: {
    base: ".",
  },

  modules: ["@pinia/nuxt", "nuxt-monaco-editor"],

  components: [
    {
      path: "../tailwind-components/components",
    },
    {
      path: "../tailwind-components/components/global/icons",
      global: true,
    },
  ],
=======
  modules: ["@pinia/nuxt"],
>>>>>>> 5ec18060
});<|MERGE_RESOLUTION|>--- conflicted
+++ resolved
@@ -9,30 +9,5 @@
     cssPath: "../tailwind-components/app/assets/css/main.css",
     configPath: "../tailwind-components/tailwind.config.js",
   },
-<<<<<<< HEAD
-
-  // runtimeConfig: {
-  //   public: {
-  //     apiBase: "https://emx2.dev.molgenis.org/"
-  //    // apiBase: "http://localhost:8080/"
-  //   },
-  // },
-  vite: {
-    base: ".",
-  },
-
-  modules: ["@pinia/nuxt", "nuxt-monaco-editor"],
-
-  components: [
-    {
-      path: "../tailwind-components/components",
-    },
-    {
-      path: "../tailwind-components/components/global/icons",
-      global: true,
-    },
-  ],
-=======
   modules: ["@pinia/nuxt"],
->>>>>>> 5ec18060
 });