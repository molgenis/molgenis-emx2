<<<<<<< HEAD
<template>
  <PageHeader title="Admin Tools" />
  <Container class="flex flex-col items-center">
    <ContentBlock
      class="w-full mt-3"
      title="User management"
      :description="`${userCount} users found`"
    >
      <Button icon="plus" @click="showNewUserModal = true">
        Create User
      </Button>

      <Table>
        <template #head>
          <TableHeadRow>
            <TableHead></TableHead>
            <TableHead>Enabled</TableHead>
            <TableHead>Name / Email</TableHead>
            <TableHead>Roles</TableHead>
            <TableHead>Tokens</TableHead>
          </TableHeadRow>
        </template>
        <template #body>
          <TableRow v-for="user in users">
            <TableCell>
              <div class="flex gap-1">
                <Button
                  iconOnly
                  icon="user"
                  type="secondary"
                  size="small"
                  label="Edit user"
                  @click="editUser(user)"
                />
                <Button
                  v-if="canDelete(user)"
                  iconOnly
                  class="hover:text-red-500"
                  icon="trash"
                  type="secondary"
                  size="small"
                  label="Delete user"
                  @click="removeUser(user)"
                />
              </div>
            </TableCell>
            <TableCell>
              <BaseIcon :class="user.enabled?'text-green-800':'text-red-500'" :name="user.enabled?'Check':'Cross'" />
            </TableCell>
            <TableCell>{{ user.email }}</TableCell>
            <TableCell>
              <div v-if="user.roles?.length>3">
                <ShowMore>
                  <template v-slot:button>
                    <Button type="secondary" size="tiny">show all {{ user.roles?.length }} roles</Button>
                  </template>
                  <div v-for="role in user.roles">
                    {{ role.schemaId }} ({{ role.role }})
                  </div>
                </ShowMore>
              </div>
              <div v-else v-for="role in user.roles">
                {{ role.schemaId }} ({{ role.role }})
              </div>
            </TableCell>
            <TableCell>
              <div v-if="user.tokens?.length > 0" class="flex gap-1">
                <Button type="secondary" size="tiny" @click="manageTokens(user)">
                  {{ user.tokens?.length }} tokens
                </Button>
              </div>
            </TableCell>
          </TableRow>
        </template>
      </Table>

      <NewUserModal
        v-model:visible="showNewUserModal"
        :usernames="usernames"
        @addUser="addUser"
      />

      <EditUserModal
        v-if="selectedUser"
        v-model:visible="showEditUserModal"
        :schemas="schemas"
        :roles="roles"
        :user="selectedUser"
        @userUpdated="retrieveUsers"
      />

      <TokenManagment
        v-if="selectedUser"
        v-model:visible="showTokenModal"
        :user="selectedUser"
        @addUser="addUser"
      />
    </ContentBlock>
  </Container>
</template>

=======
>>>>>>> a5ae3727
<script setup lang="ts">
import { useRoute } from "#app/composables/router";
import { computed, ref } from "vue";
<<<<<<< HEAD
import TokenManagment from "~/components/TokenManagment.vue";
import {
  createUser,
  deleteUser,
  getRoles,
  getSchemas,
  getUsers,
  type ISchemaInfo,
  type IUser,
} from "~/util/adminUtils";
=======
>>>>>>> a5ae3727

const route = useRoute();

const activeTab = computed(() => {
  if (route.path.includes("users")) return "users";
  if (route.path.includes("settings")) return "settings";
  return "";
});
</script>

<<<<<<< HEAD
const LIMIT = 100;
const showEditUserModal = ref(false);
const showNewUserModal = ref(false);
const showTokenModal = ref(false);
const selectedUser = ref<IUser | null>(null);

const currentPage = ref(1);
const users = ref<IUser[]>([]);
const userCount = ref(0);
const totalPages = ref(0);
const schemas = ref<ISchemaInfo[]>([]);
const roles = ref<string[]>([]);
const schema = ref<string>("");

retrieveUsers();
schemas.value = await getSchemas();
schema.value = schemas.value.length ? schemas.value[0].id : "";
roles.value = await getRoles(schemas.value);

const usernames = computed(() => {
  return users.value.map((user) => user.email);
});

async function addUser(userName: string, password: string) {
  await createUser(userName, password);
  retrieveUsers();
}

function updateCurrentPage(newPage: number) {
  currentPage.value = newPage;
  retrieveUsers();
}

async function retrieveUsers() {
  const { newUsers, newUserCount } = await getUsers();
  users.value = newUsers;
  userCount.value = newUserCount;
  const divided = userCount.value / LIMIT;
  totalPages.value =
    userCount.value % LIMIT > 0 ? Math.floor(divided) + 1 : divided;
}

async function removeUser(user: IUser) {
  await deleteUser(user);
  retrieveUsers();
}

function editUser(user: IUser) {
  selectedUser.value = user;
  showEditUserModal.value = true;
}

function manageTokens(user: IUser) {
  selectedUser.value = user;
  showTokenModal.value = true;
}

function canDelete(user: IUser) {
  return (
    user.email !== "anonymous" &&
    user.email !== "admin" &&
    user.email !== "user"
  );
}
</script>
=======
<template>
  <PageHeader title="Admin Tools" />
  <Container class="flex flex-col items-center">
    <div class="flex flex-nowrap w-full">
      <NuxtLink to="/admin/users"
        ><Tab :active="activeTab === 'users'">Users</Tab></NuxtLink
      >
      <NuxtLink to="/admin/settings"
        ><Tab :active="activeTab === 'settings'">Settings</Tab></NuxtLink
      >
    </div>
    <NuxtPage />
  </Container>
</template>
>>>>>>> a5ae3727
<|MERGE_RESOLUTION|>--- conflicted
+++ resolved
@@ -1,200 +1,16 @@
-<<<<<<< HEAD
-<template>
-  <PageHeader title="Admin Tools" />
-  <Container class="flex flex-col items-center">
-    <ContentBlock
-      class="w-full mt-3"
-      title="User management"
-      :description="`${userCount} users found`"
-    >
-      <Button icon="plus" @click="showNewUserModal = true">
-        Create User
-      </Button>
-
-      <Table>
-        <template #head>
-          <TableHeadRow>
-            <TableHead></TableHead>
-            <TableHead>Enabled</TableHead>
-            <TableHead>Name / Email</TableHead>
-            <TableHead>Roles</TableHead>
-            <TableHead>Tokens</TableHead>
-          </TableHeadRow>
-        </template>
-        <template #body>
-          <TableRow v-for="user in users">
-            <TableCell>
-              <div class="flex gap-1">
-                <Button
-                  iconOnly
-                  icon="user"
-                  type="secondary"
-                  size="small"
-                  label="Edit user"
-                  @click="editUser(user)"
-                />
-                <Button
-                  v-if="canDelete(user)"
-                  iconOnly
-                  class="hover:text-red-500"
-                  icon="trash"
-                  type="secondary"
-                  size="small"
-                  label="Delete user"
-                  @click="removeUser(user)"
-                />
-              </div>
-            </TableCell>
-            <TableCell>
-              <BaseIcon :class="user.enabled?'text-green-800':'text-red-500'" :name="user.enabled?'Check':'Cross'" />
-            </TableCell>
-            <TableCell>{{ user.email }}</TableCell>
-            <TableCell>
-              <div v-if="user.roles?.length>3">
-                <ShowMore>
-                  <template v-slot:button>
-                    <Button type="secondary" size="tiny">show all {{ user.roles?.length }} roles</Button>
-                  </template>
-                  <div v-for="role in user.roles">
-                    {{ role.schemaId }} ({{ role.role }})
-                  </div>
-                </ShowMore>
-              </div>
-              <div v-else v-for="role in user.roles">
-                {{ role.schemaId }} ({{ role.role }})
-              </div>
-            </TableCell>
-            <TableCell>
-              <div v-if="user.tokens?.length > 0" class="flex gap-1">
-                <Button type="secondary" size="tiny" @click="manageTokens(user)">
-                  {{ user.tokens?.length }} tokens
-                </Button>
-              </div>
-            </TableCell>
-          </TableRow>
-        </template>
-      </Table>
-
-      <NewUserModal
-        v-model:visible="showNewUserModal"
-        :usernames="usernames"
-        @addUser="addUser"
-      />
-
-      <EditUserModal
-        v-if="selectedUser"
-        v-model:visible="showEditUserModal"
-        :schemas="schemas"
-        :roles="roles"
-        :user="selectedUser"
-        @userUpdated="retrieveUsers"
-      />
-
-      <TokenManagment
-        v-if="selectedUser"
-        v-model:visible="showTokenModal"
-        :user="selectedUser"
-        @addUser="addUser"
-      />
-    </ContentBlock>
-  </Container>
-</template>
-
-=======
->>>>>>> a5ae3727
 <script setup lang="ts">
 import { useRoute } from "#app/composables/router";
 import { computed, ref } from "vue";
-<<<<<<< HEAD
-import TokenManagment from "~/components/TokenManagment.vue";
-import {
-  createUser,
-  deleteUser,
-  getRoles,
-  getSchemas,
-  getUsers,
-  type ISchemaInfo,
-  type IUser,
-} from "~/util/adminUtils";
-=======
->>>>>>> a5ae3727
 
 const route = useRoute();
 
 const activeTab = computed(() => {
   if (route.path.includes("users")) return "users";
   if (route.path.includes("settings")) return "settings";
-  return "";
+  return "users";
 });
 </script>
 
-<<<<<<< HEAD
-const LIMIT = 100;
-const showEditUserModal = ref(false);
-const showNewUserModal = ref(false);
-const showTokenModal = ref(false);
-const selectedUser = ref<IUser | null>(null);
-
-const currentPage = ref(1);
-const users = ref<IUser[]>([]);
-const userCount = ref(0);
-const totalPages = ref(0);
-const schemas = ref<ISchemaInfo[]>([]);
-const roles = ref<string[]>([]);
-const schema = ref<string>("");
-
-retrieveUsers();
-schemas.value = await getSchemas();
-schema.value = schemas.value.length ? schemas.value[0].id : "";
-roles.value = await getRoles(schemas.value);
-
-const usernames = computed(() => {
-  return users.value.map((user) => user.email);
-});
-
-async function addUser(userName: string, password: string) {
-  await createUser(userName, password);
-  retrieveUsers();
-}
-
-function updateCurrentPage(newPage: number) {
-  currentPage.value = newPage;
-  retrieveUsers();
-}
-
-async function retrieveUsers() {
-  const { newUsers, newUserCount } = await getUsers();
-  users.value = newUsers;
-  userCount.value = newUserCount;
-  const divided = userCount.value / LIMIT;
-  totalPages.value =
-    userCount.value % LIMIT > 0 ? Math.floor(divided) + 1 : divided;
-}
-
-async function removeUser(user: IUser) {
-  await deleteUser(user);
-  retrieveUsers();
-}
-
-function editUser(user: IUser) {
-  selectedUser.value = user;
-  showEditUserModal.value = true;
-}
-
-function manageTokens(user: IUser) {
-  selectedUser.value = user;
-  showTokenModal.value = true;
-}
-
-function canDelete(user: IUser) {
-  return (
-    user.email !== "anonymous" &&
-    user.email !== "admin" &&
-    user.email !== "user"
-  );
-}
-</script>
-=======
 <template>
   <PageHeader title="Admin Tools" />
   <Container class="flex flex-col items-center">
@@ -208,5 +24,4 @@
     </div>
     <NuxtPage />
   </Container>
-</template>
->>>>>>> a5ae3727
+</template>