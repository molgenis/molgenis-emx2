<script setup lang="ts">
const route = useRoute();
const schema = route.params.schema;

type Resp<T> = {
  data: Record<string, T>;
};

type TableType = "DATA" | "ONTOLOGIES";

interface Table {
  id: string;
  label: string;
  tableType: TableType;
  schemaId: string;
  description: string;
}

interface Schema {
  id: string;
  label: string;
  tables: Table[];
}

const { data } = await useFetch<Resp<Schema>>(`/${schema}/graphql`, {
  key: "databases",
  method: "POST",
  body: {
    query: `{_schema{id,label,tables{id,label,tableType,schemaId,description}}}`,
  },
});

const tables = computed(
  () =>
    data.value?.data?._schema.tables
      .filter((t) => t.tableType === "DATA")
      .sort((a, b) => a.label.localeCompare(b.label)) ?? []
);

const ontologies = computed(
  () =>
    data.value?.data?._schema.tables
      .filter((t) => t.tableType === "ONTOLOGIES")
      .sort((a, b) => a.label.localeCompare(b.label)) ?? []
);

const pageTitle = computed(() => `Tables in ${data.value?.data._schema.label}`);
</script>
<template>
  <Container>
<<<<<<< HEAD
    <PageHeader :title="pageTitle">
=======
    <PageHeader :title="`Tables in ${data?.data._schema.label}`" align="left">
>>>>>>> 5ae00136
      <template #prefix>
        <BreadCrumbs align="left" :current="data?.data._schema.label" />
      </template>
    </PageHeader>

    <ContentBlock class="mt-1" title="data tables" description="description">
      <Table>
        <template #head>
          <TableHeadRow>
            <TableHead>label</TableHead>
            <TableHead>description</TableHead>
          </TableHeadRow>
        </template>
        <template #body>
          <TableRow
            v-for="table in tables"
            @click="navigateTo(`${schema}/${table.id}`)"
          >
            <TableCell>{{ table.label }}</TableCell>
            <TableCell>{{ table.description }}</TableCell>
          </TableRow>
        </template>
      </Table>
    </ContentBlock>

    <ContentBlock
      v-if="ontologies.length"
      class="mt-1"
      title="ontolgies"
      description="description"
    >
      <Table>
        <template #head>
          <TableHeadRow>
            <TableHead>label</TableHead>
            <TableHead>description</TableHead>
          </TableHeadRow>
        </template>
        <template #body>
          <TableRow v-for="ontology in ontologies">
            <TableCell>{{ ontology.label }}</TableCell>
            <TableCell>{{ ontology.description }}</TableCell>
          </TableRow>
        </template>
      </Table>
    </ContentBlock>
  </Container>
</template><|MERGE_RESOLUTION|>--- conflicted
+++ resolved
@@ -48,11 +48,7 @@
 </script>
 <template>
   <Container>
-<<<<<<< HEAD
-    <PageHeader :title="pageTitle">
-=======
     <PageHeader :title="`Tables in ${data?.data._schema.label}`" align="left">
->>>>>>> 5ae00136
       <template #prefix>
         <BreadCrumbs align="left" :current="data?.data._schema.label" />
       </template>
