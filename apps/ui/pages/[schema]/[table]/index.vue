<script setup lang="ts">
import type { ITableSettings } from "../../../../tailwind-components/types/types";

const route = useRoute();
const router = useRouter();
const schemaId = route.params.schema as string;
const tableId = route.params.table as string;

const currentPage = computed(() => {
  const queryPageNumber = Number(route.query?.page);
  return !isNaN(queryPageNumber) && typeof queryPageNumber === "number"
    ? Math.round(queryPageNumber)
    : 1;
});

type orderDirection = "ASC" | "DESC";

const orderbyColumn = computed(() => route.query.orderby as string);
const orderbyDirection = computed(() =>
  route.query.order ? (route.query.order as orderDirection) : "ASC"
);

const orderby = computed(() => {
  return orderbyColumn.value
    ? { [orderbyColumn.value]: orderbyDirection.value }
    : {};
});

const search = computed(() => route.query.search as string);

const tableSettings = computed(() => {
  return {
    page: currentPage.value,
    pageSize: 10,
    orderby: {
      column: orderbyColumn.value,
      direction: orderbyDirection.value,
    },
    search: search.value,
  };
});

const offset = computed(
  () => (currentPage.value - 1) * tableSettings.value.pageSize
);

const { data, error } = await useLazyAsyncData(
  "table explorer data",
  async () => {
    const metaData = fetchTableMetadata(schemaId, tableId);
    const tableData = fetchTableData(schemaId, tableId, {
      limit: tableSettings.value.pageSize,
      offset: offset.value,
      orderby: orderby.value,
      searchTerms: search.value,
    });

    return await Promise.all([metaData, tableData]);
  },
  {
    watch: [tableSettings],
  }
);

const tableMetaData = computed(() => (data.value ? data.value[0] : null));
const tableData = computed(() =>
  data.value ? data.value[1] : { rows: [], count: 0 }
);
const numberOfRows = computed(() => tableData.value.count);
const rows = computed(() => tableData.value.rows);

const dataColumns = computed(() => {
  if (!tableMetaData.value) return [];

  return tableMetaData.value.columns.filter((c) => !c.id.startsWith("mg"));
});

function handleSettingsUpdate(settings: ITableSettings) {
  const query = {
    ...route.query,
    orderby: settings.orderby.column,
    order: !settings.orderby.column ? undefined : settings.orderby.direction,
    search: settings.search === "" ? undefined : settings.search,
    page: settings.page < 2 ? undefined : settings.page,
  };

  router.push({ query });
}

const crumbs = computed(() => {
  let crumb: { [key: string]: string } = {};
  crumb[schemaId] = `/${schemaId}`;
  return crumb;
});
const current = computed(
  () => tableMetaData.value?.label ?? tableMetaData.value?.id ?? ""
);
</script>
<template>
  <Container>
    <PageHeader :title="tableMetaData?.label ?? ''" align="left">
      <template #prefix>
        <BreadCrumbs :align="'left'" :crumbs="crumbs" :current="current" />
      </template>
    </PageHeader>
<<<<<<< HEAD

    <ContentBlock>
      <div v-if="status === 'pending'">Loading...</div>
      <div v-if="error">Error: {{ error }}</div>
      <!-- <pre v-if="data">{{ tableMetaData }}</pre> -->
      <!-- <pre>{{ tableData}}</pre> -->
      <TableEMX2
        :table-id="tableId"
        :columns="dataColumns"
        :rows="rows"
        :count="numberOfRows"
        :settings="tableSettings"
        @update:settings="handleSettingsUpdate"
      />
    </ContentBlock>
=======
    <div v-if="error">Error: {{ error }}</div>
    <!-- <pre v-if="data">{{ tableMetaData }}</pre> -->
    <!-- <pre>{{ tableData}}</pre> -->
    <TableEMX2
      :table-id="tableId"
      :columns="dataColumns"
      :rows="rows"
      :count="numberOfRows"
      :settings="tableSettings"
      @update:settings="handleSettingsUpdate"
    />
>>>>>>> 6b801ac6
  </Container>
</template><|MERGE_RESOLUTION|>--- conflicted
+++ resolved
@@ -103,23 +103,6 @@
         <BreadCrumbs :align="'left'" :crumbs="crumbs" :current="current" />
       </template>
     </PageHeader>
-<<<<<<< HEAD
-
-    <ContentBlock>
-      <div v-if="status === 'pending'">Loading...</div>
-      <div v-if="error">Error: {{ error }}</div>
-      <!-- <pre v-if="data">{{ tableMetaData }}</pre> -->
-      <!-- <pre>{{ tableData}}</pre> -->
-      <TableEMX2
-        :table-id="tableId"
-        :columns="dataColumns"
-        :rows="rows"
-        :count="numberOfRows"
-        :settings="tableSettings"
-        @update:settings="handleSettingsUpdate"
-      />
-    </ContentBlock>
-=======
     <div v-if="error">Error: {{ error }}</div>
     <!-- <pre v-if="data">{{ tableMetaData }}</pre> -->
     <!-- <pre>{{ tableData}}</pre> -->
@@ -131,6 +114,5 @@
       :settings="tableSettings"
       @update:settings="handleSettingsUpdate"
     />
->>>>>>> 6b801ac6
   </Container>
 </template>