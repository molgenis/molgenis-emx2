<<<<<<< HEAD
export default defineNuxtRouteMiddleware(async (to, from) => {
  const {data: session} = await useSession();
  const isAdmin = computed(() => session.value.email === "admin");
    if (!isAdmin.value) {
      return navigateTo('/login')
    }
  })
=======
export default defineNuxtRouteMiddleware(async () => {
  const { data: session } = await useSession();
  const isAdmin = computed(() => session.value.email === "admin");
  if (!isAdmin.value) {
    return navigateTo("/login");
  }
});
>>>>>>> 6f8aa2c6
<|MERGE_RESOLUTION|>--- conflicted
+++ resolved
@@ -1,17 +1,7 @@
-<<<<<<< HEAD
-export default defineNuxtRouteMiddleware(async (to, from) => {
-  const {data: session} = await useSession();
-  const isAdmin = computed(() => session.value.email === "admin");
-    if (!isAdmin.value) {
-      return navigateTo('/login')
-    }
-  })
-=======
 export default defineNuxtRouteMiddleware(async () => {
   const { data: session } = await useSession();
   const isAdmin = computed(() => session.value.email === "admin");
   if (!isAdmin.value) {
     return navigateTo("/login");
   }
-});
->>>>>>> 6f8aa2c6
+});