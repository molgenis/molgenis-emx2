--- conflicted
+++ resolved
@@ -4,13 +4,8 @@
   "type": "module",
   "scripts": {
     "lint": "vue-tsc --noEmit",
-<<<<<<< HEAD
-    "build": "nuxt build",
+    "build": "cross-env NUXT_APP_BASE_URL='/apps/ui/' nuxt generate",
     "dev": "nuxt dev --dotenv ../.env",
-=======
-    "build": "cross-env NUXT_APP_BASE_URL='/apps/ui/' nuxt generate",
-    "dev": "nuxt dev",
->>>>>>> 1ce86a8c
     "generate": "cross-env NUXT_APP_BASE_URL='/apps/ui/' nuxt generate",
     "preview": "nuxt preview",
     "postinstall": "if-env CI=true && nuxt prepare || echo 'CI is not set'",
