--- conflicted
+++ resolved
@@ -26,16 +26,10 @@
     "@vitest/coverage-v8": "3.0.8",
     "@vue/test-utils": "2.4.6",
     "cross-env": "7.0.3",
-<<<<<<< HEAD
-    "nuxt": "3.17.2",
-    "pinia": "3.0.1",
+    "nuxt": "4.1.2",
+    "pinia": "3.0.3",
     "tailwind-components": "workspace:*",
     "prettier": "2.8.8",
-=======
-    "nuxt": "4.1.2",
-    "pinia": "3.0.3",
-    "tailwind-components": "*",
->>>>>>> b07210f1
     "vitest": "3.0.8",
     "vue-tsc": "2.1.6"
   }
