{
  "name": "ui",
  "version": "0.1.0",
  "private": true,
  "type": "module",
  "scripts": {
    "lint": "vue-tsc --noEmit",
    "build": "nuxt build",
    "dev": "nuxt dev",
    "generate": "cross-env NUXT_APP_BASE_URL='/apps/ui/' nuxt generate",
    "preview": "nuxt preview",
    "postinstall": "if-env CI=true && nuxt prepare || echo 'CI is not set'",
    "format": "prettier . --write --config ../.prettierrc.js --ignore-path ../.prettierignore",
    "checkFormat": "prettier . --check --config ../.prettierrc.js --ignore-path ../.prettierignore",
    "e2e": "playwright test"
  },
  "dependencies": {
    "vue": "3.5.13",
    "vue-router": "4.4.3"
  },
  "license": "LGPL-3.0",
  "devDependencies": {
    "@nuxt/test-utils": "3.12.1",
    "@pinia/nuxt": "0.10.1",
    "@playwright/test": "1.52.0",
    "@vitest/coverage-v8": "3.0.8",
    "@vue/test-utils": "2.4.6",
    "cross-env": "7.0.3",
    "nuxt": "3.17.2",
    "pinia": "3.0.1",
    "tailwind-components": "workspace:*",
<<<<<<< HEAD
=======
    "prettier": "2.8.8",
>>>>>>> 701e5172
    "vitest": "3.0.8",
    "vue-tsc": "2.1.6"
  }
}<|MERGE_RESOLUTION|>--- conflicted
+++ resolved
@@ -29,10 +29,7 @@
     "nuxt": "3.17.2",
     "pinia": "3.0.1",
     "tailwind-components": "workspace:*",
-<<<<<<< HEAD
-=======
     "prettier": "2.8.8",
->>>>>>> 701e5172
     "vitest": "3.0.8",
     "vue-tsc": "2.1.6"
   }
