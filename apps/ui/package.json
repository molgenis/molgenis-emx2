--- conflicted
+++ resolved
@@ -14,11 +14,8 @@
     "e2e": "playwright test"
   },
   "dependencies": {
-<<<<<<< HEAD
+    "ofetch": "1.4.1",
     "monaco-editor": "0.53.0",
-=======
-    "ofetch": "1.4.1",
->>>>>>> 5ec18060
     "vue": "3.5.13",
     "vue-router": "4.4.3"
   },
