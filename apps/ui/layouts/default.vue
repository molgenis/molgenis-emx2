--- conflicted
+++ resolved
@@ -21,13 +21,8 @@
       return `${titleChunk} | ${config.public.siteTitle}`;
     } else if (titleChunk) {
       return titleChunk;
-<<<<<<< HEAD
       // } else if (config.public.siteTitle) {
-      //   return config.public.siteTitle;
-=======
-    } else if (config.public.siteTitle) {
-      return config.public.siteTitle as string;
->>>>>>> be6a4824
+      //   return config.public.siteTitle as string;
     } else {
       return "Emx2";
     }
