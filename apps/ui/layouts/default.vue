<template>
  <div
    class="overflow-x-clip min-h-screen bg-base-gradient relative after:bg-app-wrapper after:w-full after:h-[166px] after:top-0 after:absolute after:opacity-20 after:z-20 xl:after:hidden"
  >
    <div
      class="absolute top-0 left-0 z-10 w-screen h-screen overflow-hidden opacity-background-gradient"
    >
      <BackgroundGradient class="z-10" />
    </div>
    <div class="z-30 relative min-h-screen flex flex-col">
      <Header>
        <template #logo>
          <Logo link="/" />
        </template>
        <template #nav>
          <Navigation :navigation="navigation" />
        </template>

        <template #account>
          <VDropdown
            v-if="isSignedIn"
            aria-id="account-dropdown"
            :distance="3"
            :skidding="4"
            placement="bottom-end"
          >
            <HeaderButton label="Account" icon="user" />
            <template #popper>
              <div
                class="px-[10px] py-[5px] border-theme border-color-theme rounded-theme bg-form"
              >
                <slot name="account-dropdown">
                  <section class="flex flex-col p-4">
                    <div class="mb-1 text-title">Hi {{ session?.email }}</div>

                    <Button size="small" type="primary" @click="signout"
                      >Sign out</Button
                    >
                  </section>
                </slot>
              </div>
            </template>
          </VDropdown>
          <HeaderButton
            v-else
            label="Signin"
            icon="user"
            @click="navigateTo({ path: '/login/' })"
          />
        </template>
        <template #logo-mobile>
          <LogoMobile link="/" />
        </template>
        <template #nav-mobile>
          <Navigation :navigation="navigation" />
        </template>
      </Header>

      <main class="mb-auto">
        <slot />
      </main>

      <FooterComponent />
    </div>
  </div>
</template>

<script setup lang="ts">
import { useRuntimeConfig, useHead } from "#app";
import { useRoute, navigateTo } from "#app/composables/router";
import { useSession } from "../../tailwind-components/composables/useSession";
import { computed } from "vue";

const config = useRuntimeConfig();
const route = useRoute();
const schema = computed(() => route.params.schema as string);
const { session, reload: reloadSession } = await useSession();

const faviconHref = config.public.emx2Theme
  ? `/_nuxt-styles/img/${config.public.emx2Theme}.ico`
  : "/_nuxt-styles/img/molgenis.ico";

useHead({
  htmlAttrs: {
    "data-theme":
      (route.query.theme as string) ||
      (config.public.emx2Theme as string) ||
      "",
  },
  link: [{ rel: "icon", href: faviconHref }],
  titleTemplate: (titleChunk: string | undefined): string | null => {
    if (titleChunk && config.public.siteTitle) {
      return `${titleChunk} | ${config.public.siteTitle}`;
    } else if (titleChunk) {
      return titleChunk;
    } else if (config.public.siteTitle) {
      return config.public.siteTitle as string;
    } else {
      return "Emx2";
    }
  },
});

const isSignedIn = computed(
  () => !!session.value?.email && session.value?.email !== "anonymous"
);
const isAdmin = computed(() => session.value?.admin);

const navigation = computed(() => {
<<<<<<< HEAD
  const items = [
    { label: "Home", link: "#" },
    { label: "About", link: "#" },
    { label: "Contact", link: "#" },
  ];
  if (schema.value) {
    items.push({ label: "RDF", link: `/${schema.value}/rdf` });
  }
=======
  const items = [];
>>>>>>> 327a31db
  if (schema.value && isAdmin.value) {
    items.push({ label: "Analytics", link: `/${schema.value}/analytics` });
  }
  if (isAdmin.value) {
    items.push({ label: "Admin", link: `/admin` });
  }
  return items;
});

async function signout() {
  const { data, error } = await $fetch("/api/graphql", {
    method: "POST",
    headers: {
      "Content-Type": "application/json",
    },
    body: { query: `mutation { signout { status } }` },
  });

  if (error || data.signout.status !== "SUCCESS") {
    console.error("Error signing out:", error);
    return;
  }

  reloadSession();
}
</script>

<style>
.v-popper--theme-dropdown .v-popper__inner {
  background: none;
  border-radius: 0;
  border: 0;
  box-shadow: none;
}

.v-popper__popper--no-positioning {
  position: fixed;
  z-index: 9999;
  top: 0;
  left: 0;
  height: 100%;
  display: flex;
  width: 100%;
}

.v-popper_fullscreen .v-popper__popper--no-positioning {
  width: 100%;
  max-width: none;
}

.v-popper_right .v-popper__popper--no-positioning {
  left: auto;
  right: 0;
}

.v-popper__popper--no-positioning .v-popper__backdrop {
  display: block;
  background: rgba(0 0 0 / 60%);
}

.v-popper__popper--no-positioning .v-popper__wrapper {
  width: 100%;
  pointer-events: auto;
  transition: transform 0.15s ease-out;
}

.v-popper__popper--no-positioning.v-popper__popper--hidden .v-popper__wrapper {
  transform: translateX(-100%);
}
.v-popper_right
  .v-popper__popper--no-positioning.v-popper__popper--hidden
  .v-popper__wrapper {
  transform: translateX(100%);
}
</style><|MERGE_RESOLUTION|>--- conflicted
+++ resolved
@@ -107,18 +107,10 @@
 const isAdmin = computed(() => session.value?.admin);
 
 const navigation = computed(() => {
-<<<<<<< HEAD
-  const items = [
-    { label: "Home", link: "#" },
-    { label: "About", link: "#" },
-    { label: "Contact", link: "#" },
-  ];
+  const items = [];
   if (schema.value) {
     items.push({ label: "RDF", link: `/${schema.value}/rdf` });
   }
-=======
-  const items = [];
->>>>>>> 327a31db
   if (schema.value && isAdmin.value) {
     items.push({ label: "Analytics", link: `/${schema.value}/analytics` });
   }
