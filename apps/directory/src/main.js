--- conflicted
+++ resolved
@@ -24,10 +24,7 @@
 
 app.use(createPinia());
 app.use(router);
-<<<<<<< HEAD
-app.use(VueGtag, { bootstrap: false });
-=======
+
 app.use(VueGtag, { bootstrap: false }, router);
->>>>>>> 3124a54b
 
 app.mount("#app");