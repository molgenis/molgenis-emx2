--- conflicted
+++ resolved
@@ -9,12 +9,8 @@
     </div>
 
     <div
-<<<<<<< HEAD
-      v-if="collectionDataAvailable && bioschemasJsonld"
-=======
       class="hello"
       v-if="loaded && collectionDataAvailable && bioschemasJsonld"
->>>>>>> cfb9a85b
       v-html="bioschemasJsonld"
     />
     <div
