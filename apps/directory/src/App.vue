--- conflicted
+++ resolved
@@ -34,69 +34,20 @@
 
 const session = ref({});
 
-<<<<<<< HEAD
 window.onpopstate = function () {
   filtersStore.bookmarkWaitingForApplication = true;
   applyBookmark(query.value);
 };
 
-watch(
-  () => settingsStore.configurationFetched,
-  () => {
-    if (settingsStore.configurationFetched) {
-      initMatomo();
-    }
-  }
-);
-
-=======
->>>>>>> 5c7179ba
 watch(session, () => {
   settingsStore.setSessionInformation(session.value);
 });
 
-<<<<<<< HEAD
 onMounted(async () => {
   filtersStore.bookmarkWaitingForApplication = true;
   await router.isReady();
   applyBookmark(query.value);
-=======
-watch(
-  query,
-  (newQuery: LocationQuery, oldQuery) => {
-    if (newQuery && Object.keys(newQuery).length) {
-      const remainingKeys = Object.keys(newQuery).filter(
-        (key) => key !== "cart"
-      );
-      /** if we only have a cart we do not need to wait for the filters to be applied before updating the biobank cards. */
-      if (remainingKeys.length > 0) {
-        filtersStore.bookmarkWaitingForApplication = true;
-      }
-    } else if (
-      oldQuery &&
-      Object.keys(oldQuery).length > 0 &&
-      newQuery &&
-      Object.keys(newQuery).length === 0
-    ) {
-      createBookmark(
-        filtersStore.filters,
-        checkoutStore.selectedCollections,
-        checkoutStore.selectedServices,
-        filtersStore.filterType
-      );
-    }
-
-    if (filtersStore.filterOptionsReady && !checkoutStore.cartUpdated) {
-      applyBookmark(newQuery);
-    }
-  },
-  { immediate: true, deep: true }
-);
-
-onMounted(async () => {
-  await settingsStore.configurationPromise;
   initMatomo();
->>>>>>> 5c7179ba
   changeFavicon();
 });
 
