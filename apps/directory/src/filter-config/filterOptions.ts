//@ts-ignore
import { QueryEMX2 } from "molgenis-components";
import { useFiltersStore } from "../stores/filtersStore";
import { IOntologyItem } from "../interfaces/interfaces";

/** Async so we can fire and forget for performance. */
async function cache(facetIdentifier: any, filterOptions: any) {
  const { filterOptionsCache } = useFiltersStore() as any;
  filterOptionsCache[facetIdentifier] = filterOptions;
}

function retrieveFromCache(facetIdentifier: any) {
  const { filterOptionsCache } = useFiltersStore() as any;
  return filterOptionsCache[facetIdentifier] || [];
}

/** Configurable array of values to filter out, for example 'Other, unknown' that make no sense to the user. */
function removeOptions(filterOptions: any, filterFacet: any) {
  const optionsToRemove = filterFacet.removeOptions;

  if (!optionsToRemove || !optionsToRemove.length) return filterOptions;

  optionsToRemove.map((option: any) => option.toLowerCase());
  return filterOptions.filter(
    (filterOption: any) =>
      !optionsToRemove.includes(filterOption.text.toLowerCase())
  );
}

export const customFilterOptions = (filterFacet: any) => {
  const { facetIdentifier, customOptions } = filterFacet;
  return () =>
    new Promise((resolve) => {
      const cachedOptions = retrieveFromCache(facetIdentifier);

      if (!cachedOptions.length) {
        cache(facetIdentifier, customOptions);
        resolve(customOptions);
      } else {
        resolve(customOptions);
      }
    });
};

function _mapToOptions(
  row: any,
  filterLabelAttribute: any,
  filterValueAttribute: any
) {
  return {
    text: row[filterLabelAttribute],
    value: row[filterValueAttribute],
  };
}

export const genericFilterOptions = (filterFacet: any) => {
  const {
    sourceTable,
    sourceSchema,
    facetIdentifier,
    filterLabelAttribute,
    filterValueAttribute,
    sortColumn,
    sortDirection,
  } = filterFacet;

  return () =>
    new Promise((resolve) => {
      const cachedOptions = retrieveFromCache(facetIdentifier);

      const selection = [filterLabelAttribute, filterValueAttribute];

      if (!cachedOptions.length) {
        new QueryEMX2(getSchema(sourceSchema))
          .table(sourceTable)
          .select(selection)
          .orderBy(sourceTable, sortColumn, sortDirection)
          .execute()
          .then((response: any) => {
            let filterOptions = response[sourceTable].map((row: any) => {
              return {
                ..._mapToOptions(
                  row,
                  filterLabelAttribute,
                  filterValueAttribute
                ),
                parent: row.parent
                  ? row.parent[filterValueAttribute]
                  : undefined,
                children: row.children
                  ? row.children.map(
                      (child: any) => child[filterValueAttribute]
                    )
                  : undefined,
              };
            });

            /**  remove unwanted options if applicable */
            filterOptions = removeOptions(filterOptions, filterFacet);

            cache(facetIdentifier, filterOptions);
            resolve(filterOptions);
          });
      } else {
        resolve(cachedOptions);
      }
    });
};

export const ontologyFilterOptions = (filterFacet: any) => {
  const {
    ontologyIdentifiers,
    sourceSchema,
    sourceTable,
    facetIdentifier,
    filterLabelAttribute,
    filterValueAttribute,
    sortColumn,
    sortDirection,
  } = filterFacet;

  return () =>
    new Promise((resolve) => {
      const cachedOptions = retrieveFromCache(facetIdentifier);

      const selection = [
        filterLabelAttribute,
        filterValueAttribute,
        "code",
        `parent.${filterValueAttribute}`,
      ];

      if (!cachedOptions.length) {
        /** make it query after all the others, saves 50% of initial load */
        const waitAfterBiobanks = setTimeout(() => {
          new QueryEMX2(getSchema(sourceSchema))
            .table(sourceTable)
            .select(selection)
            .orderBy(sourceTable, sortColumn, sortDirection)
            .execute()
            .then((response: any) => {
              const itemsSplitByOntology = getItemsSplitByOntology(
                response[sourceTable],
                ontologyIdentifiers
              );

              cache(facetIdentifier, itemsSplitByOntology);
              resolve(itemsSplitByOntology);
            });
          clearTimeout(waitAfterBiobanks);
        }, 1000);
      } else {
        resolve(cachedOptions);
      }
    });
};
<<<<<<< HEAD
export interface IOntologyItem {
  label: string;
  name: string;
  code: string;
  parent?: { name: string }[];
  children?: IOntologyItem[];
}
=======
>>>>>>> aafac4fe

function getItemsSplitByOntology(
  ontologyItems: IOntologyItem[],
  ontologyIdentifiers: string[]
<<<<<<< HEAD
): Record<string, IOntologyItem[]> {
=======
): Record<string, IOntologyItem[] | Record<string, IOntologyItem>> {
>>>>>>> aafac4fe
  const childrenPerParent = getChildrenPerParent(ontologyItems);
  const itemsWithChildren = getItemsWithChildren(
    ontologyItems,
    childrenPerParent
  );

  const rootNodes = itemsWithChildren.filter(
    (item: any) => !item.parent?.length
  );

  const itemsSplitByOntology = splitItemsByOntology(
    rootNodes,
    ontologyIdentifiers
  );

  return { ...itemsSplitByOntology };
}

function getItemsWithChildren(
  items: IOntologyItem[],
  childrenPerParent: Record<string, IOntologyItem[]>
) {
  return items.map((item) => {
    if (childrenPerParent[item.name]) {
      item.children = childrenPerParent[item.name];
    }
    return item;
  });
}

function splitItemsByOntology(
  rootNodes: IOntologyItem[],
  ontologyIdentifiers: string[]
): Record<string, IOntologyItem[]> {
  const itemsSplitByOntology: Record<string, IOntologyItem[]> = {};
  for (const ontologyItem of rootNodes) {
    for (const ontologyId of ontologyIdentifiers) {
      if (ontologyItem.name.toLowerCase().includes(ontologyId.toLowerCase())) {
        if (!itemsSplitByOntology[ontologyId]) {
          itemsSplitByOntology[ontologyId] = [ontologyItem];
        } else {
          itemsSplitByOntology[ontologyId].push(ontologyItem);
        }
      }
    }
  }
  return itemsSplitByOntology;
}

function getChildrenPerParent(
  items: IOntologyItem[]
): Record<string, IOntologyItem[]> {
  let childrenPerParent: Record<string, IOntologyItem[]> = {};
  items.forEach((item) => {
    item.parent?.forEach((parent) => {
      if (childrenPerParent[parent.name]) {
        childrenPerParent[parent.name].push(item);
      } else {
        childrenPerParent[parent.name] = [item];
      }
    });
  });
  return childrenPerParent;
}

export function getSchema(sourceSchema: string | undefined) {
  return sourceSchema
    ? `${window.location.protocol}//${window.location.host}/${sourceSchema}`
    : "graphql";
}<|MERGE_RESOLUTION|>--- conflicted
+++ resolved
@@ -154,25 +154,11 @@
       }
     });
 };
-<<<<<<< HEAD
-export interface IOntologyItem {
-  label: string;
-  name: string;
-  code: string;
-  parent?: { name: string }[];
-  children?: IOntologyItem[];
-}
-=======
->>>>>>> aafac4fe
 
 function getItemsSplitByOntology(
   ontologyItems: IOntologyItem[],
   ontologyIdentifiers: string[]
-<<<<<<< HEAD
-): Record<string, IOntologyItem[]> {
-=======
 ): Record<string, IOntologyItem[] | Record<string, IOntologyItem>> {
->>>>>>> aafac4fe
   const childrenPerParent = getChildrenPerParent(ontologyItems);
   const itemsWithChildren = getItemsWithChildren(
     ontologyItems,
