--- conflicted
+++ resolved
@@ -6,19 +6,12 @@
   IOntologyItem,
 } from "../interfaces/interfaces";
 import { useFiltersStore } from "../stores/filtersStore";
-<<<<<<< HEAD
-import { IFilterFacet, IOntologyItem } from "../interfaces/interfaces";
-
-/** Async so we can fire and forget for performance. */
-async function cache(facetIdentifier: string, filterOptions: any) {
-=======
 
 /** Async so we can fire and forget for performance. */
 async function cache(
   facetIdentifier: string,
   filterOptions: IFilterOption[] | Record<string, IOntologyItem[]>
 ) {
->>>>>>> 3497af72
   const { filterOptionsCache } = useFiltersStore();
   filterOptionsCache[facetIdentifier] = filterOptions;
 }
