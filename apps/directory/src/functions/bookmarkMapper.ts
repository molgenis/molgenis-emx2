import { LocationQuery } from "vue-router";
import useErrorHandler from "../composables/errorHandler";
import { IFilterOption, IOntologyItem } from "../interfaces/interfaces";
import router from "../router";
import { ILabelValuePair, useCheckoutStore } from "../stores/checkoutStore";
import { useCollectionStore } from "../stores/collectionStore";
import { useFiltersStore } from "../stores/filtersStore";
<<<<<<< HEAD
import { useSettingsStore } from "../stores/settingsStore";
=======

let bookmarkApplied = false;
>>>>>>> 3497af72

const { setError, clearError } = useErrorHandler();

export async function applyBookmark(watchedQuery: LocationQuery) {
  const checkoutStore = useCheckoutStore();
  const collectionStore = useCollectionStore();
  const filtersStore = useFiltersStore();
  const settingsStore = useSettingsStore();

  /**  negotiator token */
  if (watchedQuery.nToken) {
    checkoutStore.nToken = watchedQuery.nToken as string;
  }

  if (watchedQuery.cart) {
    const decoded = decodeURIComponent(watchedQuery.cart as string);
    const cartIdString = atob(decoded);
    const cartIds = cartIdString.split(",");
    const missingCollections =
      await collectionStore.getMissingCollectionInformation(cartIds);

    if (missingCollections && Object.keys(missingCollections).length) {
      for (const collection of missingCollections) {
        checkoutStore.addCollectionsToSelection(
          collection.biobank,
          [{ label: collection.name, value: collection.id }],
          false
        );
      }
    }

    /** add the beginning of history if from a link-back url */
    if (checkoutStore.searchHistory.length === 0) {
      checkoutStore.searchHistory.push(
        "Starting with a preselected list of collections"
      );
    }
  } else {
    checkoutStore.removeAllFromSelection(false);
  }

  if (watchedQuery.matchAll) {
    const matchAllFilters = decodeURIComponent(
      watchedQuery.matchAll as string
    ).split(",");
    for (const filterName of matchAllFilters) {
      filtersStore.updateFilterType(filterName, "all");
    }
  }

  /** we load the filters, grab the names, so we can loop over it to map the selections */
  if (!filtersStore.filtersReadyToRender) {
    await settingsStore.configurationPromise;
  }
  const filters = Object.keys(filtersStore.facetDetails);
  for (const filterName of filters) {
    if (watchedQuery[filterName]) {
      const filtersToAdd: string = decodeURIComponent(
        watchedQuery[filterName] as string
      );

      if (filterName === "Diagnosisavailable") {
        const diagnosisFacetDetails = filtersStore.facetDetails[filterName];
        /** the diagnosis available has been encoded, to discourage messing with the tree and breaking stuff. */
        const queryValues = atob(filtersToAdd).split(",");
        const options: IOntologyItem[] =
          await filtersStore.getOntologyOptionsForCodes(
            diagnosisFacetDetails,
            queryValues
          );
        options.forEach((option) => {
          filtersStore.updateOntologyFilter(filterName, option, true, true);
        });
      } else {
<<<<<<< HEAD
        const filterOptions = filtersStore.filterOptions[filterName];
        if (filterOptions) {
          const queryValues = filtersToAdd.split(",");
          const activeFilters = filterOptions.filter(
            (filterOption: Record<string, any>) =>
              queryValues.includes(filterOption.value)
=======
        const filterOptions = filtersStore.filterOptionsCache[filterName];
        if (filterOptions && Array.isArray(filterOptions)) {
          const queryValues = filtersToAdd.split(",");
          const activeFilters = filterOptions.filter(
            (filterOption: IFilterOption) => {
              if (typeof filterOption.value === "boolean") {
                return false;
              } else {
                return queryValues.includes(filterOption.value);
              }
            }
>>>>>>> 3497af72
          );
          filtersStore.updateFilter(filterName, activeFilters, true);
        }
      }
    } else {
      filtersStore.updateFilter(filterName, undefined, true);
    }
  }
}

export function createBookmark(
  filters: Record<string, any>,
  collectionCart: Record<string, ILabelValuePair[]>,
  serviceCart: Record<string, ILabelValuePair[]>,
  filterTypes: Record<string, any>
) {
  const query: Record<string, any> = {};
  const queryFilters = createBookmarkFilters(filters, filterTypes);

  if (collectionCart && Object.keys(collectionCart).length) {
    query.cart = createBookmarkForCart(collectionCart);
  }

  if (serviceCart && Object.keys(serviceCart).length) {
    const bookmarkIds = [];
    for (const service in serviceCart) {
      bookmarkIds.push(serviceCart[service].map((service) => service.value));
    }

    const encodedCart = btoa(bookmarkIds.join(","));
    query.serviceCart = encodeURI(encodedCart);
  }

  try {
    clearError();
    router.push({
      name: router.currentRoute.value.name,
      query: { ...query, ...queryFilters },
    });
  } catch (error) {
    setError(error);
  }
}

function createBookmarkFilters(
  filters: Record<string, any>,
  filterTypes: Record<string, any>
) {
  const bookmarkFilters: Record<string, string> = {};
  const matchAll = [];

  const activeFilters = Object.keys(filters);
  for (const filterName of activeFilters) {
    let value = filters[filterName];

    /** can't do if(!value) because that would also trigger if value === 0 */
    if (
      value === "" ||
      value === null ||
      value === undefined ||
      value.length === 0
    ) {
      continue;
    }

    const filterType = filterTypes[filterName] || "any";

    if (filterType === "all") {
      matchAll.push(filterName);
    }

    if (Array.isArray(value) && value.length) {
      bookmarkFilters[filterName] = createBookmarkForArray(value, filterName);
    } else if (typeof value === "object") {
      bookmarkFilters[filterName] = createBookmarkForObject(value, filterName);
    } else {
      bookmarkFilters[filterName] = createBookmarkForOther(value, filterName);
    }
  }

  if (matchAll.length) {
    bookmarkFilters.matchAll = encodeURI(matchAll.join(","));
  }

  return bookmarkFilters;
}

function createBookmarkForArray(value: any[], filterName: string) {
  const extractedValues = value.map(
    /** ontology / checkbox / other */
    (val) => val["code"] || val["value"] || val["name"]
  );
  const bookmarkValue = extractedValues.join(",");
  return filterName === "Diagnosisavailable"
    ? encodeURI(btoa(bookmarkValue))
    : encodeURI(bookmarkValue);
}

function createBookmarkForObject(
  value: Record<string, any>,
  filterName: string
) {
  const bookmarkValue = value["code"] || value["value"] || value["name"];
  return filterName === "Diagnosisavailable"
    ? encodeURI(btoa(bookmarkValue))
    : encodeURI(bookmarkValue);
}

function createBookmarkForOther(value: any, filterName: string) {
  return filterName === "Diagnosisavailable"
    ? encodeURI(btoa(value))
    : encodeURI(value);
}

function createBookmarkForCart(
  collectionCart: Record<string, ILabelValuePair[]>
) {
  /** This manages the selection in the cart */
  const bookmarkIds = [];
  for (const biobankId in collectionCart) {
    bookmarkIds.push(
      collectionCart[biobankId].map((collection) => collection.value)
    );
  }

  const encodedCart = btoa(bookmarkIds.join(","));
  return encodeURI(encodedCart);
}<|MERGE_RESOLUTION|>--- conflicted
+++ resolved
@@ -5,12 +5,7 @@
 import { ILabelValuePair, useCheckoutStore } from "../stores/checkoutStore";
 import { useCollectionStore } from "../stores/collectionStore";
 import { useFiltersStore } from "../stores/filtersStore";
-<<<<<<< HEAD
 import { useSettingsStore } from "../stores/settingsStore";
-=======
-
-let bookmarkApplied = false;
->>>>>>> 3497af72
 
 const { setError, clearError } = useErrorHandler();
 
@@ -85,14 +80,6 @@
           filtersStore.updateOntologyFilter(filterName, option, true, true);
         });
       } else {
-<<<<<<< HEAD
-        const filterOptions = filtersStore.filterOptions[filterName];
-        if (filterOptions) {
-          const queryValues = filtersToAdd.split(",");
-          const activeFilters = filterOptions.filter(
-            (filterOption: Record<string, any>) =>
-              queryValues.includes(filterOption.value)
-=======
         const filterOptions = filtersStore.filterOptionsCache[filterName];
         if (filterOptions && Array.isArray(filterOptions)) {
           const queryValues = filtersToAdd.split(",");
@@ -104,7 +91,6 @@
                 return queryValues.includes(filterOption.value);
               }
             }
->>>>>>> 3497af72
           );
           filtersStore.updateFilter(filterName, activeFilters, true);
         }
