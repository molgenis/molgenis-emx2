--- conflicted
+++ resolved
@@ -115,18 +115,12 @@
   function getPresentFilterOptions(facetIdentifier) {
     const { applyToColumn, adaptive } =
       filtersStore.facetDetails[facetIdentifier];
-<<<<<<< HEAD
     if (
       biobankCards.value === undefined ||
       !biobankCards.value.length ||
       !adaptive
     )
       return [];
-=======
-
-    if (!biobankCards.value.length || !adaptive) return [];
->>>>>>> e7478d17
-
     let columnPath = applyToColumn;
     if (!Array.isArray(applyToColumn)) {
       columnPath = [applyToColumn];
