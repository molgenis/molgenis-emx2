--- conflicted
+++ resolved
@@ -45,14 +45,6 @@
   const biobankCardsBiobankCount = computed(() => {
     return biobankCards.value.filter((biobankCard) => !biobankCard.withdrawn)
       .length;
-  });
-
-  const biobankCardsCollectionCount = computed(() => {
-    return biobankCards.value
-      .filter((bc) => bc.collections)
-      .flatMap((biobank) =>
-        biobank.collections.filter((collection) => !collection.withdrawn)
-      ).length;
   });
 
   const biobankCardsSubcollectionCount = computed(() => {
@@ -67,7 +59,21 @@
         collection.sub_collections.filter(
           (subcollection) => !subcollection.withdrawn
         )
+      )
+      .filter((subcollection) => {
+        return collections.find((collection) => {
+          return collection.id === subcollection.id;
+        });
+      }).length;
+  });
+
+  const biobankCardsCollectionCount = computed(() => {
+    const totalCount = biobankCards.value
+      .filter((bc) => bc.collections)
+      .flatMap((biobank) =>
+        biobank.collections.filter((collection) => !collection.withdrawn)
       ).length;
+    return totalCount - biobankCardsSubcollectionCount.value;
   });
 
   function getFacetColumnDetails() {
@@ -207,44 +213,6 @@
     return [...new Set(valuesKnown)];
   }
 
-<<<<<<< HEAD
-=======
-  const biobankCardsHaveResults = computed(() => {
-    return (
-      !waitingForResponse.value &&
-      biobankCards.value &&
-      biobankCards.value.length > 0
-    );
-  });
-
-  const biobankCardsBiobankCount = computed(() => {
-    return biobankCards.value.length;
-  });
-
-  const biobankCardsSubcollectionCount = computed(() => {
-    if (!biobankCards.value.length) return 0;
-    const collections = biobankCards.value
-      .filter((bc) => bc.collections)
-      .flatMap((biobank) => biobank.collections);
-    if (!collections.length) return 0;
-    return collections
-      .filter((c) => c.sub_collections)
-      .flatMap((collection) => collection.sub_collections)
-      .filter((subcollection) => {
-        return collections.find((collection) => {
-          return collection.id === subcollection.id;
-        });
-      }).length;
-  });
-
-  const biobankCardsCollectionCount = computed(() => {
-    const totalCount = biobankCards.value
-      .filter((bc) => bc.collections)
-      .flatMap((biobank) => biobank.collections).length;
-    return totalCount - biobankCardsSubcollectionCount.value;
-  });
-
->>>>>>> b685020a
   return {
     updateBiobankCards,
     getBiobankCards,
