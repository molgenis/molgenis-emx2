export interface IOntologyItem {
  label: string;
  name: string;
  code: string;
  parent?: { name: string }[];
  children?: IOntologyItem[];
}

export interface IBiobankIdentifier {
  name: string;
}

export interface IFilterOption {
  text: string;
<<<<<<< HEAD
  value: string;
}

export interface IFilterFacet {
  sourceTable: string;
  sourceSchema: string;
  facetIdentifier: string;
  filterLabelAttribute: string;
  filterValueAttribute: string;
  extraAttributes?: string[];
  sortColumn: string;
  sortDirection: "ASC" | "DESC";
  ontologyIdentifiers?: string[];
  removeOptions?: string[];
  customOptions?: any;
=======
  value: string | boolean;
}

export interface IFilterFacet {
  component: string;
  facetTitle: string;
  negotiatorRequestString: string;
  applyToColumn?: string;
  showFacet?: boolean;
  adaptive?: boolean;
  builtIn?: boolean;
  customOptions?: any;
  extraAttributes?: string[];
  facetIdentifier?: string;
  filterLabelAttribute?: string;
  filterValueAttribute?: string;
  name?: string;
  ontologyIdentifiers?: string[];
  removeOptions?: string[];
  showMatchTypeSelector?: boolean;
  sourceSchema?: string;
  sourceTable?: string;
  sortColumn?: string;
  sortDirection?: "ASC" | "DESC" | "asc" | "desc";
  trueOption?: IFilterOption;
>>>>>>> 3497af72
}<|MERGE_RESOLUTION|>--- conflicted
+++ resolved
@@ -12,23 +12,6 @@
 
 export interface IFilterOption {
   text: string;
-<<<<<<< HEAD
-  value: string;
-}
-
-export interface IFilterFacet {
-  sourceTable: string;
-  sourceSchema: string;
-  facetIdentifier: string;
-  filterLabelAttribute: string;
-  filterValueAttribute: string;
-  extraAttributes?: string[];
-  sortColumn: string;
-  sortDirection: "ASC" | "DESC";
-  ontologyIdentifiers?: string[];
-  removeOptions?: string[];
-  customOptions?: any;
-=======
   value: string | boolean;
 }
 
@@ -54,5 +37,4 @@
   sortColumn?: string;
   sortDirection?: "ASC" | "DESC" | "asc" | "desc";
   trueOption?: IFilterOption;
->>>>>>> 3497af72
 }