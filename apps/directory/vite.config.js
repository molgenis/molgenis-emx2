import { fileURLToPath, URL } from "node:url";
import { defineConfig } from "vite";
import vue from "@vitejs/plugin-vue";
import { createHtmlPlugin } from "vite-plugin-html";
import monacoEditorPlugin from "vite-plugin-monaco-editor";

// eslint-disable-next-line no-undef
const HOST = process.env.MOLGENIS_APPS_HOST || "http://localhost:8080";
// eslint-disable-next-line no-undef
<<<<<<< HEAD
const SCHEMA = process.env.MOLGENIS_APPS_SCHEMA || "directory";
=======
const SCHEMA = process.env.MOLGENIS_APPS_SCHEMA || "Directory";
>>>>>>> e009ee0b

const opts = { changeOrigin: true, secure: false, logLevel: "debug" };

// https://vitejs.dev/config/
export default defineConfig(({ command }) => ({
  base: "",
  build: { sourcemap: true },
  plugins: [
    vue(),
    createHtmlPlugin({
      entry: "src/main.js",
      template: command === "serve" ? "dev-index.html" : "index.html",
    }),
    monacoEditorPlugin({
      languages: ["editorWorkerService", "json"],
    }),
  ],
  resolve: {
    alias: {
      "@": fileURLToPath(new URL("./src", import.meta.url)),
    },
  },
  server: {
    proxy: {
      "/graphql": {
        target: `${HOST}/${SCHEMA}`,
        ...opts,
      },
      /* should match only '/schema_name/graphql', previous ** was to eager also matching if graphql was /graphql or /a/b/graphql */
      "^/[a-zA-Z0-9_.-]+/graphql": {
        target: `${HOST}`,
        ...opts,
      },
      "/api": { target: `${HOST}`, ...opts },
      "/apps": { target: `${HOST}`, ...opts },
      "/theme.css": { target: `${HOST}/${SCHEMA}`, ...opts },
      "/public_html/apps/directory/img/": {
        secure: false,
        rewrite: (path) =>
          path.replace(
            /^\/public_html\/apps\/directory/,
            ""
          ) /** removes the part of the url, so this will go straight to /img in public folder */,
        target: "http://localhost:5173",
      },
    },
  },
}));<|MERGE_RESOLUTION|>--- conflicted
+++ resolved
@@ -7,11 +7,7 @@
 // eslint-disable-next-line no-undef
 const HOST = process.env.MOLGENIS_APPS_HOST || "http://localhost:8080";
 // eslint-disable-next-line no-undef
-<<<<<<< HEAD
-const SCHEMA = process.env.MOLGENIS_APPS_SCHEMA || "directory";
-=======
 const SCHEMA = process.env.MOLGENIS_APPS_SCHEMA || "Directory";
->>>>>>> e009ee0b
 
 const opts = { changeOrigin: true, secure: false, logLevel: "debug" };
 
