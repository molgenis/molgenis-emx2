import { defineConfig } from "vite";
import vue from "@vitejs/plugin-vue";
import path from "path";
import docTagPlugin from "./docs-plugin.js";

const BACKEND_LOCATION = process.env.PROXY_API || "http://localhost:8080/";

// basic build conf fo both library and showCase builds
let conf = {
  plugins: [docTagPlugin(), vue()],
  resolve: {
    alias: {
<<<<<<< HEAD
      vue: require.resolve("vue/dist/vue.esm-bundler.js"),
=======
      vue: require.resolve("vue/dist/vue.js"),
>>>>>>> ca717596
    },
  },
  server: {
    proxy: {
      "/apps/molgenis-components/assets/img/molgenis_logo_white.png": {
        target: BACKEND_LOCATION,
        changeOrigin: true,
        secure: false,
      },
      "^/graphql": {
        target: `${BACKEND_LOCATION}/api`,
        changeOrigin: true,
        secure: false,
      },
      "^/.*/graphql$": {
        target: `${BACKEND_LOCATION}`,
        changeOrigin: true,
        secure: false,
      },
      "/apps/central/theme.css": {
        target: `${BACKEND_LOCATION}`,
        changeOrigin: true,
        secure: false,
      },
      "^/apps/resources/webfonts/.*": {
        target: `${BACKEND_LOCATION}`,
        changeOrigin: true,
        secure: false,
      },
    },
  },
};
// In case the SHOW_CASE flag is not set to 'on' build in library mode ( i.e. lib mode is the default)
if (process.env.SHOW_CASE !== "on") {
  console.log("prod build in library mode");
  conf.build = {
    lib: {
      entry: path.resolve(__dirname, "lib/main.js"),
      name: "MolgenisComponents",
      fileName: (format) => `molgenis-components.${format}.js`,
    },
    rollupOptions: {
      // make sure to externalize deps that shouldn't be bundled
      // into your library
      external: ["vue"],
      output: {
        // Provide global variables to use in the UMD build
        // for externalized deps
        globals: {
          vue: "Vue",
        },
      },
    },
  };
} else {
  console.log("prod build in show case mode");
  conf.build = {
    outDir: "./showCase",
  };

  conf.base = ""; // use relative base path for use in public_html/app folder
}

// https://vitejs.dev/config/
export default defineConfig(conf);
<|MERGE_RESOLUTION|>--- conflicted
+++ resolved
@@ -10,11 +10,7 @@
   plugins: [docTagPlugin(), vue()],
   resolve: {
     alias: {
-<<<<<<< HEAD
       vue: require.resolve("vue/dist/vue.esm-bundler.js"),
-=======
-      vue: require.resolve("vue/dist/vue.js"),
->>>>>>> ca717596
     },
   },
   server: {
