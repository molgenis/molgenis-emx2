import { IColumn } from "../Interfaces/IColumn";
import { IRow } from "../Interfaces/IRow";
import { ITableMetaData } from "../Interfaces/ITableMetaData";
import constants from "./constants";

const { CODE_0, CODE_9, CODE_BACKSPACE, CODE_DELETE, MIN_LONG, MAX_LONG } =
  constants;

export function isRefType(columnType: string): boolean {
  return ["REF", "REF_ARRAY", "REFBACK", "ONTOLOGY", "ONTOLOGY_ARRAY"].includes(
    columnType
  );
}
export function isNumericKey(event: KeyboardEvent): boolean {
  const keyCode = event.which ?? event.keyCode;
  return (
    (keyCode >= CODE_0 && keyCode <= CODE_9) ||
    keyCode === CODE_BACKSPACE ||
    keyCode === CODE_DELETE
  );
}

export function flattenObject(object: Record<string, any>): string {
  if (typeof object === "object") {
    let result = "";
    Object.keys(object).forEach((key) => {
      if (object[key] === null) {
        return;
      }
      if (typeof object[key] === "object") {
        result += flattenObject(object[key]);
      } else {
        result += " " + object[key];
      }
    });
    return result;
  } else {
    return object;
  }
}

export function getPrimaryKey(
  row: IRow,
  tableMetadata: ITableMetaData
): Record<string, any> | null {
  //we only have pkey when the record has been saved
  if (!row["mg_insertedOn"] || !tableMetadata?.columns) {
    return null;
  } else {
    return tableMetadata.columns.reduce(
      (accum: Record<string, any>, column: IColumn) => {
        const cellValue = row[column.id];
        if (column.key === 1 && cellValue) {
          accum[column.id] = cellValue;
        }
        return accum;
      },
      {}
    );
  }
}

export function deepClone(original: any): any {
  return JSON.parse(JSON.stringify(original));
}

export function filterObject(
  object: Record<string, any>,
  filter: (key: string) => boolean
): Record<string, any> {
  return Object.keys(object).reduce(
    (accum: Record<string, any>, key: string) => {
      if (filter(key)) {
        accum[key] = object[key];
      }
      return accum;
    },
    {}
  );
}

export function flipSign(value: string): string | null {
  switch (value) {
    case "-":
      return null;
    case null:
      return "-";
    default:
      if (value.toString().charAt(0) === "-") {
        return value.toString().substring(1);
      } else {
        return "-" + value;
      }
  }
}

const BIG_INT_ERROR = `Invalid value: must be value from ${MIN_LONG} to ${MAX_LONG}`;

export function getBigIntError(value: string): string | undefined {
  if (value === "-" || isInvalidBigInt(value)) {
    return BIG_INT_ERROR;
  } else {
    return undefined;
  }
}

export function isInvalidBigInt(value: string): boolean {
  return (
    value !== null &&
    (BigInt(value) > BigInt(MAX_LONG) || BigInt(value) < BigInt(MIN_LONG))
  );
}

export function convertToCamelCase(string: string): string {
  const words = string.trim().split(/\s+/);
  let result = "";
  words.forEach((word: string, index: number) => {
    if (index === 0) {
      result += word.charAt(0).toLowerCase();
    } else {
      result += word.charAt(0).toUpperCase();
    }
    if (word.length > 1) {
      result += word.slice(1);
    }
  });
  return result;
}

export function convertToPascalCase(string: string): string {
  const words = string.trim().split(/\s+/);
  let result = "";
  words.forEach((word: string) => {
    result += word.charAt(0).toUpperCase();
    if (word.length > 1) {
      result += word.slice(1);
    }
  });
  return result;
}

export function getLocalizedLabel(
  tableOrColumnMetadata: ITableMetaData | IColumn,
  locale: string | undefined
): string {
  let label;
  if (tableOrColumnMetadata?.labels) {
    label = tableOrColumnMetadata.labels.find(
      (el) => el.locale === locale
    )?.value;
    if (!label) {
      label = tableOrColumnMetadata.labels.find(
        (el) => el.locale === "en"
      )?.value;
    }
  }
  if (!label) {
    label = tableOrColumnMetadata.name;
  }
  return label;
}

export function getLocalizedDescription(
  tableOrColumnMetadata: ITableMetaData | IColumn,
  locale: string
): string | undefined {
  if (tableOrColumnMetadata.descriptions) {
    return tableOrColumnMetadata.descriptions.find((el) => el.locale === locale)
      ?.value;
  }
}

<<<<<<< HEAD
export function applyJsTemplate(
  object: object,
  labelTemplate: string
): string | undefined {
  if (object === undefined || object === null) {
    return "";
  }
  const names = Object.keys(object);
  const vals = Object.values(object);
  try {
    // @ts-ignore
    return new Function(...names, "return `" + labelTemplate + "`;")(...vals);
  } catch (err: any) {
    return (
      err.message +
      " we got keys:" +
      JSON.stringify(names) +
      " vals:" +
      JSON.stringify(vals) +
      " and template: " +
      labelTemplate
    );
  }
=======
/** horrible that this is not standard, found this here https://dmitripavlutin.com/how-to-compare-objects-in-javascript/#4-deep-equality*/
export function deepEqual(
  object1: Record<string, any>,
  object2: Record<string, any>
): boolean {
  const keys1 = Object.keys(object1);
  const keys2 = Object.keys(object2);
  if (keys1.length !== keys2.length) {
    return false;
  }
  for (const key of keys1) {
    const val1 = object1[key];
    const val2 = object2[key];
    const areObjects = isObject(val1) && isObject(val2);
    if (
      (areObjects && !deepEqual(val1, val2)) ||
      (!areObjects && val1 !== val2)
    ) {
      return false;
    }
  }
  return true;
}

function isObject(object: Record<string, any>): object is Object {
  return object !== null && typeof object === "object";
>>>>>>> 41bb56dc
}<|MERGE_RESOLUTION|>--- conflicted
+++ resolved
@@ -11,6 +11,7 @@
     columnType
   );
 }
+
 export function isNumericKey(event: KeyboardEvent): boolean {
   const keyCode = event.which ?? event.keyCode;
   return (
@@ -170,7 +171,6 @@
   }
 }
 
-<<<<<<< HEAD
 export function applyJsTemplate(
   object: object,
   labelTemplate: string
@@ -194,7 +194,8 @@
       labelTemplate
     );
   }
-=======
+}
+
 /** horrible that this is not standard, found this here https://dmitripavlutin.com/how-to-compare-objects-in-javascript/#4-deep-equality*/
 export function deepEqual(
   object1: Record<string, any>,
@@ -221,5 +222,4 @@
 
 function isObject(object: Record<string, any>): object is Object {
   return object !== null && typeof object === "object";
->>>>>>> 41bb56dc
 }