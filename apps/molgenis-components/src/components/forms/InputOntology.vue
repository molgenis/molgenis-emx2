--- conflicted
+++ resolved
@@ -496,17 +496,10 @@
     },
   },
   async mounted() {
-<<<<<<< HEAD
     if (this.tableId) {
       const client = Client.newClient(this.schemaId);
       this.data = (
-        await client.fetchTableData(this.tableId, { limit: this.limit || 20 })
-      )[this.tableId];
-=======
-    if (this.tableName) {
-      const client = Client.newClient(this.schemaName);
-      this.data = await client.fetchOntologyOptions(this.tableName);
->>>>>>> 26dbab08
+      this.data = await client.fetchOntologyOptions(this.tableId);
     }
   },
   created() {
