<template>
  <FormGroup
    :id="id"
    :label="label"
    :required="required"
    :description="description"
    :errorMessage="errorMessage"
  >
    <MessageError v-if="error">{{ error }}</MessageError>
    <div
      class="p-0 m-0"
      :class="{ dropdown: !showExpanded, 'border rounded': !showExpanded }"
      v-else
    >
      <div
        class="border-0 text-left form-control"
        style="height: auto"
        @click="toggleFocus"
      >
        <span
          class="btn btn-sm btn-primary text-white mr-1"
          v-for="v in selectionWithoutChildren"
          :key="v"
          @click.stop="deselect(v)"
        >
          {{ v }}
          <span class="fa fa-times"></span>
        </span>
        <i
          class="p-2 fa fa-times"
          style="vertical-align: middle"
          @click.stop="clearSelection"
          v-if="showExpanded && selectionWithoutChildren.length > 0"
        />
        <span :class="{ 'input-group': showExpanded }">
          <div v-if="showExpanded" class="input-group-prepend">
            <button
              class="btn border-right-0 border btn-outline-primary"
              type="button"
            >
              <i class="fa fa-search"></i>
            </button>
          </div>
          <input
            type="text"
            ref="search"
            :placeholder="focus || showExpanded ? 'Type to search' : ''"
            :class="{
              'form-control': showExpanded,
              'border-0': !showExpanded,
            }"
            v-model="search"
            @click.stop
            @focus="focus = true"
          />
        </span>
        <span class="d-inline-block float-right">
          <i
            class="p-2 fa fa-times"
            style="vertical-align: middle"
            @click.stop="clearSelection"
            v-if="!showExpanded && selectionWithoutChildren.length > 0"
          />
          <i
            class="p-2 fa fa-caret-down"
            style="vertical-align: middle"
            v-if="!showExpanded"
          />
        </span>
      </div>
      <div
        class="w-100 show p-0 overflow-auto"
        :class="{ 'dropdown-menu': !showExpanded }"
        v-if="focus || showExpanded"
        v-click-outside="loseFocusWhenClickedOutside"
      >
        <span
          class="pl-4"
          v-if="
            search && Object.keys(terms).length > 50 && searchResultCount >= 0
          "
        >
          found {{ searchResultCount }} terms.
        </span>
        <InputOntologySubtree
          :key="key"
          v-if="rootTerms.length > 0"
          style="max-height: 100vh"
          class="pt-2 pl-0 dropdown-item"
          :terms="rootTerms"
          :isMultiSelect="isMultiSelect"
          @select="select"
          @deselect="deselect"
          @toggleExpand="toggleExpand"
        />
        <div v-else>No results found</div>
      </div>
    </div>
  </FormGroup>
</template>

<style>
input:focus {
  outline: none;
}
</style>

<script>
import Client from "../../client/client.ts";
import BaseInput from "./baseInputs/BaseInput.vue";
import FormGroup from "./FormGroup.vue";
import InputOntologySubtree from "./InputOntologySubtree.vue";
import MessageError from "./MessageError.vue";
import vClickOutside from "click-outside-vue3";
<<<<<<< HEAD
import { convertToPascalCase } from "../utils.ts";
=======
import { convertToPascalCase } from "../utils";
>>>>>>> d3344644

/**
 * Expects a table that has as structure {name, parent{name} and optionally code, definition, ontologyURI}
 *
 * Known limitations: this version retrieves complete ontology and renders in place.
 * Purpose is to enable sensible data entry and limited use in filter user interface.
 *
 * For future versions we have many ideas for improvements, for example:
 * - want to make it more lazy, only retrieving the 'root' elements and loading the children when needed.
 * - adding search to pre-filter elements / paths
 */
export default {
  extends: BaseInput,
  components: {
    FormGroup,
    InputOntologySubtree,
    MessageError,
  },
  directives: {
    clickOutside: vClickOutside.directive,
  },
  props: {
    /** if you don't want to use autoload using table you can provide options via 'items'. Should be format [{name:a, parent:b},{name:b}]
     */
    options: {
      type: Array,
      default: null,
    },
    /** show as pulldown. When false, shows always expanded*/
    showExpanded: {
      type: Boolean,
      default: false,
    },
    isMultiSelect: {
      type: Boolean,
      default: false,
    },
    tableName: {
      type: String,
      required: false,
    },
    schemaName: {
      type: String,
      required: false,
    },
  },
  data() {
    return {
      error: null,
      // used for drop down focus state
      focus: false,
      //huge object with all the terms, flattened
      //includes also its children
      terms: {},
      search: null,
      //we use key to force updates
      key: 1,
      //use to block to many search results
      searchResultCount: 0,
      data: {},
    };
  },
  computed: {
    tableId() {
      return convertToPascalCase(this.tableName);
    },
    rootTerms() {
      if (this.terms) {
        let result = Object.values(this.terms).filter(
          (t) => !t.parent && t.visible
        );
        return result;
      } else {
        return [];
      }
    },
    //Override tableMixin
    orderByObject() {
      if (
        this.tableMetadata &&
        this.tableMetadata.columns.some((c) => c.name === "order")
      ) {
        return { order: "ASC" };
      } else {
        return {};
      }
    },
    selectionWithoutChildren() {
      //include key so it triggers on it
      if (this.key) {
        //navigate the tree, recurse into children if parent is not selected
        let result = [];
        Object.values(this.rootTerms).forEach((term) => {
          result.push(...this.getSelectedChildNodes(term));
        });
        return result;
      }
      return [];
    },
  },
  methods: {
    toggleExpand(term) {
      this.terms[term].expanded = !this.terms[term].expanded;
      this.key++;
    },
    getSelectedChildNodes(term) {
      let result = [];
      if (term.selected === "complete") {
        result.push(term.name);
      } else if (term.children) {
        term.children.forEach((childTerm) =>
          result.push(...this.getSelectedChildNodes(childTerm))
        );
      }
      return result;
    },
    loseFocusWhenClickedOutside() {
      if (this.focus && !this.showExpanded) {
        this.focus = false;
      }
    },
    toggleFocus() {
      if (!this.showExpanded) {
        this.focus = !this.focus;
        if (this.focus) {
          this.$refs.search.focus();
        }
      }
    },
    getParents(term) {
      let result = [];
      let parent = term.parent;
      while (parent) {
        result.push(this.terms[parent.name]);
        if (
          this.terms[parent.name].parent &&
          //check for parent that are indirect parent of themselves
          !result.includes(this.terms[parent.name].parent.name)
        ) {
          parent = this.terms[parent.name].parent;
        } else {
          parent = null;
        }
      }
      return result;
    },
    getChildren(name) {
      return this.data.filter((o) => o.parent && o.parent.name === name);
    },
    getAllChildren(term) {
      let result = [];
      if (term.children) {
        result = term.children;
        term.children.forEach(
          (childTerm) =>
            (result = result.concat(this.getAllChildren(childTerm)))
        );
      }
      return result;
    },
    select(item) {
      if (!this.isMultiSelect) {
        //deselect other items
        Object.keys(this.terms).forEach(
          (key) => (this.terms[key].selected = false)
        );
      }
      let term = this.terms[item];
      term.selected = "complete";
      if (this.isMultiSelect) {
        //if list also select also its children
        this.getAllChildren(term).forEach(
          (childTerm) => (childTerm.selected = "complete")
        );
        //select parent(s) if all siblings are selected
        this.getParents(term).forEach((parent) => {
          if (parent.children.every((childTerm) => childTerm.selected)) {
            parent.selected = "complete";
          } else {
            parent.selected = "partial";
          }
        });
      }
      this.emitValue();
      this.$refs.search.focus();
      this.key++;
    },
    deselect(item) {
      if (this.isMultiSelect) {
        let term = this.terms[item];
        term.selected = false;
        //also deselect all its children
        this.getAllChildren(this.terms[item]).forEach(
          (childTerm) => (childTerm.selected = false)
        );
        //also its deselect its parents, might be partial
        this.getParents(term).forEach((parent) => {
          if (parent.children.some((child) => child.selected)) {
            parent.selected = "partial";
          } else {
            parent.selected = false;
          }
        });
      } else {
        //non-list, deselect all
        Object.keys(this.terms).forEach(
          (key) => (this.terms[key].selected = false)
        );
      }
      this.emitValue();
      this.$refs.search.focus();
      this.key++;
    },
    clearSelection() {
      if (this.terms) {
        Object.values(this.terms).forEach((term) => (term.selected = false));
      }
      this.emitValue();
      this.$refs.search.focus();
      this.key++;
    },
    emitValue() {
      let selectedTerms = Object.values(this.terms)
        .filter((term) => term.selected === "complete")
        .map((term) => {
          return { name: term.name };
        });
      if (this.isMultiSelect) {
        this.$emit("update:modelValue", selectedTerms);
      } else {
        this.$emit("update:modelValue", selectedTerms[0]);
      }
    },
    applySelection(value) {
      //deselect all
      Object.keys(this.terms).forEach(
        (key) => (this.terms[key].selected = false)
      );
      //apply selection to the tree
      if (value && this.isMultiSelect) {
        //clear existing selection
        value.forEach((v) => {
          let term = this.terms[v.name];
          if (term) {
            //select if doesn't have children
            if (this.getAllChildren(term).length == 0) {
              term.selected = "complete";
            }
            if (this.isMultiSelect) {
              //if list also select its children
              this.getAllChildren(term).forEach(
                (childTerm) => (childTerm.selected = "complete")
              );
              //select parent(s) if all siblings are selected
              this.getParents(term).forEach((parent) => {
                if (parent.children.every((childTerm) => childTerm.selected)) {
                  parent.selected = "complete";
                } else {
                  parent.selected = "partial";
                }
              });
            }
          }
        });
      }
      //not a list so singular value
      else if (value) {
        let term = this.terms[value.name];
        if (term) {
          term.selected = "complete";
          this.getParents(term).forEach((parent) => {
            parent.selected = "partial";
          });
        }
      }
      this.key++;
    },
  },
  watch: {
    search() {
      this.searchResultCount = 0;
      if (this.search) {
        //first hide all
        Object.values(this.terms).forEach((t) => (t.visible = false));
        //split and sanitize search terms
        let searchTerms = this.search
          .trim()
          .split(/[\s,:]+/)
          .filter((s) => s.trim().length > 0)
          .map((s) => s.toLowerCase());
        //check every term if it matches all search terms
        Object.values(this.terms).forEach((term) => {
          if (
            searchTerms.every(
              (s) =>
                term.name.toLowerCase().includes(s) ||
                term.label?.toLowerCase().includes(s) ||
                term.definition?.toLowerCase().includes(s) ||
                term.code?.toLowerCase().includes(s) ||
                term.codesystem?.toLowerCase().includes(s)
            )
          ) {
            term.visible = true;
            this.searchResultCount++;

            //also make parents visible
            if (term.parent) {
              let parent = this.terms[term.parent.name];
              while (parent && !parent.visible) {
                parent.visible = true;
                if (parent.parent) {
                  parent = this.terms[parent.parent.name];
                }
              }
            }
          }
        });
      } else {
        //no search  = all visible
        Object.values(this.terms).forEach((t) => {
          t.visible = true;
          this.searchResultCount++;
        });
      }
      //auto expand visible automatically if total visible <50
      if (Object.values(this.terms).filter((t) => t.visible).length < 50) {
        //then expand visible
        Object.values(this.terms)
          .filter((t) => t.visible && t.children)
          .forEach((t) => (t.expanded = true));
      }
      this.key++;
    },
    modelValue: {
      deep: true,
      handler() {
        this.applySelection(this.modelValue);
        //vue has problem to react on changes deep changes in selection tree
        //therefore we use this key to force updates in this component
        this.key++;
      },
    },
    data() {
      if (this.data) {
        this.searchResultCount = 0;

        //convert to tree of terms
        //list all terms, incl subtrees
        let terms = {};
        this.data.forEach((e) => {
          // did we see it maybe as parent before?
          if (terms[e.name]) {
            //then copy properties, currently only definition and label
            terms[e.name].definition = e.definition;
            terms[e.name].label = e.label;
            terms[e.name].code = e.code;
            terms[e.name].codesystem = e.codesystem;
          } else {
            //else simply add the record
            terms[e.name] = {
              name: e.name,
              visible: true,
              selected: false,
              definition: e.definition,
              code: e.code,
              codesystem: e.codesystem,
              label: e.label,
            };
          }
          if (e.parent) {
            terms[e.name].parent = e.parent;
            //did we see this parent before?
            if (!terms[e.parent.name]) {
              //otherwise add it
              terms[e.parent.name] = {
                name: e.parent.name,
                visible: true,
                selected: false,
              };
            }
            // if first child then add children array
            if (!terms[e.parent.name].children) {
              terms[e.parent.name].children = [];
            }
            // add the child
            terms[e.parent.name].children.push(terms[e.name]);
          }
          this.searchResultCount++;
        });
        this.terms = terms;
        this.applySelection(this.modelValue);
      }
    },
  },
  async mounted() {
    if (this.tableName) {
      const client = Client.newClient(this.schemaName);
      this.data = (
        await client.fetchTableData(this.tableName, { limit: this.limit || 20 })
      )[this.tableId];
    }
  },
  created() {
    if (this.options) {
      this.data = this.options;
    } else {
      //override default
      this.limit = 100000;
    }
    this.loading = false;
  },
};
</script>

<docs>
<template>
  <div>
    <label>ontology array</label>
    <demo-item>
      <InputOntology
          id="input-ontology-1"
          v-model="value1"
          label="My ontology select"
          description="please choose your options in tree below"
          :options="[
          { name: 'pet' },
          { name: 'cat', parent: { name: 'pet' } },
          { name: 'dog', parent: { name: 'pet' } },
          { name: 'cattle' },
          { name: 'cow', parent: { name: 'cattle' } },
        ]"
          :isMultiSelect="true"
      />
      <div>You selected: {{ value1 }}</div>
    </demo-item>

    <label>ontology array expanded</label>
    <demo-item>
      <InputOntology
          id="input-ontology-2"
          v-model="value2"
          label="My ontology select expanded"
          :showExpanded="true"
          description="please choose your options in tree below"
          :options="[
          { name: 'pet' },
          { name: 'cat', parent: { name: 'pet' } },
          { name: 'dog', parent: { name: 'pet' } },
          { name: 'cattle' },
          { name: 'cow', parent: { name: 'cattle' } },
        ]"
          :isMultiSelect="true"
      />
      <div>You selected: {{ value2 }}</div>
    </demo-item>

    <label>ontology (single) with backend data</label>
    <demo-item>
      <InputOntology
          id="input-ontology-3"
          label="Ontology select with backend data"
          description="please choose your options in tree below"
          v-model="value3"
          tableName="Tag"
          schemaName="pet store"
      />
      <div>You selected: {{ value3 }}</div>
    </demo-item>

    <label>ontology array with backend data</label>
    <demo-item>
      <InputOntology
          id="input-ontology-4"
          label="Ontology select with backend data"
          description="please choose your options in tree below"
          v-model="value4"
          :isMultiSelect="true"
          tableName="Tag"
          schemaName="pet store"
      />
      <div>You selected: {{ value4 }}</div>
    </demo-item>

    <label>ontology  expanded</label>
    <demo-item>
      <InputOntology
          id="input-ontology-5"
          v-model="value5"
          label="My ontology select expanded"
          :showExpanded="true"
          description="please choose your options in tree below"
          :options="[
          { name: 'pet' },
          { name: 'cat', parent: { name: 'pet' } },
          { name: 'dog', parent: { name: 'pet' } },
          { name: 'cattle' },
          { name: 'cow', parent: { name: 'cattle' } },
        ]"
          :isMultiSelect="false"
      />
      <div>You selected: {{ value5 }}</div>
    </demo-item>
  </div>
</template>
<script>
  export default {
    data: function () {
      return {
        value1: null,
        value2: null,
        value3: null,
        value4: null,
        value5: null
      };
    },
  };
</script>
</docs><|MERGE_RESOLUTION|>--- conflicted
+++ resolved
@@ -112,11 +112,7 @@
 import InputOntologySubtree from "./InputOntologySubtree.vue";
 import MessageError from "./MessageError.vue";
 import vClickOutside from "click-outside-vue3";
-<<<<<<< HEAD
 import { convertToPascalCase } from "../utils.ts";
-=======
-import { convertToPascalCase } from "../utils";
->>>>>>> d3344644
 
 /**
  * Expects a table that has as structure {name, parent{name} and optionally code, definition, ontologyURI}
