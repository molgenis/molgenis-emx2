--- conflicted
+++ resolved
@@ -157,7 +157,6 @@
       client: null,
       tableMetadata: null,
       data: null,
-<<<<<<< HEAD
       isLoading: false,
       isEditModalShown: false,
       isDeleteModalShown: false,
@@ -165,10 +164,6 @@
       editRowPrimaryKey: null,
       graphqlError: null,
     };
-=======
-      isLoading: false
-    }
->>>>>>> fc074e22
   },
   computed: {
     defaultValue() {
@@ -198,7 +193,6 @@
   },
   methods: {
     getPrimaryKey,
-<<<<<<< HEAD
     async reload() {
       this.isLoading = true;
       this.data = await this.client.fetchTableDataValues(this.tableName, {
@@ -240,11 +234,6 @@
     handleSuccess(resp) {
       this.success = resp.data?.data?.delete?.message;
     },
-  },
-  mounted: async function () {
-    this.client = Client.newClient(this.graphqlURL);
-    this.isLoading = true;
-=======
     async reload () {
       this.isLoading = true
       this.data = await this.client.fetchTableDataValues(this.tableName, { filter: this.graphqlFilter });
@@ -253,8 +242,7 @@
   },
   mounted: async function () {
     this.client = Client.newClient(this.graphqlURL);
-    this.isLoading = true
->>>>>>> fc074e22
+    this.isLoading = true;
     this.tableMetadata = await this.client.fetchTableMetaData(this.tableName);
     await this.reload();
   },
