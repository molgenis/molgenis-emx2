<template>
  <FormGroup
    :id="id"
    :label="label"
    :required="required"
    :description="description"
    :errorMessage="errorMessage"
  >
    <div>
      <div>
        <div v-if="count > maxNum">
          <FilterWell
            v-for="(item, key) in selection"
            :key="JSON.stringify(item)"
            :label="applyJsTemplate(item, refLabel)"
            @click="deselect(key)"
          />
        </div>
        <ButtonAlt
          v-if="modelValue && modelValue.length"
          class="pl-1"
          @click="clearValue"
        >
          clear selection
        </ButtonAlt>
      </div>
      <div
        :class="
          showMultipleColumns ? 'd-flex align-content-stretch flex-wrap' : ''
        "
      >
        <Spinner v-if="loading" />
        <div
          v-else
          class="form-check custom-control custom-checkbox"
          :class="showMultipleColumns ? 'col-12 col-md-6 col-lg-4' : ''"
          v-for="(row, index) in data"
          :key="index"
        >
          <input
            :id="`${id}-${row.name}`"
            :name="id"
            type="checkbox"
            :value="row.primaryKey"
            v-model="selection"
            @change="emitSelection"
            class="form-check-input"
            :class="{ 'is-invalid': errorMessage }"
          />
          <label class="form-check-label" :for="`${id}-${row.name}`">
            {{ applyJsTemplate(row, refLabel) }}
          </label>
        </div>
        <ButtonAlt
          class="pl-0"
          :class="showMultipleColumns ? 'col-12 col-md-6 col-lg-4' : ''"
          icon="fa fa-search"
          @click="openSelect"
        >
          {{ count > maxNum ? `view all ${count} options.` : "view as table" }}
        </ButtonAlt>
      </div>
      <LayoutModal v-if="showSelect" :title="title" @close="closeSelect">
        <template v-slot:body>
          <TableSearch
            v-model:selection="selection"
            @update:selection="$emit('update:modelValue', $event)"
            :lookupTableName="tableName"
            :filter="filter"
            @select="emitSelection"
            @deselect="deselect"
            :schemaName="schemaName"
            :showSelect="true"
            :limit="10"
            :canEdit="canEdit"
          />
        </template>
        <template v-slot:footer>
          <ButtonAlt @click="closeSelect">Close</ButtonAlt>
        </template>
      </LayoutModal>
    </div>
  </FormGroup>
</template>

<script>
import Client from "../../client/client.ts";
import Spinner from "../layout/Spinner.vue";
import BaseInput from "./baseInputs/BaseInput.vue";
import TableSearch from "../tables/TableSearch.vue";
import LayoutModal from "../layout/LayoutModal.vue";
import FormGroup from "./FormGroup.vue";
import ButtonAlt from "./ButtonAlt.vue";
import FilterWell from "../filters/FilterWell.vue";
import {
  convertToPascalCase,
  convertRowToPrimaryKey,
  applyJsTemplate,
} from "../utils";

export default {
  extends: BaseInput,
  data: function () {
    return {
      client: null,
      showSelect: false,
      data: [],
      selection: this.modelValue,
      count: 0,
      tableMetaData: null,
      loading: false,
    };
  },
  components: {
    FilterWell,
    TableSearch,
    LayoutModal,
    FormGroup,
    ButtonAlt,
    Spinner,
  },
  props: {
    schemaName: {
      type: String,
      required: false,
    },
    filter: Object,
    orderby: Object,
    multipleColumns: Boolean,
    maxNum: { type: Number, default: 11 },
    tableName: {
      type: String,
      required: true,
    },
    refLabel: {
      type: String,
      required: true,
    },
    /**
     * Whether or not the buttons are show to edit the referenced table
     *  */
    canEdit: {
      type: Boolean,
      required: false,
      default: () => false,
    },
  },
  computed: {
    tableId() {
      return convertToPascalCase(this.tableName);
    },
    title() {
      return "Select " + this.tableName;
    },
    showMultipleColumns() {
      const itemsPerColumn = 12;
      return this.multipleColumns && this.count > itemsPerColumn;
    },
  },
  methods: {
    applyJsTemplate,
    deselect(key) {
      this.selection.splice(key, 1);
      this.emitSelection();
    },
    clearValue() {
      this.selection = [];
      this.emitSelection();
    },
    emitSelection() {
      this.$emit("update:modelValue", this.selection);
    },
    openSelect() {
      this.showSelect = true;
    },
    closeSelect() {
      this.loadOptions();
      this.showSelect = false;
    },
    async loadOptions() {
      this.loading = true;
      const options = {
        limit: this.maxNum,
      };
      if (this.filter) {
        options["filter"] = this.filter;
      }
      if (this.orderby) {
        options["orderby"] = this.orderby;
      }
      const response = await this.client.fetchTableData(this.tableId, options);
      this.data = response[this.tableId];
      this.count = response[this.tableId + "_agg"].count;

      await Promise.all(
        this.data.map(async (row) => {
          row.primaryKey = await convertRowToPrimaryKey(
            row,
            this.tableId,
            this.schemaName
          );
        })
<<<<<<< HEAD
      );

      // FIX: we want te return a array of keys and a seperate array with compete rows
      this.$emit("hackalldata", this.data);
=======
      ).then(() => (this.loading = false));
>>>>>>> 4803dcbf
    },
  },
  watch: {
    modelValue() {
      this.selection = this.modelValue;
    },
    filter() {
      if (!this.loading) {
        this.loadOptions();
      }
    },
  },
  async created() {
    //should be created, not mounted, so we are before the watchers
    this.client = Client.newClient(this.schemaName);
    this.tableMetaData = await this.client.fetchTableMetaData(this.tableName);
    await this.loadOptions();
    if (!this.modelValue) {
      this.selection = [];
    }
  },
};
</script>

<docs>
<template>
  <div>
    You have to be have server running and be signed in for this to work
    <div class="border-bottom mb-3 p-2">
      <h5>synced demo props: </h5>
      <div>
        <label for="canEdit" class="pr-1">can edit: </label>
        <input type="checkbox" id="canEdit" v-model="canEdit">
      </div>
      <p class="font-italic">view in table mode to see edit action buttons</p>
    </div>
    <DemoItem>
      <!-- normally you don't need schemaName, it will use graphql on current path-->
      <InputRefList
          id="input-ref-list"
          label="Standard ref input list"
          v-model="value"
          tableName="Pet"
          description="Standard input"
          schemaName="pet store"
          :canEdit="canEdit"
          refLabel="${name}"
      />
      Selection: {{ value }}
    </DemoItem>
    <DemoItem>
      <InputRefList
          id="input-ref-list-default"
          label="Ref input list with default value"
          v-model="defaultValue"
          tableName="Pet"
          description="This is a default value"
          :defaultValue="defaultValue"
          schemaName="pet store"
          :canEdit="canEdit"
          refLabel="${name}"
      />
      Selection: {{ defaultValue }}
    </DemoItem>
    <DemoItem>
      <InputRefList
          id="input-ref-list-filter"
          label="Ref input list with pre set filter"
          v-model="filterValue"
          tableName="Pet"
          description="Filter by name"
          :filter="{ category: { name: { equals: 'pooky' } } }"
          schemaName="pet store"
          :canEdit="canEdit"
          refLabel="${name}"
      />
      Selection: {{ filterValue }}
    </DemoItem>
    <DemoItem>
      <InputRefList
          id="input-ref-list"
          label="Ref input list with multiple columns"
          v-model="multiColumnValue"
          tableName="Pet"
          description="This is a multi column input"
          schemaName="pet store"
          multipleColumns
          :canEdit="canEdit"
          refLabel="${name}"

      />
      Selection: {{ multiColumnValue }}
    </DemoItem>
  </div>
</template>

<script>
  export default {
    data: function () {
      return {
        value: null,
        defaultValue: [{name: "pooky"}, {name: "spike"}],
        filterValue: [{name: "spike"}],
        multiColumnValue: null,
        canEdit: false
      };
    },
  };
</script>
</docs><|MERGE_RESOLUTION|>--- conflicted
+++ resolved
@@ -200,14 +200,7 @@
             this.schemaName
           );
         })
-<<<<<<< HEAD
-      );
-
-      // FIX: we want te return a array of keys and a seperate array with compete rows
-      this.$emit("hackalldata", this.data);
-=======
       ).then(() => (this.loading = false));
->>>>>>> 4803dcbf
     },
   },
   watch: {
