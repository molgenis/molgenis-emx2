--- conflicted
+++ resolved
@@ -106,23 +106,11 @@
 import Spinner from "../layout/Spinner.vue";
 import RowButtonAdd from "../tables/RowButtonAdd.vue";
 import TableSearch from "../tables/TableSearch.vue";
-<<<<<<< HEAD
-import LayoutModal from "../layout/LayoutModal.vue";
 import FormGroup from "./FormGroup.vue";
 import ButtonAlt from "./ButtonAlt.vue";
-import FilterWell from "../filters/FilterWell.vue";
 import { convertRowToPrimaryKey, applyJsTemplate } from "../utils";
-=======
-import {
-  applyJsTemplate,
-  convertRowToPrimaryKey,
-  convertToPascalCase,
-} from "../utils";
-import ButtonAlt from "./ButtonAlt.vue";
-import FormGroup from "./FormGroup.vue";
 import Tooltip from "./Tooltip.vue";
 import BaseInput from "./baseInputs/BaseInput.vue";
->>>>>>> 8085c752
 
 export default {
   extends: BaseInput,
