<template>
  <FormGroup :id="id" :label="label" :required="required" :description="description" :errorMessage="errorMessage">
    <div>
      <div>
        <div v-if="count > maxNum">
          <FilterWell v-for="(item, key) in selection" :key="JSON.stringify(item)" :label="flattenObject(item)"
            @click="deselect(key)" />
        </div>
        <ButtonAlt v-if="modelValue && modelValue.length" class="pl-1" @click="clearValue">
          clear selection
        </ButtonAlt>
      </div>
      <div :class="
        showMultipleColumns ? 'd-flex align-content-stretch flex-wrap' : ''
      ">
        <div class="form-check custom-control custom-checkbox"
          :class="showMultipleColumns ? 'col-12 col-md-6 col-lg-4' : ''" v-for="(row, index) in data" :key="index">
          <input :id="`${id}-${row.name}`" :name="id" type="checkbox" :value="getPrimaryKey(row, tableMetaData)"
            v-model="selection" @change="emitSelection" class="form-check-input"
            :class="{ 'is-invalid': errorMessage }" />
          <label class="form-check-label" :for="`${id}-${row.name}`">
            {{ flattenObject(getPrimaryKey(row, tableMetaData)) }}
          </label>
        </div>
        <ButtonAlt class="pl-0" :class="showMultipleColumns ? 'col-12 col-md-6 col-lg-4' : ''" icon="fa fa-search"
          @click="openSelect">
          {{ count > maxNum ? `view all ${count} options.` : "view as table" }}
        </ButtonAlt>
      </div>
      <LayoutModal v-if="showSelect" :title="title" @close="closeSelect">
        <template v-slot:body>
<<<<<<< HEAD
          <TableSearch v-model:selection="selection" @update:selection="$emit('update:modelValue', $event)"
            :lookupTableName="tableName" :filter="filter" @select="emitSelection" @deselect="deselect"
            :graphqlURL="graphqlURL" :showSelect="true" :limit="10" :canEdit="canEdit" />
=======
          <TableSearch
            v-model:selection="selection"
            @update:selection="$emit('update:modelValue', $event)"
            :lookupTableName="tableName"
            :filter="filter"
            @select="emitSelection"
            @deselect="deselect"
            :schemaName="schemaName"
            :showSelect="true"
            :limit="10"
            :canEdit="canEdit"
          />
>>>>>>> 63e632a8
        </template>
        <template v-slot:footer>
          <ButtonAlt @click="closeSelect">Close</ButtonAlt>
        </template>
      </LayoutModal>
    </div>
  </FormGroup>
</template>

<script>
import Client from "../../client/client.ts";
import BaseInput from "./baseInputs/BaseInput.vue";
import TableSearch from "../tables/TableSearch.vue";
import LayoutModal from "../layout/LayoutModal.vue";
import FormGroup from "./FormGroup.vue";
import ButtonAlt from "./ButtonAlt.vue";
import FilterWell from "../filters/FilterWell.vue";
import { convertToPascalCase, flattenObject, getPrimaryKey } from "../utils";

export default {
  extends: BaseInput,
  data: function () {
    return {
      client: null,
      showSelect: false,
      data: [],
      selection: this.modelValue,
      count: 0,
      tableMetaData: null,
    };
  },
  components: {
    FilterWell,
    TableSearch,
    LayoutModal,
    FormGroup,
    ButtonAlt,
  },
  props: {
    schemaName: {
      type: String,
      required: false,
    },
    filter: Object,
    multipleColumns: Boolean,
    maxNum: { type: Number, default: 11 },
    tableName: {
      type: String,
      required: true,
    },
    /**
     * Whether or not the buttons are show to edit the referenced table
     *  */
    canEdit: {
      type: Boolean,
      required: false,
      default: () => false,
    },
  },
  computed: {
    tableId() {
      return convertToPascalCase(this.tableName);
    },
    title() {
      return "Select " + this.tableName;
    },
    showMultipleColumns() {
      const itemsPerColumn = 12;
      return this.multipleColumns && this.count > itemsPerColumn;
    },
  },
  methods: {
    getPrimaryKey,
    deselect(key) {
      this.selection.splice(key, 1);
      this.emitSelection();
    },
    clearValue() {
      this.selection = [];
      this.emitSelection();
    },
    emitSelection() {
      this.$emit("update:modelValue", this.selection);
    },
    openSelect() {
      this.showSelect = true;
    },
    closeSelect() {
      this.loadOptions();
      this.showSelect = false;
    },
    flattenObject,
    async loadOptions() {
      const options = {
        limit: this.maxNum,
      };
      if(this.filter) {
        options['filter'] = this.filter;
      }
      const response = await this.client.fetchTableData(
        this.tableId,
        options
      );
      this.data = response[this.tableId];
      this.count = response[this.tableId + "_agg"].count;
    },
  },
  watch: {
    modelValue() {
      this.selection = this.modelValue;
    },
    filter() {
      this.loadOptions();
    }
  },
  async mounted() {
    this.client = Client.newClient(this.schemaName);
    this.tableMetaData = await this.client.fetchTableMetaData(this.tableName);
    await this.loadOptions();
    if (!this.modelValue) {
      this.selection = [];
    }
  },
};
</script>

<docs>
<template>
  <div>
    You have to be have server running and be signed in for this to work
    <div class="border-bottom mb-3 p-2">
      <h5>synced demo props: </h5>
        <div>
          <label for="canEdit" class="pr-1">can edit: </label>
          <input type="checkbox" id="canEdit" v-model="canEdit">
        </div>
        <p class="font-italic">view in table mode to see edit action buttons</p>
    </div>
    <DemoItem>
      <!-- normally you don't need schemaName, it will use graphql on current path-->
      <InputRefList
        id="input-ref-list"
        label="Standard ref input list"
        v-model="value"
        tableName="Pet"
        description="Standard input"
        schemaName="pet store"
        :canEdit="canEdit"
      />
      Selection: {{ value }}
    </DemoItem>
    <DemoItem>
      <InputRefList
        id="input-ref-list-default"
        label="Ref input list with default value"
        v-model="defaultValue"
        tableName="Pet"
        description="This is a default value"
        :defaultValue="defaultValue"
        schemaName="pet store"
        :canEdit="canEdit"
      />
      Selection: {{ defaultValue }}
    </DemoItem>
    <DemoItem>
      <InputRefList
        id="input-ref-list-filter"
        label="Ref input list with pre set filter"
        v-model="filterValue"
        tableName="Pet"
        description="Filter by name"
        :filter="{ category: { name: { equals: 'pooky' } } }"
        schemaName="pet store"
        :canEdit="canEdit"
      />
      Selection: {{ filterValue }}
    </DemoItem>
    <DemoItem>
      <InputRefList
        id="input-ref-list"
        label="Ref input list with multiple columns"
        v-model="multiColumnValue"
        tableName="Pet"
        description="This is a multi column input"
        schemaName="pet store"
        multipleColumns
        :canEdit="canEdit"
      />
      Selection: {{ multiColumnValue }}
    </DemoItem>
  </div>
</template>

<script>
export default {
  data: function () {
    return {
      value: null,
      defaultValue: [{ name: "pooky" }, { name: "spike" }],
      filterValue: [{ name: "spike" }],
      multiColumnValue: null,
      canEdit: false
    };
  },
};
</script>
</docs><|MERGE_RESOLUTION|>--- conflicted
+++ resolved
@@ -1,39 +1,65 @@
 <template>
-  <FormGroup :id="id" :label="label" :required="required" :description="description" :errorMessage="errorMessage">
+  <FormGroup
+    :id="id"
+    :label="label"
+    :required="required"
+    :description="description"
+    :errorMessage="errorMessage"
+  >
     <div>
       <div>
         <div v-if="count > maxNum">
-          <FilterWell v-for="(item, key) in selection" :key="JSON.stringify(item)" :label="flattenObject(item)"
-            @click="deselect(key)" />
+          <FilterWell
+            v-for="(item, key) in selection"
+            :key="JSON.stringify(item)"
+            :label="flattenObject(item)"
+            @click="deselect(key)"
+          />
         </div>
-        <ButtonAlt v-if="modelValue && modelValue.length" class="pl-1" @click="clearValue">
+        <ButtonAlt
+          v-if="modelValue && modelValue.length"
+          class="pl-1"
+          @click="clearValue"
+        >
           clear selection
         </ButtonAlt>
       </div>
-      <div :class="
-        showMultipleColumns ? 'd-flex align-content-stretch flex-wrap' : ''
-      ">
-        <div class="form-check custom-control custom-checkbox"
-          :class="showMultipleColumns ? 'col-12 col-md-6 col-lg-4' : ''" v-for="(row, index) in data" :key="index">
-          <input :id="`${id}-${row.name}`" :name="id" type="checkbox" :value="getPrimaryKey(row, tableMetaData)"
-            v-model="selection" @change="emitSelection" class="form-check-input"
-            :class="{ 'is-invalid': errorMessage }" />
+      <div
+        :class="
+          showMultipleColumns ? 'd-flex align-content-stretch flex-wrap' : ''
+        "
+      >
+        <div
+          class="form-check custom-control custom-checkbox"
+          :class="showMultipleColumns ? 'col-12 col-md-6 col-lg-4' : ''"
+          v-for="(row, index) in data"
+          :key="index"
+        >
+          <input
+            :id="`${id}-${row.name}`"
+            :name="id"
+            type="checkbox"
+            :value="getPrimaryKey(row, tableMetaData)"
+            v-model="selection"
+            @change="emitSelection"
+            class="form-check-input"
+            :class="{ 'is-invalid': errorMessage }"
+          />
           <label class="form-check-label" :for="`${id}-${row.name}`">
             {{ flattenObject(getPrimaryKey(row, tableMetaData)) }}
           </label>
         </div>
-        <ButtonAlt class="pl-0" :class="showMultipleColumns ? 'col-12 col-md-6 col-lg-4' : ''" icon="fa fa-search"
-          @click="openSelect">
+        <ButtonAlt
+          class="pl-0"
+          :class="showMultipleColumns ? 'col-12 col-md-6 col-lg-4' : ''"
+          icon="fa fa-search"
+          @click="openSelect"
+        >
           {{ count > maxNum ? `view all ${count} options.` : "view as table" }}
         </ButtonAlt>
       </div>
       <LayoutModal v-if="showSelect" :title="title" @close="closeSelect">
         <template v-slot:body>
-<<<<<<< HEAD
-          <TableSearch v-model:selection="selection" @update:selection="$emit('update:modelValue', $event)"
-            :lookupTableName="tableName" :filter="filter" @select="emitSelection" @deselect="deselect"
-            :graphqlURL="graphqlURL" :showSelect="true" :limit="10" :canEdit="canEdit" />
-=======
           <TableSearch
             v-model:selection="selection"
             @update:selection="$emit('update:modelValue', $event)"
@@ -46,7 +72,6 @@
             :limit="10"
             :canEdit="canEdit"
           />
->>>>>>> 63e632a8
         </template>
         <template v-slot:footer>
           <ButtonAlt @click="closeSelect">Close</ButtonAlt>
@@ -143,13 +168,10 @@
       const options = {
         limit: this.maxNum,
       };
-      if(this.filter) {
-        options['filter'] = this.filter;
+      if (this.filter) {
+        options["filter"] = this.filter;
       }
-      const response = await this.client.fetchTableData(
-        this.tableId,
-        options
-      );
+      const response = await this.client.fetchTableData(this.tableId, options);
       this.data = response[this.tableId];
       this.count = response[this.tableId + "_agg"].count;
     },
@@ -160,7 +182,7 @@
     },
     filter() {
       this.loadOptions();
-    }
+    },
   },
   async mounted() {
     this.client = Client.newClient(this.schemaName);
