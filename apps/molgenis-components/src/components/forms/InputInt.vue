<template>
  <FormGroup :id="id" :label="label" :description="description">
    <BaseIntInput
      :id="id"
      :value="value"
      :placeholder="placeholder"
      @input="$emit('input', $event)"
    />
  </FormGroup>
</template>

<script>
import BaseInput from "./baseInputs/BaseInput.vue";
import BaseIntInput from "./baseInputs/BaseInputInt.vue"
import FormGroup from "./FormGroup.vue";
<<<<<<< HEAD
import { isNumericKey } from "../utils/utils";
=======
>>>>>>> 720c0cf6

export default {
  extends: BaseInput,
  components: {
    FormGroup, BaseIntInput
  },
};
</script>

<docs>
  <template>
    <demo-item>
      <InputInt
        id="input-int"
        v-model="value"
        label="My int input label"
        description="Some help needed?"
      />
      You typed: {{ JSON.stringify(value) }}
    </demo-item>
  </template>
  <script>
    export default {
      data: function () {
        return {
          value: null,
        };
      },
    };
  </script>
</docs><|MERGE_RESOLUTION|>--- conflicted
+++ resolved
@@ -13,10 +13,7 @@
 import BaseInput from "./baseInputs/BaseInput.vue";
 import BaseIntInput from "./baseInputs/BaseInputInt.vue"
 import FormGroup from "./FormGroup.vue";
-<<<<<<< HEAD
 import { isNumericKey } from "../utils/utils";
-=======
->>>>>>> 720c0cf6
 
 export default {
   extends: BaseInput,
