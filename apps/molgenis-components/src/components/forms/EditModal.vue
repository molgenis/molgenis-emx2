--- conflicted
+++ resolved
@@ -51,11 +51,7 @@
                   @click="setCurrentPage(index + 1)"
                   :style="chapterStyleAndErrors[index].style"
                 >
-<<<<<<< HEAD
-                  {{ chapter[0] }}
-=======
-                  {{ getHeadingLabel(heading) }}
->>>>>>> c6bfdf83
+                  {{ getHeadingLabel(chapter[0]) }}
                 </button>
               </Tooltip>
             </div>
@@ -300,14 +296,14 @@
       this.rowErrors = getRowErrors(this.tableMetaData, this.rowData);
       this.saveDisabledMessage = getSaveDisabledMessage(this.rowErrors);
     },
-    getHeadingLabel(headingName: string) {
+    getHeadingLabel(headingId: string) {
       const column = this.tableMetaData.columns.find(
-        (column) => column.name === headingName
-        //TODO change to id when merging with chapter visibility PR
+        (column) => column.id === headingId
       );
       return (
         column?.labels?.find((label) => label.locale === this.locale)?.value ||
-        headingName
+        column?.name ||
+        headingId
       );
     },
   },
