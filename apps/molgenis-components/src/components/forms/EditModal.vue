<template>
  <LayoutModal :title="title" :show="isModalShown" @close="handleClose">
    <template #body>
      <div class="d-flex" v-if="loaded && tableMetaData">
<<<<<<< HEAD
        <EditModalWizard v-if="useChapters" :id="id" v-model="rowData" :pkey="pkey" :tableName="tableName"
          :tableMetaData="tableMetaData" :graphqlURL="graphqlURL" :visibleColumns="visibleColumns" :clone="clone"
          :page="currentPage" @setPageCount="pageCount = $event" class="flex-grow-1" />
        <RowEdit v-else :id="id" v-model="rowData" :pkey="pkey" :tableName="tableName" :tableMetaData="tableMetaData"
          :graphqlURL="graphqlURL" :visibleColumns="visibleColumns" :clone="clone" class="flex-grow-1" />
=======
        <EditModalWizard
          v-if="useChapters"
          :id="id"
          v-model="rowData"
          :pkey="pkey"
          :tableName="tableName"
          :tableMetaData="tableMetaData"
          :schemaMetaData="schemaMetaData"
          :visibleColumns="visibleColumns"
          :clone="clone"
          :page="currentPage"
          @setPageCount="pageCount = $event"
          class="flex-grow-1"
        />
        <RowEdit
          v-else
          :id="id"
          v-model="rowData"
          :pkey="pkey"
          :tableName="tableName"
          :tableMetaData="tableMetaData"
          :schemaMetadata="schemaMetaData"
          :visibleColumns="visibleColumns"
          :clone="clone"
          class="flex-grow-1"
        />
>>>>>>> 63e632a8
        <div v-if="pageCount > 1" class="border-left chapter-menu">
          <div class="mb-1"><b>Chapters</b></div>
          <div v-for="(heading, index) in pageHeadings">
            <button type="button" class="btn btn-link" :title="heading"
              :class="{ 'font-weight-bold': index + 1 === currentPage }" @click="setCurrentPage(index + 1)">
              {{ heading }}
            </button>
          </div>
        </div>
      </div>
    </template>
    <template #footer>
      <RowEditFooter :id="id + '-footer'" :tableName="tableName" :errorMessage="errorMessage"
        :isSaveDisabled="isSaveDisabled" @cancel="handleClose" @saveDraft="handleSaveDraftRequest"
        @save="handleSaveRequest">
        <div class="mr-auto">
          <div v-if="pageCount > 1">
            <ButtonAction @click="setCurrentPage(currentPage - 1)" :disabled="currentPage <= 1" class="mr-2 pr-3">
              <i :class="'fas fa-fw fa-chevron-left'" /> Previous
            </ButtonAction>
            <ButtonAction @click="setCurrentPage(currentPage + 1)" :disabled="currentPage >= pageCount" class="pl-3">
              Next <i :class="'fas fa-fw fa-chevron-right'" />
            </ButtonAction>
          </div>
        </div>
      </RowEditFooter>
    </template>
  </LayoutModal>
</template>

<script>
import Client from "../../client/client.ts";
import LayoutModal from "../layout/LayoutModal.vue";
import RowEditFooter from "./RowEditFooter.vue";
import EditModalWizard from "./EditModalWizard.vue";
import RowEdit from "./RowEdit.vue";
import ButtonAction from "./ButtonAction.vue";
import { filterObject, deepClone } from "../utils.ts";
import constants from "../constants";

const { IS_CHAPTERS_ENABLED_FIELD_NAME } = constants;

export default {
  name: "EditModal",
  components: {
    LayoutModal,
    RowEditFooter,
    RowEdit,
    EditModalWizard,
    ButtonAction,
  },
  data() {
    return {
      rowData: {},
      tableMetaData: null,
      schemaMetaData: null,
      client: null,
      errorMessage: null,
      loaded: true,
      currentPage: 1,
      pageCount: 1,
      useChapters: true,
    };
  },
  props: {
    id: {
      type: String,
      required: true,
    },
    tableName: {
      type: String,
      required: true,
    },
    isModalShown: {
      type: Boolean,
      required: true,
    },
    schemaName: {
      type: String,
      required: false,
    },
    pkey: {
      type: Object,
      required: false,
      default: () => null,
    },
    clone: {
      type: Boolean,
      required: false,
      default: () => false,
    },
    visibleColumns: {
      type: Array,
      required: false,
      default: () => null,
    },
    defaultValue: {
      type: Object,
      required: false,
      default: () => null,
    },
  },
  computed: {
    title() {
      return `${this.titlePrefix} ${this.tableName}`;
    },
    pageHeadings() {
      const headings = this.tableMetaData.columns
        .filter((column) => column.columnType === "HEADING")
        .map((column) => column.name);
      if (this.tableMetaData.columns[0].columnType === "HEADING") {
        return headings;
      } else {
        return ["First chapter"].concat(headings);
      }
    },
    titlePrefix() {
      return this.pkey && this.clone ? "copy" : this.pkey ? "update" : "insert";
    },
    isSaveDisabled() {
      return this.pageCount > 1 ? this.pageCount !== this.currentPage : false;
    },
  },
  methods: {
    setCurrentPage(newPage) {
      this.currentPage = newPage;
    },
    handleSaveRequest() {
      this.save({ ...this.rowData, mg_draft: false });
    },
    handleSaveDraftRequest() {
      this.save({ ...this.rowData, mg_draft: true });
    },
    async save(formData) {
      this.errorMessage = null;
      const action =
        this.pkey && !this.clone ? "updateDataRow" : "insertDataRow";
      const result = await this.client[action](
        formData,
        this.tableName,
        this.schemaName
      ).catch(this.handleSaveError);
      if (result) {
        this.handleClose();
      }
    },
    handleSaveError(error) {
      if (error.response?.status === 403) {
        this.errorMessage =
          "Schema doesn't exist or permission denied. Do you need to Sign In?";
      } else {
        this.errorMessage =
          error.response?.data?.errors[0]?.message ||
          "An Error occurred during save";
      }
    },
    async fetchRowData() {
      const result = this.client.fetchRowData(this.tableName, this.pkey);
      if (!result) {
        this.errorMessage = `Error, unable to fetch data for this row (${this.pkey})`;
      } else {
        return result;
      }
    },
    handleClose() {
      this.errorMessage = null;
      this.$emit("close");
    },
  },
  async mounted() {
    this.loaded = false;
    this.client = Client.newClient(this.schemaName);
    this.schemaMetaData = await this.client.fetchMetaData();
    const settings = await this.client.fetchSettings();

    this.useChapters =
      settings.find((item) => item.key === IS_CHAPTERS_ENABLED_FIELD_NAME)
        ?.value !== "false";

    this.tableMetaData = await this.client.fetchTableMetaData(this.tableName);

    if (this.pkey) {
      this.rowData = await this.fetchRowData();

      if (this.clone) {
        // in case of clone, remove the key columns from the row data
        const keyColumnsNames = this.tableMetaData.columns
          .filter((column) => column.key === 1)
          .map((column) => column.name);

        this.rowData = filterObject(
          this.rowData,
          (key) => !keyColumnsNames.includes(key)
        );
      }
    }

    this.rowData = { ...this.rowData, ...deepClone(this.defaultValue) };
    this.loaded = true;
  },
};
</script>

<style scoped>
.chapter-menu {
  padding: 1rem;
  margin: -1rem -1rem -1rem 1rem;
  max-width: 16rem;
  overflow: hidden;
}

.chapter-menu button {
  padding: 0;
  max-width: 14rem;
  text-overflow: ellipsis;
  white-space: nowrap;
  overflow: hidden;
}
</style>

<docs>
  <template>
  <DemoItem label="Edit Modal">
  <p>This component can be used in chapter mode split the form into multiple chapter based on headings. Use the "isChaptersEnabled" schema setting to switch mode. <br/>Current value: <pre style='display:inline'>{{useChapters}}</pre></p>
    <button class="btn btn-primary" @click="isModalShown = !isModalShown">
      Show {{ demoMode }} {{ tableName }}
    </button>
    <label for="table-selector" class="ml-5 pr-1">table</label>
    <select id="table-selector" v-model="tableName">
      <option>Pet</option>
      <option>Order</option>
      <option>Category</option>
      <option>User</option>
    </select>
    <input
      type="radio"
      id="insert"
      value="insert"
      v-model="demoMode"
      class="ml-5"
    />
    <label for="insert" class="pl-1">Insert</label>
    <input
      type="radio"
      id="update"
      value="update"
      v-model="demoMode"
      class="ml-1 pr-1"
    />
    <label for="update" class="pl-1">Update</label>
    <input
      type="radio"
      id="clone"
      value="clone"
      v-model="demoMode"
      class="ml-1 pr-1"
    />
    <label for="clone" class="pl-1">Clone</label>
    <EditModal
      :key="tableName + demoKey + demoMode"
      id="edit-modal"
      :tableName="tableName"
      :pkey="demoKey"
      :clone="demoMode === 'clone'"
      :isModalShown="isModalShown"
      :schemaName="schemaName"
      @close="isModalShown = false"
    />
  </DemoItem>
</template>

<script>
export default {
  data: function () {
    return {
      schemaName: "pet store",
      tableName: "Pet",
      demoMode: "insert", // one of [insert, update, clone]
      demoKey: null, // empty in case of insert
      isModalShown: false,
      useChapters: true
    };
  },
  methods: {
    async reload() {
      const client = this.$Client.newClient(this.schemaName);
      const tableMetaData = await client.fetchTableMetaData(this.tableName);
      const rowData = await client.fetchTableDataValues(this.tableName);
      this.demoKey = this.$utils.getPrimaryKey(rowData[0], tableMetaData);
      const settings = await client.fetchSettings();
      this.useChapters =
        settings.find((item) => item.key === IS_CHAPTERS_ENABLED_FIELD_NAME)?.value !==
        "false";
    },
    onModeChange() {
      if (this.demoMode !== "insert") {
        this.reload();
      } else {
        this.demoKey = null;
      }
    },
  },
  watch: {
    demoMode() {
      this.onModeChange();
    },
  },
};
</script>
</docs><|MERGE_RESOLUTION|>--- conflicted
+++ resolved
@@ -2,13 +2,6 @@
   <LayoutModal :title="title" :show="isModalShown" @close="handleClose">
     <template #body>
       <div class="d-flex" v-if="loaded && tableMetaData">
-<<<<<<< HEAD
-        <EditModalWizard v-if="useChapters" :id="id" v-model="rowData" :pkey="pkey" :tableName="tableName"
-          :tableMetaData="tableMetaData" :graphqlURL="graphqlURL" :visibleColumns="visibleColumns" :clone="clone"
-          :page="currentPage" @setPageCount="pageCount = $event" class="flex-grow-1" />
-        <RowEdit v-else :id="id" v-model="rowData" :pkey="pkey" :tableName="tableName" :tableMetaData="tableMetaData"
-          :graphqlURL="graphqlURL" :visibleColumns="visibleColumns" :clone="clone" class="flex-grow-1" />
-=======
         <EditModalWizard
           v-if="useChapters"
           :id="id"
@@ -35,7 +28,6 @@
           :clone="clone"
           class="flex-grow-1"
         />
->>>>>>> 63e632a8
         <div v-if="pageCount > 1" class="border-left chapter-menu">
           <div class="mb-1"><b>Chapters</b></div>
           <div v-for="(heading, index) in pageHeadings">
