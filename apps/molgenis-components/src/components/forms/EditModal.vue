--- conflicted
+++ resolved
@@ -86,11 +86,7 @@
 import EditModalWizard from "./EditModalWizard.vue";
 import RowEdit from "./RowEdit.vue";
 import ButtonAction from "./ButtonAction.vue";
-<<<<<<< HEAD
-import { filterObject, deepClone, getLocalizedLabel } from "../utils.js";
-=======
-import { filterObject, deepClone } from "../utils.ts";
->>>>>>> 065ca4c4
+import { filterObject, deepClone, getLocalizedLabel } from "../utils.ts";
 import constants from "../constants";
 
 const { IS_CHAPTERS_ENABLED_FIELD_NAME } = constants;
