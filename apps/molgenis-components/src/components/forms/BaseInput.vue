--- conflicted
+++ resolved
@@ -28,18 +28,15 @@
       type: String,
       required: false
     },
-<<<<<<< HEAD
     placeholder: {
       type: String,
       required: false
     },
     helpText: {
-=======
     /**
      * EMX2 description
      */
     description: {
->>>>>>> 58d5a08e
       type: String,
       required: false
     },
