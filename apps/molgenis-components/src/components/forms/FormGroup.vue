<template>
  <div class="form-group">
    <label v-if="label !== null && label !== undefined" :for="id">
      <b> {{ label }}</b>
    </label>
    <span v-if="isRequired(required)" class="float-right"> (required) </span>
    <slot></slot>
    <small v-if="errorMessage" class="text-danger form-text">
      {{ errorMessage }}
    </small>
    <small
      v-if="hasDescription(description)"
      :id="id + '-help-text'"
      class="form-text text-muted"
    >
      {{ description }}
    </small>
  </div>
</template>

<script>
import { isRequired } from "./formUtils/formUtils";

export default {
  name: "FormGroup",
  props: {
    id: {
      type: String,
      required: true,
    },
    label: {
      type: String,
      required: false,
    },
    description: {
      type: String,
      required: false,
    },
    required: {
<<<<<<< HEAD
      type: [Boolean, String],
=======
      type: [String, Boolean],
>>>>>>> 08b45565
      required: false,
      default: () => false,
    },
    errorMessage: {
      type: String,
      required: false,
    },
  },
  methods: {
    isRequired,
    hasDescription(description) {
      return (
        description !== null && description !== undefined && description.length
      );
    },
  },
};
</script>

<docs>
<template>
  <demo-item>
    <div>
      <label for="my-id">default form group</label>
      <FormGroup id="my-id"
        label="my label"
        description="my description">
        <InputGroup>
          <InputString id="my-id"></InputString>
        </InputGroup>
        </FormGroup>
    </div>

    <div class="mt-5">
      <label for="my-id2">required field form group</label>
      <FormGroup id="my-id2"
        label="my label"
        required="true"
        description="my description">
        <InputGroup>
          <InputString id="my-id2"></InputString>
        </InputGroup>
        </FormGroup>
    </div>

    <div class="mt-5">
      <label for="my-id3">required field form group boolean type</label>
      <FormGroup id="my-id3"
                 label="my label"
                 required
                 description="my description">
        <InputGroup>
          <InputString id="my-id3"></InputString>
        </InputGroup>
      </FormGroup>
    </div>
  </demo-item>
</template>
</docs><|MERGE_RESOLUTION|>--- conflicted
+++ resolved
@@ -37,11 +37,7 @@
       required: false,
     },
     required: {
-<<<<<<< HEAD
-      type: [Boolean, String],
-=======
       type: [String, Boolean],
->>>>>>> 08b45565
       required: false,
       default: () => false,
     },
