import type { IColumn, ITableMetaData } from "meta-data-utils";
import { IRow } from "../../../Interfaces/IRow";
import constants from "../../constants.js";
import { deepClone, filterObject } from "../../utils";

const { EMAIL_REGEX, HYPERLINK_REGEX, AUTO_ID, HEADING } = constants;

export function getRowErrors(
  tableMetaData: ITableMetaData,
  rowData: Record<string, any>
) {
  return tableMetaData.columns.reduce((accum, column: IColumn) => {
    accum[column.id] = getColumnError(column, rowData, tableMetaData);
    return accum;
  }, {} as Record<string, string | undefined>);
}

function getColumnError(
  column: IColumn,
  rowData: Record<string, any>,
  tableMetaData: ITableMetaData
) {
  const value = rowData[column.id];
  const type = column.columnType;
  const isInvalidNumber = isInValidNumericValue(type, value);
  // FIXME: this function should also check all array types
  // FIXME: longs are not checked

  const missesValue = isMissingValue(value);

  try {
    if (!isColumnVisible(column, rowData, tableMetaData)) {
      return undefined;
    }
  } catch (error) {
    return error as string;
  }

  if (column.columnType === AUTO_ID || column.columnType === HEADING) {
    return undefined;
  }
  if (column.required) {
<<<<<<< HEAD
    if (column.required.toLowerCase() === "true") {
=======
    if (isRequired(column.required)) {
>>>>>>> 08b45565
      if (missesValue || isInvalidNumber) {
        return column.label + " is required";
      }
    } else {
      let error = getRequiredExpressionError(
        column.required,
        rowData,
        tableMetaData
      );
      if (error && missesValue) return error;
    }
  }

  if (missesValue) {
    return undefined;
  }
  if (type === "EMAIL" && !isValidEmail(value)) {
    return "Invalid email address";
  }
  if (type === "EMAIL_ARRAY" && containsInvalidEmail(value)) {
    return "Invalid email address";
  }
  if (type === "HYPERLINK" && !isValidHyperlink(value)) {
    return "Invalid hyperlink";
  }
  if (type === "HYPERLINK_ARRAY" && containsInvalidHyperlink(value)) {
    return "Invalid hyperlink";
  }
  if (column.validation) {
    return getColumnValidationError(column.validation, rowData, tableMetaData);
  }
  if (isRefLinkWithoutOverlap(column, rowData)) {
    return `value should match your selection in column '${column.refLinkId}'`;
  }

  return undefined;
}

export function isMissingValue(value: any): boolean {
  if (Array.isArray(value)) {
    return value.some((element) => isMissingValue(element));
  }
  return value === undefined || value === null || value === "";
}

export function isRequired(value: string | boolean): boolean {
  if (typeof value === "string") {
    if (value.toLowerCase() === "true") return true;
    if (value.toLowerCase() === "false") return false;
  } else {
    return value;
  }
  return false;
}

function isInValidNumericValue(columnType: string, value: number) {
  if (["DECIMAL", "INT"].includes(columnType)) {
    return isNaN(value);
  } else {
    return false;
  }
}

function getRequiredExpressionError(
  expression: string,
  values: Record<string, any>,
  tableMetaData: ITableMetaData
): string | undefined {
  try {
    const result = executeExpression(expression, values, tableMetaData);
    if (result === true) {
      return `Field is required when: ${expression}`;
    } else if (result === false || result === undefined) {
      return undefined;
    }
    return result;
  } catch (error) {
    return `Invalid expression '${expression}', reason: ${error}`;
  }
}

function getColumnValidationError(
  validation: string,
  values: Record<string, any>,
  tableMetaData: ITableMetaData
) {
  try {
    const result = executeExpression(validation, values, tableMetaData);
    if (result === false) {
      return `Applying validation rule returned error: ${validation}`;
    } else if (result === true || result === undefined) {
      return undefined;
    } else {
      return `Applying validation rule returned error: ${result}`;
    }
  } catch (error) {
    return `Invalid validation expression '${validation}', reason: ${error}`;
  }
}

export function executeExpression(
  expression: string,
  values: Record<string, any>,
  tableMetaData: ITableMetaData
) {
  //make sure all columns have keys to prevent reference errors
  const copy: Record<string, any> = deepClone(values);
  tableMetaData.columns.forEach((column) => {
    if (!copy.hasOwnProperty(column.id)) {
      copy[column.id] = null;
    }
  });

  // A simple client for scripts to use to request data.
  // Note: don't overuse this, the API call is blocking.
  let simplePostClient = function (
    query: string,
    variables: object,
    schemaId?: string
  ) {
    let xmlHttp = new XMLHttpRequest();
    xmlHttp.open(
      "POST",
      schemaId ? "/" + schemaId + "/graphql" : "graphql",
      false
    );
    xmlHttp.send(
      `{"query":"${query}", "variables":${JSON.stringify(variables)}}`
    );
    return JSON.parse(xmlHttp.responseText).data;
  };

  // FIXME: according to the new Function definition the input here is incorrectly typed
  // see: https://developer.mozilla.org/en-US/docs/Web/JavaScript/Reference/Global_Objects/Function
  // FIXME: use es2021 instead of es2020 as you need it for replaceAll
  const func = new Function(
    "simplePostClient",
    //@ts-ignore
    Object.keys(copy),
    //@ts-ignore
    "return eval(`" + expression.replaceAll("`", "\\`") + "`)"
  );
  return func(simplePostClient, ...Object.values(copy));
}

function isRefLinkWithoutOverlap(column: IColumn, values: Record<string, any>) {
  if (!column.refLinkId) {
    return false;
  }
  const columnRefLink = column.refLinkId;
  const refLinkId = columnRefLink;

  const value = values[column.id];
  const refValue = values[refLinkId];

  if (typeof value === "string" && typeof refValue === "string") {
    return value && refValue && value !== refValue;
  } else {
    //FIXME: empty ref_array => should give 'required' error instead if applicable
    if (Array.isArray(value) && value.length === 0) {
      return false;
    }
    return (
      value &&
      refValue &&
      !JSON.stringify(value).includes(JSON.stringify(refValue))
    );
  }
}

function isValidHyperlink(value: any) {
  return HYPERLINK_REGEX.test(String(value).toLowerCase());
}

function containsInvalidHyperlink(hyperlinks: any) {
  return hyperlinks.find((hyperlink: any) => !isValidHyperlink(hyperlink));
}

function isValidEmail(value: any) {
  return EMAIL_REGEX.test(String(value).toLowerCase());
}

function containsInvalidEmail(emails: any) {
  return emails.find((email: any) => !isValidEmail(email));
}

export function removeKeyColumns(tableMetaData: ITableMetaData, rowData: IRow) {
  const keyColumnsIds = tableMetaData?.columns
    ?.filter((column: IColumn) => column.key === 1)
    .map((column: IColumn) => column.id);

  return filterObject(rowData, (key) => !keyColumnsIds?.includes(key));
}

export function filterVisibleColumns(
  columns: IColumn[],
  visibleColumns: string[] | null
): IColumn[] {
  if (!visibleColumns) {
    return columns;
  } else {
    return columns.filter((column) => visibleColumns.includes(column.id));
  }
}

export function isColumnVisible(
  column: IColumn,
  values: Record<string, any>,
  tableMetadata: ITableMetaData
): boolean {
  const expression = column.visible;
  if (expression) {
    try {
      return executeExpression(expression, values, tableMetadata);
    } catch (error) {
      throw `Invalid visibility expression, reason: ${error}`;
    }
  } else {
    return true;
  }
}

export function splitColumnIdsByHeadings(columns: IColumn[]): string[][] {
  return columns.reduce((accum, column) => {
    if (column.columnType === "HEADING") {
      accum.push([column.id]);
    } else {
      if (accum.length === 0) {
        accum.push([] as string[]);
      }
      accum[accum.length - 1].push(column.id);
    }
    return accum;
  }, [] as string[][]);
}

export function getChapterStyle(
  page: string[],
  errors: Record<string, string | undefined>
): { color: "red" } | {} {
  const fieldsWithErrors = page.filter((fieldsInPage: string) =>
    Boolean(errors[fieldsInPage])
  );
  return fieldsWithErrors.length ? { color: "red" } : {};
}

export function getSaveDisabledMessage(
  rowErrors: Record<string, string | undefined>
) {
  const numberOfErrors = Object.values(rowErrors).filter(
    (value) => value
  ).length;
  return numberOfErrors > 0
    ? `There are ${numberOfErrors} error(s) preventing saving`
    : "";
}<|MERGE_RESOLUTION|>--- conflicted
+++ resolved
@@ -40,11 +40,7 @@
     return undefined;
   }
   if (column.required) {
-<<<<<<< HEAD
-    if (column.required.toLowerCase() === "true") {
-=======
     if (isRequired(column.required)) {
->>>>>>> 08b45565
       if (missesValue || isInvalidNumber) {
         return column.label + " is required";
       }
