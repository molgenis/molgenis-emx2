--- conflicted
+++ resolved
@@ -1,36 +1,63 @@
 <template>
-  <FormGroup :id="id" :label="label" :required="required" :description="description" :errorMessage="errorMessage">
+  <FormGroup
+    :id="id"
+    :label="label"
+    :required="required"
+    :description="description"
+    :errorMessage="errorMessage"
+  >
     <div>
       <div>
-        <ButtonAlt v-if="modelValue !== null" class="pl-1" icon="fa fa-clear" @click="clearValue">
+        <ButtonAlt
+          v-if="modelValue !== null"
+          class="pl-1"
+          icon="fa fa-clear"
+          @click="clearValue"
+        >
           clear selection
         </ButtonAlt>
       </div>
-      <div :class="
-        showMultipleColumns ? 'd-flex align-content-stretch flex-wrap' : ''
-      ">
-        <div class="form-check custom-control custom-checkbox"
-          :class="showMultipleColumns ? 'col-12 col-md-6 col-lg-4' : ''" v-for="(row, index) in data" :key="index">
-          <input :id="`${id}-${flattenObject(getPrimaryKey(row, tableMetaData))}`" :name="id" type="radio"
-            :value="getPrimaryKey(row, tableMetaData)" :checked="isSelected(row)" @change="
+      <div
+        :class="
+          showMultipleColumns ? 'd-flex align-content-stretch flex-wrap' : ''
+        "
+      >
+        <div
+          class="form-check custom-control custom-checkbox"
+          :class="showMultipleColumns ? 'col-12 col-md-6 col-lg-4' : ''"
+          v-for="(row, index) in data"
+          :key="index"
+        >
+          <input
+            :id="`${id}-${flattenObject(getPrimaryKey(row, tableMetaData))}`"
+            :name="id"
+            type="radio"
+            :value="getPrimaryKey(row, tableMetaData)"
+            :checked="isSelected(row)"
+            @change="
               $emit('update:modelValue', getPrimaryKey(row, tableMetaData))
-            " class="form-check-input" :class="{ 'is-invalid': errorMessage }" />
-          <label class="form-check-label" :for="`${id}-${flattenObject(getPrimaryKey(row, tableMetaData))}`">
+            "
+            class="form-check-input"
+            :class="{ 'is-invalid': errorMessage }"
+          />
+          <label
+            class="form-check-label"
+            :for="`${id}-${flattenObject(getPrimaryKey(row, tableMetaData))}`"
+          >
             {{ flattenObject(getPrimaryKey(row, tableMetaData)) }}
           </label>
         </div>
-        <ButtonAlt class="pl-0" :class="showMultipleColumns ? 'col-12 col-md-6 col-lg-4' : ''" icon="fa fa-search"
-          @click="openSelect">
+        <ButtonAlt
+          class="pl-0"
+          :class="showMultipleColumns ? 'col-12 col-md-6 col-lg-4' : ''"
+          icon="fa fa-search"
+          @click="openSelect"
+        >
           {{ count > maxNum ? `view all ${count} options.` : "view as table" }}
         </ButtonAlt>
       </div>
       <LayoutModal v-if="showSelect" :title="title" @close="closeSelect">
         <template v-slot:body>
-<<<<<<< HEAD
-          <TableSearch :selection="[modelValue]" :lookupTableName="tableName" :filter="filter" @select="select($event)"
-            @deselect="clearValue" @close="loadOptions" :graphqlURL="graphqlURL" :showSelect="true" :limit="10"
-            :canEdit="canEdit" />
-=======
           <TableSearch
             :selection="[modelValue]"
             :lookupTableName="tableName"
@@ -43,7 +70,6 @@
             :limit="10"
             :canEdit="canEdit"
           />
->>>>>>> 63e632a8
         </template>
         <template v-slot:footer>
           <ButtonAlt @click="closeSelect">Close</ButtonAlt>
@@ -142,10 +168,7 @@
       if (this.filter) {
         options.filter = this.filter;
       }
-      const response = await this.client.fetchTableData(
-        this.tableId,
-        options
-      );
+      const response = await this.client.fetchTableData(this.tableId, options);
       this.data = response[this.tableId];
       this.count = response[this.tableId + "_agg"].count;
     },
@@ -153,7 +176,7 @@
   watch: {
     filter() {
       this.loadOptions();
-    }
+    },
   },
   async mounted() {
     this.client = Client.newClient(this.schemaName);
