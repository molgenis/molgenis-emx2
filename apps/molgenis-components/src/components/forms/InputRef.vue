--- conflicted
+++ resolved
@@ -199,10 +199,7 @@
          <p class="font-italic">view in table mode to see edit action buttons</p>
     </div>
     <DemoItem>
-<<<<<<< HEAD
       <!-- normally you don't need schemaName, usually scope is all you need -->
-=======
->>>>>>> 065ca4c4
       <InputRef
         id="input-ref"
         label="Standard ref input"
