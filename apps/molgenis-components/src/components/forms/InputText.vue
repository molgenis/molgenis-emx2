<template>
  <FormGroup
    :id="id"
    :label="label"
    :required="required"
    :description="description"
    :errorMessage="errorMessage"
  >
    <InputGroup>
<<<<<<< HEAD
        <textarea
            ref="textarea"
            :modelValue="content"
            class="form-control"
            :class="{ 'is-invalid': errorMessage }"
            :aria-describedby="id + 'Help'"
            :placeholder="placeholder"
            :readonly="readonly"
            @input="$emit('update:modelValue', $event.target.value)"
        />
=======
      <textarea
        ref="textarea"
        v-model="content"
        class="form-control"
        :class="{ 'is-invalid': errorMessage }"
        :aria-describedby="id + 'Help'"
        :placeholder="placeholder"
        :readonly="readonly"
        @input="$emit('update:modelValue', $event.target.value)"
      />
>>>>>>> 5d96681a
      <template v-slot:append>
        <slot name="append"></slot>
      </template>
    </InputGroup>
  </FormGroup>
</template>

<script>
import BaseInput from "./baseInputs/BaseInput.vue";
import FormGroup from "./FormGroup.vue";
import InputGroup from "./InputGroup.vue";
import { nextTick } from "vue";

export default {
  extends: BaseInput,
  components: {
    FormGroup,
    InputGroup,
  },
  data() {
    return {
      content: "",
    };
  },
  methods: {
    resizeTextarea(event) {
      event.target.style.height = "auto";
      event.target.style.height = event.target.scrollHeight + "px";
    },
  },
  mounted() {
    const el = this.$refs.textarea;
    nextTick(() => {
      el.setAttribute(
        "style",
        "height:" + el.scrollHeight + "px;overflow-y:hidden;"
      );
    });
    el.addEventListener("input", this.resizeTextarea);
  },
  beforeDestroy() {
    this.$refs.textarea.addEventListener("input", this.resizeTextarea);
  },
  created() {
    nextTick(() => {
      this.content = this.modelValue;
    });
  },
};
</script>

<docs>
<template>
  <div>
    <label>Empty input text</label>
    <demo-item>
      <InputText
          id="input-text"
          v-model="value"
          label="My text label"
          placeholder="type here your text"
          description="Some help needed?"
      />
      You typed:<br/>
      <pre>{{ value }}</pre>
    </demo-item>
    <label>Empty input text</label>
    <demo-item>
      <InputText
          id="input-text2"
          v-model="value2"
          label="My text label"
          placeholder="type here your text"
          description="This should have default value?"
      />
      <br/>
      You typed:<br/>
      <pre>{{ value2 }}</pre>
    </demo-item>
    <demo-item>
      <InputText
          id="input-text3"
          v-model="value2"
          label="My readonly text"
          readonly
      />
    </demo-item>
  </div>
</template>
<script>
  export default {
    data: function() {
      return {
        value: null,
        value2: 'this is a default value',
      };
    },
  };
</script>
</docs><|MERGE_RESOLUTION|>--- conflicted
+++ resolved
@@ -7,7 +7,6 @@
     :errorMessage="errorMessage"
   >
     <InputGroup>
-<<<<<<< HEAD
         <textarea
             ref="textarea"
             :modelValue="content"
@@ -18,18 +17,6 @@
             :readonly="readonly"
             @input="$emit('update:modelValue', $event.target.value)"
         />
-=======
-      <textarea
-        ref="textarea"
-        v-model="content"
-        class="form-control"
-        :class="{ 'is-invalid': errorMessage }"
-        :aria-describedby="id + 'Help'"
-        :placeholder="placeholder"
-        :readonly="readonly"
-        @input="$emit('update:modelValue', $event.target.value)"
-      />
->>>>>>> 5d96681a
       <template v-slot:append>
         <slot name="append"></slot>
       </template>
