--- conflicted
+++ resolved
@@ -201,31 +201,16 @@
               this.internalValues,
               this.tableMetaData as ITableMetaData
             );
-<<<<<<< HEAD
           } else if (this.applyDefaultValues && column.defaultValue) {
             if (column.defaultValue.startsWith("=")) {
               this.internalValues[column.id] = executeExpression(
-                column.defaultValue.substr(1),
+                "(" + column.defaultValue.substr(1) + ")",
                 this.internalValues,
                 this.tableMetaData as ITableMetaData
               );
             } else {
               this.internalValues[column.id] = column.defaultValue;
             }
-=======
-          } catch (error) {
-            this.errorPerColumn[column.id] = "Computation failed: " + error;
-          }
-        } else if (this.applyDefaultValues && column.defaultValue) {
-          if (column.defaultValue.startsWith("=")) {
-            this.internalValues[column.id] = executeExpression(
-              "(" + column.defaultValue.substr(1) + ")",
-              this.internalValues,
-              this.tableMetaData as ITableMetaData
-            );
-          } else {
-            this.internalValues[column.id] = column.defaultValue;
->>>>>>> 34b38f7d
           }
         } catch (error) {
           this.columnErrors[column.id] = "Computation failed: " + error;
