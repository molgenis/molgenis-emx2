--- conflicted
+++ resolved
@@ -32,15 +32,7 @@
 import { IRow } from "../../Interfaces/IRow";
 import { ITableMetaData } from "../../Interfaces/ITableMetaData";
 import constants from "../constants.js";
-<<<<<<< HEAD
 import { deepClone } from "../utils";
-=======
-import {
-  deepClone,
-  getLocalizedDescription,
-  getLocalizedLabel,
-} from "../utils";
->>>>>>> b9d89943
 import FormInput from "./FormInput.vue";
 import { executeExpression, isColumnVisible } from "./formUtils/formUtils";
 
