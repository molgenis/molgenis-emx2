--- conflicted
+++ resolved
@@ -11,7 +11,11 @@
       :schemaName="column.refSchema ? column.refSchema : schemaMetaData.name"
       :label="column.name"
       :pkey="getPrimaryKey(internalValues, tableMetaData)"
-      :readonly="column.readonly || (pkey && column.key == 1 && !clone) || (column.computed != undefined && column.computed.trim() != '')"
+      :readonly="
+        column.readonly ||
+        (pkey && column.key == 1 && !clone) ||
+        (column.computed != undefined && column.computed.trim() != '')
+      "
       :refBack="column.refBack"
       :refTablePrimaryKeyObject="getPrimaryKey(internalValues, tableMetaData)"
       :refLabel="column.refLabel"
@@ -26,12 +30,7 @@
 <script>
 import FormInput from "./FormInput.vue";
 import constants from "../constants";
-<<<<<<< HEAD
-import {getPrimaryKey, deepClone, convertToCamelCase} from "../utils";
-=======
 import { getPrimaryKey, deepClone, convertToCamelCase } from "../utils";
-import Expressions from "@molgenis/expressions";
->>>>>>> 003f4c75
 
 const { EMAIL_REGEX, HYPERLINK_REGEX } = constants;
 
@@ -135,9 +134,15 @@
     visible(expression, columnId) {
       if (expression) {
         try {
-          return executeExpression(expression, this.internalValues, this.tableMetaData);
+          return executeExpression(
+            expression,
+            this.internalValues,
+            this.tableMetaData
+          );
         } catch (error) {
-          this.errorPerColumn[columnId] = `Invalid visibility expression, reason: ${error}`;
+          this.errorPerColumn[
+            columnId
+          ] = `Invalid visibility expression, reason: ${error}`;
           return true;
         }
       } else {
@@ -198,9 +203,13 @@
       handler(newValue) {
         this.validateTable();
         //apply computed
-        this.tableMetaData.columns.forEach(c => {
-          if(c.computed) {
-           newValue[c.id] = executeExpression(c.computed, newValue, this.tableMetaData);
+        this.tableMetaData.columns.forEach((c) => {
+          if (c.computed) {
+            newValue[c.id] = executeExpression(
+              c.computed,
+              newValue,
+              this.tableMetaData
+            );
           }
         });
         this.$emit("update:modelValue", newValue);
@@ -265,7 +274,7 @@
     const result = executeExpression(column.validation, values, tableMetaData);
     if (result === false) {
       return `Applying validation rule returned error: ${column.validation}`;
-    } else if(result === true || result === undefined) {
+    } else if (result === true || result === undefined) {
       return undefined;
     } else {
       return `Applying validation rule returned error: ${result}`;
@@ -278,13 +287,16 @@
 function executeExpression(expression, values, tableMetaData) {
   //make sure all columns have keys to prevent reference errors
   const copy = deepClone(values);
-  tableMetaData.columns.forEach(c => {
-    if(!copy.hasOwnProperty(c.id)) {
+  tableMetaData.columns.forEach((c) => {
+    if (!copy.hasOwnProperty(c.id)) {
       copy[c.id] = null;
     }
-  })
-
-  const func = new Function(Object.keys(copy), `return eval('${expression.replaceAll("'","\"")}');`);
+  });
+
+  const func = new Function(
+    Object.keys(copy),
+    `return eval('${expression.replaceAll("'", '"')}');`
+  );
   return func(...Object.values(copy));
 }
 
