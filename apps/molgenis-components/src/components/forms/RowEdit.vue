<template>
  <div>
    <FormInput
      v-for="column in columnsWithoutMeta.filter(showColumn)"
      :key="column.name"
      :id="`${id}-${column.name}`"
      v-model="internalValues[column.id]"
      :columnType="column.columnType"
      :description="column.description"
      :errorMessage="errorPerColumn[column.id]"
      :schemaName="column.refSchema ? column.refSchema : schemaMetaData.name"
      :label="column.name"
      :pkey="getPrimaryKey(internalValues, tableMetaData)"
      :readonly="column.readonly || (pkey && column.key == 1 && !clone)"
      :refBack="column.refBack"
      :refTablePrimaryKeyObject="getPrimaryKey(internalValues, tableMetaData)"
      :refLabel="column.refLabel"
      :required="column.required"
      :tableName="column.refTable"
      :canEdit="canEdit"
      :filter="refLinkFilter(column)"
    />
  </div>
</template>

<script>
import FormInput from "./FormInput.vue";
import constants from "../constants";
import { getPrimaryKey, deepClone, convertToCamelCase } from "../utils";
import Expressions from "@molgenis/expressions";

const { EMAIL_REGEX, HYPERLINK_REGEX } = constants;

export default {
  name: "RowEdit",
  data: function () {
    return {
      internalValues: deepClone(this.modelValue),
      errorPerColumn: {},
    };
  },
  props: {
    modelValue: {
      type: Object,
      required: true,
    },
    // id: used as html id for components
    id: {
      type: String,
      required: true,
    },
    // tableName: name of the molgenis table loaded
    tableName: {
      type: String,
      required: true,
    },
    // defines the form structure
    tableMetaData: {
      type: Object,
      required: true,
    },
    // pkey:  when updating existing record, this is the primary key value
    pkey: { type: Object },
    // clone: when you want to clone instead of update
    clone: {
      type: Boolean,
      required: false,
    },
    // visibleColumns:  visible columns, useful if you only want to allow partial edit (column of object)
    visibleColumns: {
      type: Array,
      required: false,
    },
    // defaultValue: when creating new record, this is initialization value
    defaultValue: {
      type: Object,
      required: false,
    },
    // object with the whole schema, needed to create refLink filter
    schemaMetaData: {
      type: Object,
      required: true,
    },
    canEdit: {
      type: Boolean,
      required: false,
      default: () => true,
    },
  },
  emits: ["update:modelValue"],
  components: {
    FormInput,
  },
  computed: {
    columnsWithoutMeta() {
      return this?.tableMetaData?.columns
        ? this.tableMetaData.columns.filter(
            (column) => !column.name.startsWith("mg_")
          )
        : [];
    },
    graphqlFilter() {
      if (this.tableMetaData && this.pkey) {
        return this.tableMetaData.columns
          .filter((column) => column.key == 1)
          .reduce((accum, column) => {
            accum[column.id] = { equals: this.pkey[column.id] };
            return accum;
          }, {});
      } else {
        return {};
      }
    },
  },
  methods: {
    getPrimaryKey,
    showColumn(column) {
      if (column.reflink) {
        return this.internalValues[convertToCamelCase(column.refLink)];
      } else {
        const isColumnVisible = Array.isArray(this.visibleColumns)
          ? this.visibleColumns.find((col) => col.name === column.name)
          : true;
        return (
          isColumnVisible &&
          this.visible(column.visible, column.id) &&
<<<<<<< HEAD
          column.name !== "mg_tableclass" &&
          !column.refLink &&
          !column.computed) ||
        this.internalValues[convertToCamelCase(column.refLink)]
      );
=======
          column.name !== "mg_tableclass"
        );
      }
>>>>>>> 003f4c75
    },
    visible(expression, columnId) {
      if (expression) {
        try {
          return Expressions.evaluate(expression, this.internalValues);
        } catch (error) {
          this.errorPerColumn[columnId] = `Invalid visibility expression`;
        }
      } else {
        return true;
      }
    },
    validateTable() {
      this.tableMetaData?.columns
        ?.filter((column) => {
          if (this.visibleColumns) {
            return this.visibleColumns.find(
              (visibleColumn) => column.name === visibleColumn.name
            );
          } else {
            return true;
          }
        })
        .forEach((column) => {
          this.errorPerColumn[column.id] = getColumnError(
            column,
            this.internalValues,
            this.tableMetaData
          );
        });
    },
    //create a filter in case inputs are linked by overlapping refs
    refLinkFilter(c) {
      //need to figure out what refs overlap
      if (
        c.refLink &&
        this.showColumn(c) &&
        this.internalValues[convertToCamelCase(c.refLink)]
      ) {
        let filter = {};
        this.tableMetaData.columns.forEach((c2) => {
          if (c2.name === c.refLink) {
            this.schemaMetaData.tables.forEach((t) => {
              //check how the reftable overlaps with columns in our column
              if (t.name === c.refTable) {
                t.columns.forEach((c3) => {
                  if (c3.key === 1 && c3.refTable === c2.refTable) {
                    filter[c3.name] = {
                      equals:
                        this.internalValues[convertToCamelCase(c.refLink)],
                    };
                  }
                });
              }
            });
          }
        });
        return filter;
      }
    },
  },
  watch: {
    internalValues: {
      handler(newValue) {
        this.validateTable();
        this.$emit("update:modelValue", newValue);
      },
      deep: true,
    },
    tableMetaData: {
      handler() {
        this.validateTable();
      },
      deep: true,
    },
  },
  created() {
    if (this.defaultValue) {
      this.internalValues = deepClone(this.defaultValue);
    }
    this.validateTable();
  },
};

function getColumnError(column, values, tableMetaData) {
  const value = values[column.id];
  const isInvalidNumber = typeof value === "number" && isNaN(value);
  const missesValue = value === undefined || value === null || value === "";
  const type = column.columnType;

  if (column.required && (missesValue || isInvalidNumber)) {
    return column.name + " is required ";
  }
  if (missesValue) {
    return undefined;
  }
  if (type === "EMAIL" && !isValidEmail(value)) {
    return "Invalid email address";
  }
  if (type === "EMAIL_ARRAY" && containsInvalidEmail(value)) {
    return "Invalid email address";
  }
  if (type === "HYPERLINK" && !isValidHyperlink(value)) {
    return "Invalid hyperlink";
  }
  if (type === "HYPERLINK_ARRAY" && containsInvalidHyperlink(value)) {
    return "Invalid hyperlink";
  }
  if (column.validation) {
    return evaluateValidationExpression(column, values);
  }
  if (isRefLinkWithoutOverlap(column, tableMetaData, values)) {
    return `value should match your selection in column '${column.refLink}' `;
  }

  return undefined;
}

function evaluateValidationExpression(column, values) {
  try {
    if (!Expressions.evaluate(column.validation, values)) {
      return `Applying validation rule returned error: ${column.validation}`;
    } else {
      return undefined;
    }
  } catch (error) {
    return "Invalid validation expression, reason: " + error.ha;
  }
}

function isRefLinkWithoutOverlap(column, tableMetaData, values) {
  if (!column.refLink) {
    return false;
  }
  const columnRefLink = column.refLink;
  const refLinkId = convertToCamelCase(columnRefLink);

  const value = values[column.id];
  const refValue = values[refLinkId];

  if (typeof value === "string" && typeof refValue === "string") {
    return value && refValue && value !== refValue;
  } else {
    return (
      value &&
      refValue &&
      !JSON.stringify(value).includes(JSON.stringify(refValue))
    );
  }
}

function isValidHyperlink(value) {
  return HYPERLINK_REGEX.test(String(value).toLowerCase());
}

function containsInvalidHyperlink(hyperlinks) {
  return hyperlinks.find((hyperlink) => !this.isValidHyperlink(hyperlink));
}

function isValidEmail(value) {
  return EMAIL_REGEX.test(String(value).toLowerCase());
}

function containsInvalidEmail(emails) {
  return emails.find((email) => !this.isValidEmail(email));
}
</script>

<docs>
<template>
  <DemoItem>
    <div class="row">
      <div class="col-6">
        <label class="border-bottom">In create mode</label>
        <RowEdit
            v-if="showRowEdit"
            id="row-edit"
            v-model="rowData"
            :tableName="tableName"
            :tableMetaData="tableMetaData"
            :schemaMetaData="schemaMetaData"
        />
      </div>
      <div class="col-6 border-left">
        <label for="create-mode-config" class="border-bottom">Meta data</label>
        <dl id="create-mode-config">
          <dt>Table name</dt>
          <dd>
            <select v-model="tableName">
              <option>Pet</option>
              <option>Order</option>
              <option>Category</option>
              <option>User</option>
            </select>
          </dd>

          <dt>Row data</dt>
          <dd>{{ rowData }}</dd>

          <dt>MetaData</dt>
          <dd>{{ tableMetaData }}</dd>
        </dl>
      </div>
    </div>
  </DemoItem>
</template>
<script>
  export default {
    data: function() {
      return {
        showRowEdit: true,
        tableName: 'Pet',
        tableMetaData: {
          columns: [],
        },
        schemaMetaData: {},
        rowData: {},
        schemaName: 'pet store',
      };
    },
    watch: {
      async tableName(newValue, oldValue) {
        if (newValue !== oldValue) {
          this.rowData = {};
          await this.reload();
        }
      },
    },
    methods: {
      async reload() {
        // force complete component reload to have a clean demo component and hit all lifecycle events
        this.showRowEdit = false;
        const client = this.$Client.newClient(this.schemaName);
        this.schemaMetaData = await client.fetchSchemaMetaData();
        this.tableMetaData = await client.fetchTableMetaData(this.tableName);
        // this.rowData = (await client.fetchTableData(this.tableName))[this.tableName];
        this.showRowEdit = true;
      },
    },
    async mounted() {
      this.reload();
    },
  };
</script>
</docs><|MERGE_RESOLUTION|>--- conflicted
+++ resolved
@@ -122,19 +122,14 @@
           ? this.visibleColumns.find((col) => col.name === column.name)
           : true;
         return (
-          isColumnVisible &&
-          this.visible(column.visible, column.id) &&
-<<<<<<< HEAD
-          column.name !== "mg_tableclass" &&
-          !column.refLink &&
-          !column.computed) ||
-        this.internalValues[convertToCamelCase(column.refLink)]
-      );
-=======
-          column.name !== "mg_tableclass"
+          (isColumnVisible &&
+            this.visible(column.visible, column.id) &&
+            column.name !== "mg_tableclass" &&
+            !column.refLink &&
+            !column.computed) ||
+          this.internalValues[convertToCamelCase(column.refLink)]
         );
       }
->>>>>>> 003f4c75
     },
     visible(expression, columnId) {
       if (expression) {
