--- conflicted
+++ resolved
@@ -9,24 +9,14 @@
       :description="column.description"
       :errorMessage="errorPerColumn[column.id]"
       :label="getColumnLabel(column)"
-<<<<<<< HEAD
       :schemaId="column.refSchemaId ? column.refSchemaId : schemaMetaData.id"
-      :pkey="primaryKey"
-=======
-      :schemaName="column.refSchema ? column.refSchema : schemaMetaData.name"
       :pkey="pkey"
->>>>>>> ecf2dea0
       :readonly="
         column.readonly ||
         (pkey && column.key === 1 && !clone) ||
         (column.computed !== undefined && column.computed.trim() !== '')
       "
-<<<<<<< HEAD
       :refBackId="column.refBackId"
-      :refTablePrimaryKeyObject="primaryKey"
-=======
-      :refBack="column.refBack"
->>>>>>> ecf2dea0
       :refLabel="column.refLabel ? column.refLabel : column.refLabelDefault"
       :required="column.required"
       :tableId="column.refTableId"
@@ -42,17 +32,7 @@
 import { IRow } from "../../Interfaces/IRow";
 import { ITableMetaData } from "../../Interfaces/ITableMetaData";
 import constants from "../constants.js";
-import {
-<<<<<<< HEAD
-  deepClone,
-  getLocalizedLabel,
-=======
-  convertToCamelCase,
-  deepClone,
->>>>>>> ecf2dea0
-  getLocalizedDescription,
-  getLocalizedLabel,
-} from "../utils";
+import { deepClone } from "../utils";
 import FormInput from "./FormInput.vue";
 import { executeExpression, isColumnVisible } from "./formUtils/formUtils";
 
@@ -62,14 +42,9 @@
   name: "RowEdit",
   data() {
     return {
-<<<<<<< HEAD
-      client: Client.newClient(this.schemaMetaData.id),
-      internalValues: deepClone(this.modelValue),
-=======
       internalValues: deepClone(
         this.defaultValue ? this.defaultValue : this.modelValue
       ),
->>>>>>> ecf2dea0
     };
   },
   props: {
@@ -138,19 +113,8 @@
     FormInput,
   },
   computed: {
-<<<<<<< HEAD
-    async primaryKey() {
-      return this.client.convertRowToPrimaryKey(
-        this.internalValues,
-        this.tableId
-      );
-    },
-    columnsWithoutMeta() {
-      return this?.tableMetaData?.columns
-=======
     shownColumnsWithoutMeta() {
       const columnsWithoutMeta = this?.tableMetaData?.columns
->>>>>>> ecf2dea0
         ? this.tableMetaData.columns.filter(
             (column: IColumn) => !column.id?.startsWith("mg_")
           )
@@ -283,17 +247,11 @@
     },
   },
   created() {
-<<<<<<< HEAD
-    if (this.defaultValue) {
-      this.internalValues = deepClone(this.defaultValue);
-    }
-=======
     this.tableMetaData.columns.forEach((column: IColumn) => {
       if (column.defaultValue && !this.internalValues[column.id]) {
         this.internalValues[column.id] = column.defaultValue;
       }
     });
->>>>>>> ecf2dea0
     this.onValuesUpdate();
   },
 };
