--- conflicted
+++ resolved
@@ -30,11 +30,7 @@
             <label>{{ count }} records found</label>
           </template>
           <template v-slot:rowcolheader>
-<<<<<<< HEAD
             <RowButtonAdd
-=======
-            <RowAddButton
->>>>>>> 02fd5b48
               v-if="canEdit"
               :id="'row-button-add-' + lookupTableName"
               :tableName="lookupTableName"
@@ -58,25 +54,16 @@
               :metadata="tableMetadata"
               :rowkey="slotProps.rowkey"
             />
-<<<<<<< HEAD
              <RowButtonEdit
-=======
-             <RowEditButton
->>>>>>> 02fd5b48
               v-if="canEdit"
               :id="'row-button-edit-' + lookupTableName"
               :tableName="lookupTableName"
               :graphqlURL="graphqlURL"
               :pkey="slotProps.rowkey"
               @close="loadData"
-<<<<<<< HEAD
               class="text-left"
             />
             <RowButtonDelete
-=======
-            />
-            <RowDeleteButton
->>>>>>> 02fd5b48
               v-if="canEdit"
               :id="'row-button-del-' + lookupTableName"
               :tableName="lookupTableName"
@@ -98,15 +85,10 @@
 import Pagination from "./Pagination.vue";
 import Spinner from "../layout/Spinner.vue";
 import Client from "../../client/client.js";
-<<<<<<< HEAD
 import RowButtonAdd from "./RowButtonAdd.vue";
 import RowButtonEdit from "./RowButtonEdit.vue";
 import RowButtonDelete from "./RowButtonDelete.vue";
-=======
-import RowAddButton from "../organisms/RowAddButton.vue";
-import RowEditButton from "../organisms/RowEditButton.vue";
-import RowDeleteButton from "../organisms/RowDeleteButton.vue";
->>>>>>> 02fd5b48
+
 
 export default {
    name: "TableSearch",
@@ -116,15 +98,9 @@
     InputSearch,
     Pagination,
     Spinner,
-<<<<<<< HEAD
     RowButtonAdd,
     RowButtonEdit,
     RowButtonDelete
-=======
-    RowAddButton,
-    RowEditButton,
-    RowDeleteButton
->>>>>>> 02fd5b48
   },
   props: {
     lookupTableName: {
