--- conflicted
+++ resolved
@@ -55,11 +55,7 @@
               :metadata="tableMetadata"
               :rowkey="slotProps.rowkey"
             />
-<<<<<<< HEAD
-            <RowEditButton
-=======
              <RowButtonEdit
->>>>>>> 54c27e94
               v-if="canEdit"
               :id="'row-button-edit-' + lookupTableName"
               :tableName="lookupTableName"
@@ -103,15 +99,9 @@
     InputSearch,
     Pagination,
     Spinner,
-<<<<<<< HEAD
-    RowAddButton,
-    RowEditButton,
-    RowDeleteButton,
-=======
     RowButtonAdd,
     RowButtonEdit,
     RowButtonDelete
->>>>>>> 54c27e94
   },
   props: {
     lookupTableName: {
