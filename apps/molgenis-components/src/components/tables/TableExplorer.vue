<template>
  <div>
    <MessageError v-if="graphqlError">{{ graphqlError }}</MessageError>
    <h1 v-if="showHeader && tableMetadata">{{ tableMetadata.name }}</h1>

    <p v-if="showHeader && tableMetadata">
      {{ tableMetadata.description }}
    </p>

    <div class="btn-toolbar mb-3">
      <div class="btn-group">
        <ShowHide
          :columns="columns"
          @update:columns="emitFilters"
          checkAttribute="showFilter"
          :exclude="['HEADING', 'FILE']"
          label="filters"
          icon="filter"
        />

        <ShowHide
          :columns="columns"
          @update:columns="emitColumns"
          checkAttribute="showColumn"
          label="columns"
          icon="columns"
          id="showColumn"
          :defaultValue="true"
        />

        <ButtonDropdown label="download" icon="download" v-slot="scope">
          <form class="px-4 py-3" style="min-width: 15rem">
            <IconAction icon="times" @click="scope.close" class="float-right" />

            <h6>download</h6>
            <div>
              <div>
                <ButtonAlt :href="'../api/zip/' + tableId">zip</ButtonAlt>
              </div>
              <div>
                <ButtonAlt :href="'../api/excel/' + tableId">excel</ButtonAlt>
              </div>
              <div>
                <ButtonAlt :href="'../api/jsonld/' + tableId">
                  jsonld
                </ButtonAlt>
              </div>
              <div>
                <ButtonAlt :href="'../api/ttl/' + tableId">ttl</ButtonAlt>
              </div>
            </div>
          </form>
        </ButtonDropdown>

        <span>
          <button
            type="button"
            class="btn btn-outline-primary"
            @click="toggleView"
          >
            view
            <span class="fas fa-fw" :class="viewIcon"></span>
          </button>
        </span>
      </div>
      <!-- end first btn group -->

      <InputSearch
        class="mx-1 inline-form-group"
        :id="'explorer-table-search' + Date.now()"
        :modelValue="searchTerms"
        @update:modelValue="setSearchTerms($event)"
      />
      <Pagination
        :modelValue="page"
        @update:modelValue="setPage($event)"
        :limit="limit"
        :count="count"
      />

      <div class="btn-group m-0" v-if="view !== View.RECORD">
        <span class="btn">Rows per page:</span>
        <InputSelect
          id="explorer-table-page-limit-select"
          :modelValue="limit"
          :options="[10, 20, 50, 100]"
          :clear="false"
          @update:modelValue="setLimit($event)"
          class="mb-0"
        />
        <SelectionBox
          v-if="showSelect"
          :selection="selectedItems"
          @update:selection="selectedItems = $event"
        />
      </div>

      <div class="btn-group" v-if="canManage">
        <TableSettings
          v-if="tableMetadata"
          :tableMetadata="tableMetadata"
          :schemaName="schemaName"
          @update:settings="reloadMetadata"
        />

        <IconDanger icon="bomb" @click="isDeleteAllModalShown = true">
          Delete All
        </IconDanger>
      </div>
    </div>

    <div class="d-flex">
      <div v-if="countFilters" class="col-3 pl-0">
        <FilterSidebar
          :filters="columns"
          @updateFilters="emitConditions"
          :schemaName="schemaName"
        />
      </div>
      <div
        class="flex-grow-1 pr-0 pl-0"
        :class="countFilters > 0 ? 'col-9' : 'col-12'"
      >
        <FilterWells
          :filters="columns"
          @updateFilters="emitConditions"
          class="border-top pt-3 pb-3"
        />
        <div v-if="loading">
          <Spinner />
        </div>
        <RecordCards
          v-if="!loading && view === View.CARDS"
          class="card-columns"
          id="cards"
          :data="dataRows"
          :columns="columns"
          :table-name="tableName"
          :canEdit="canEdit"
          :template="cardTemplate"
          @click="$emit('click', $event)"
          @reload="reload"
          @edit="handleRowAction('edit', getPrimaryKey($event, tableMetadata))"
          @delete="handleDeleteRowRequest(getPrimaryKey($event, tableMetadata))"
        />
        <RecordCards
          v-if="!loading && view === View.RECORD"
          id="records"
          :data="dataRows"
          :columns="columns"
          :table-name="tableName"
          :canEdit="canEdit"
          :template="recordTemplate"
          @click="$emit('click', $event)"
          @reload="reload"
          @edit="handleRowAction('edit', getPrimaryKey($event, tableMetadata))"
          @delete="handleDeleteRowRequest(getPrimaryKey($event, tableMetadata))"
        />
        <TableMolgenis
          v-if="!loading && view == View.TABLE"
          :selection="selectedItems"
          @update:selection="selectedItems = $event"
          :columns="columns"
          @update:colums="columns = $event"
          :table-metadata="tableMetadata"
          :data="dataRows"
          :showSelect="showSelect"
          @column-click="onColumnClick"
          @click="$emit('click', $event)"
        >
          <template v-slot:header>
            <label>{{ count }} records found</label>
          </template>
          <template v-slot:rowcolheader>
            <RowButton
              v-if="canEdit"
              type="add"
              :table="tableName"
              :schemaName="schemaName"
              @add="handleRowAction('add')"
              class="d-inline p-0"
            />
          </template>
          <template v-slot:colheader="slotProps">
            <IconAction
              v-if="slotProps.col && orderByColumn === slotProps.col.id"
              :icon="order === 'ASC' ? 'sort-alpha-down' : 'sort-alpha-up'"
              class="d-inline p-0"
            />
          </template>
          <template v-slot:rowheader="slotProps">
            <RowButton
              v-if="canEdit"
              type="edit"
              @edit="
                handleRowAction(
                  'edit',
                  getPrimaryKey(slotProps.row, tableMetadata)
                )
              "
            />
            <RowButton
              v-if="canEdit"
              type="clone"
              @clone="
                handleRowAction(
                  'clone',
                  getPrimaryKey(slotProps.row, tableMetadata)
                )
              "
            />
            <RowButton
              v-if="canEdit"
              type="delete"
              @delete="
                handleDeleteRowRequest(
                  getPrimaryKey(slotProps.row, tableMetadata)
                )
              "
            />
          </template>
        </TableMolgenis>
      </div>
    </div>

    <EditModal
      v-if="isEditModalShown"
      :isModalShown="true"
      :id="tableName + '-edit-modal'"
      :tableName="tableName"
      :pkey="editRowPrimaryKey"
      :clone="editMode === 'clone'"
      :schemaName="schemaName"
      @close="handleModalClose"
    />

    <ConfirmModal
      v-if="isDeleteModalShown"
      :title="'Delete from ' + tableName"
      actionLabel="Delete"
      actionType="danger"
      :tableName="tableName"
      :pkey="editRowPrimaryKey"
      @close="isDeleteModalShown = false"
      @confirmed="handleExecuteDelete"
    />

    <ConfirmModal
      v-if="isDeleteAllModalShown"
      :title="'Truncate ' + tableName"
      actionLabel="Truncate"
      actionType="danger"
      :tableName="tableName"
      @close="isDeleteAllModalShown = false"
      @confirmed="handelExecuteDeleteAll"
    >
      <p>
        Truncate <strong>{{ tableName }}</strong>
      </p>
      <p>
        Are you sure that you want to delete ALL rows in table '{{
          tableName
        }}'?
      </p>
    </ConfirmModal>
  </div>
</template>

<script>
<<<<<<< HEAD
import Client from "../../client/client.ts";
=======
import Client from "../../client/client.js";
>>>>>>> d3344644
import { getPrimaryKey, convertToPascalCase } from "../utils";
import ShowHide from "./ShowHide.vue";
import Pagination from "./Pagination.vue";
import ButtonAlt from "../forms/ButtonAlt.vue";
import ButtonDropdown from "../forms/ButtonDropdown.vue";
import IconAction from "../forms/IconAction.vue";
import IconDanger from "../forms/IconDanger.vue";
import InputSearch from "../forms/InputSearch.vue";
import InputSelect from "../forms/InputSelect.vue";
import SelectionBox from "./SelectionBox.vue";
import Spinner from "../layout/Spinner.vue";
import TableMolgenis from "./TableMolgenis.vue";
import FilterSidebar from "../filters/FilterSidebar.vue";
import FilterWells from "../filters/FilterWells.vue";
import RecordCards from "./RecordCards.vue";
import TableSettings from "./TableSettings.vue";
import EditModal from "../forms/EditModal.vue";
import ConfirmModal from "../forms/ConfirmModal.vue";
import RowButton from "../tables/RowButton.vue";
import MessageError from "../forms/MessageError.vue";

const View = { TABLE: "table", CARDS: "cards", RECORD: "record", EDIT: "edit" };

export default {
  name: "TableExplorer",
  components: {
    ShowHide,
    Pagination,
    ButtonAlt,
    ButtonDropdown,
    IconAction,
    IconDanger,
    InputSearch,
    InputSelect,
    MessageError,
    SelectionBox,
    Spinner,
    TableMolgenis,
    FilterSidebar,
    FilterWells,
    RecordCards,
    RowButton,
    TableSettings,
    EditModal,
    ConfirmModal,
  },
  data() {
    return {
      cardTemplate: null,
      client: null,
      columns: [],
      count: 0,
      dataRows: [],
      editMode: "add", // add, edit, clone
      editRowPrimaryKey: null,
      graphqlError: null,
      isDeleteAllModalShown: false,
      isDeleteModalShown: false,
      isEditModalShown: false,
      limit: this.showLimit,
      loading: false,
      order: this.showOrder,
      orderByColumn: this.showOrderBy,
      page: this.showPage,
      recordTemplate: null,
      searchTerms: "",
      selectedItems: [],
      tableMetadata: null,
      view: this.showView,
    };
  },
  props: {
    tableName: {
      type: String,
      required: true,
    },
    schemaName: {
      type: String,
      required: false,
    },
    showSelect: {
      type: Boolean,
      default: () => false,
    },
    showHeader: {
      type: Boolean,
      default: () => true,
    },
    showFilters: {
      type: Array,
      default: () => [],
    },
    showColumns: {
      type: Array,
      default: () => [],
    },
    showView: {
      type: String,
      default: View.TABLE,
    },
    showPage: {
      type: Number,
      default: 1,
    },
    showLimit: {
      type: Number,
      default: 20,
    },
    urlConditions: {
      type: Object,
      default: () => ({}),
    },
    showOrderBy: {
      type: String,
      required: false,
    },
    showOrder: {
      type: String,
      default: () => "ASC",
    },
    canEdit: {
      type: Boolean,
      default: () => false,
    },
    canManage: {
      type: Boolean,
      default: () => false,
    },
  },
  computed: {
    tableId() {
      return convertToPascalCase(this.tableName);
    },
    View() {
      return View;
    },
    viewIcon() {
      if (this.view === View.CARDS) {
        return "fa-list-alt";
      } else if (this.view === View.TABLE) {
        return "fa-th";
      } else {
        return "fa-th-list";
      }
    },
    countFilters() {
      return this.columns
        ? this.columns.filter((filter) => filter.showFilter).length
        : null;
    },
    graphqlFilter() {
      let filter = {};
      if (this.columns) {
        this.columns.forEach((col) => {
          const conditions = col.conditions
            ? col.conditions.filter(
                (condition) => condition !== "" && condition !== undefined
              )
            : [];
          if (conditions.length) {
            if (
              col.columnType.startsWith("STRING") ||
              col.columnType.startsWith("TEXT")
            ) {
              filter[col.id] = { like: conditions };
            } else if (col.columnType.startsWith("BOOL")) {
              filter[col.id] = { equals: conditions };
            } else if (
              col.columnType.startsWith("REF") ||
              col.columnType.startsWith("ONTOLOGY")
            ) {
              filter[col.id] = { equals: conditions };
            } else if (
              [
                "LONG",
                "LONG_ARRAY",
                "DECIMAL",
                "DECIMAL_ARRAY",
                "INT",
                "INT_ARRAY",
                "DATE",
                "DATE_ARRAY",
              ].includes(col.columnType)
            ) {
              filter[col.id] = {
                between: conditions.flat(),
              };
            } else {
              const msg =
                "filter unsupported for column type '" +
                col.columnType +
                "' (please report a bug)";
              this.graphqlError = msg;
            }
          }
        });
      }
      return filter;
    },
  },
  methods: {
    getPrimaryKey,
    setSearchTerms(newSearchValue) {
      this.searchTerms = newSearchValue;
      this.$emit("searchTerms", newSearchValue);
      this.reload();
    },
    handleRowAction(type, key) {
      this.editMode = type;
      this.editRowPrimaryKey = key;
      this.isEditModalShown = true;
    },
    handleModalClose() {
      this.isEditModalShown = false;
      this.reload();
    },
    handleDeleteRowRequest(key) {
      this.editRowPrimaryKey = key;
      this.isDeleteModalShown = true;
    },
    async handleExecuteDelete() {
      this.isDeleteModalShown = false;
      const resp = await this.client
        .deleteRow(this.editRowPrimaryKey, this.tableId)
        .catch(this.handleError);
      if (resp) {
        this.reload();
      }
    },
    async handelExecuteDeleteAll() {
      this.isDeleteAllModalShown = false;
      const resp = await this.client
        .deleteAllTableData(this.tableId)
        .catch(this.handleError);
      if (resp) {
        this.reload();
      }
    },
    toggleView() {
      if (this.view === View.TABLE) {
        this.view = View.CARDS;
        this.limit = this.showLimit;
      } else if (this.view === View.CARDS) {
        this.view = View.RECORD;
        this.limit = 1;
      } else {
        this.view = View.TABLE;
        this.limit = 20;
      }
      this.page = 1;
      this.$emit("updateShowView", this.view, this.limit);
      this.reload();
    },
    onColumnClick(column) {
      const oldOrderByColumn = this.orderByColumn;
      let order = this.order;
      if (oldOrderByColumn !== column.id) {
        order = "ASC";
      } else if (order === "ASC") {
        order = "DESC";
      } else {
        order = "ASC";
      }
      this.order = order;
      this.orderByColumn = column.id;
      this.$emit("updateShowOrder", {
        direction: order,
        column: column.id,
      });
      this.reload();
    },
    emitColumns(event) {
      this.columns = event;
      this.$emit(
        "updateShowColumns",
        getColumnNames(this.columns, "showColumn")
      );
    },
    emitFilters(event) {
      this.columns = event;
      this.$emit("updateShowFilters", getColumnNames(event, "showFilter"));
    },
    emitConditions() {
      this.page = 1;
      this.$emit("updateConditions", this.columns);
      this.reload();
    },
    setPage(page) {
      this.page = page;
      this.$emit("updateShowPage", page);
      this.reload();
    },
    setLimit(limit) {
      this.limit = parseInt(limit);
      if (!Number.isInteger(this.limit) || this.limit < 1) {
        this.limit = 20;
      }
      this.page = 1;
      this.$emit("updateShowLimit", limit);
      this.reload();
    },
    handleError(error) {
      if (Array.isArray(error?.response?.data?.errors)) {
        this.graphqlError = error.response.data.errors[0].message;
      } else {
        this.graphqlError = error;
      }
      this.loading = false;
    },
    setTableMetadata(newTableMetadata) {
      this.columns = newTableMetadata.columns.map((column) => {
        const showColumn = this.showColumns.length
          ? this.showColumns.includes(column.name)
          : !column.name.startsWith("mg_");
        const conditions = getCondition(
          column.columnType,
          this.urlConditions[column.name]
        );
        return {
          ...column,
          showColumn,
          showFilter: this.showFilters.includes(column.name),
          conditions,
        };
      });
      //table settings
      newTableMetadata.settings?.forEach((setting) => {
        if (setting.key === "cardTemplate") {
          this.cardTemplate = setting.value;
        } else if (setting.key === "recordTemplate") {
          this.recordTemplate = setting.value;
        }
      });
      this.tableMetadata = newTableMetadata;
    },
    async reloadMetadata() {
      this.client = Client.newClient(this.schemaName);
      const newTableMetadata = await this.client
        .fetchTableMetaData(this.tableName)
        .catch(this.handleError);
      this.setTableMetadata(newTableMetadata);
      this.reload();
    },
    async reload() {
      this.loading = true;
      this.graphqlError = null;
      const offset = this.limit * (this.page - 1);
      const orderBy = this.orderByColumn
        ? { [this.orderByColumn]: this.order }
        : {};
      const dataResponse = await this.client
        .fetchTableData(this.tableName, {
          limit: this.limit,
          offset: offset,
          filter: this.graphqlFilter,
          searchTerms: this.searchTerms,
          orderby: orderBy,
        })
        .catch(this.handleError);
      this.dataRows = dataResponse[this.tableId];
      this.count = dataResponse[this.tableId + "_agg"]["count"];
      this.loading = false;
    },
  },
  mounted: async function () {
    await this.reloadMetadata();
  },
  emits: [
    "updateShowFilters",
    "click",
    "updateShowLimit",
    "updateShowPage",
    "updateConditions",
    "updateShowColumns",
    "updateShowOrder",
    "searchTerms",
  ],
};
function getColumnNames(columns, property) {
  return columns
    .filter((column) => column[property] && column.columnType !== "HEADING")
    .map((column) => column.name);
}
function getCondition(columnType, condition) {
  if (condition) {
    switch (columnType) {
      case "REF":
      case "REF_ARRAY":
      case "REFBACK":
      case "ONTOLOGY":
      case "ONTOLOGY_ARRAY":
        return JSON.parse(condition);
      case "DATE":
      case "DATETIME":
      case "INT":
      case "LONG":
      case "DECIMAL":
        return condition.split(",").map((v) => v.split(".."));
      default:
        return condition.split(",");
    }
  } else {
    return [];
  }
}
</script>
<style scoped>
/* fix style for use of dropdown btns in within button-group, needed as dropdown component add span due `to` single route element constraint */
.btn-group >>> span:not(:first-child) .btn {
  margin-left: 0;
  border-top-left-radius: 0;
  border-bottom-left-radius: 0;
  border-left: 0;
}
.btn-group >>> span:not(:last-child) .btn {
  margin-left: 0;
  border-top-right-radius: 0;
  border-bottom-right-radius: 0;
}
.inline-form-group {
  margin-bottom: 0;
}
</style>
<docs>
<template>
  <div>
    <div class="border p-1 my-1">
      <label>Read only example</label>
      <table-explorer
        id="my-table-explorer"
        tableName="Pet"
        schemaName="pet store"
        :showColumns="showColumns"
        :showFilters="showFilters"
        :urlConditions="urlConditions"
        :showPage="page"
        :showLimit="limit"
        :showOrderBy="showOrderBy"
        :showOrder="showOrder"
        :canEdit="canEdit"
        :canManage="canManage"
      />
      <div class="border mt-3 p-2">
        <h5>synced props: </h5>
        <div>
          <label for="canEdit" class="pr-1">can edit: </label>
          <input type="checkbox" id="canEdit" v-model="canEdit">
        </div>
        <div>
          <label for="canManage" class="pr-1">canManage: </label>
          <input type="checkbox" id="canManage" v-model="canManage">
        </div>
      </div>
    </div>
  </div>
</template>
<script>
  export default {
    data() {
      return {
        showColumns: ['name'],
        showFilters: ['name'],
        urlConditions: {"name": "pooky,spike"},
        page: 1,
        limit: 10,
        showOrder: 'DESC',
        showOrderBy: 'name',
        canEdit: false,
        canManage: false
      }
    },
  }
</script>
</docs><|MERGE_RESOLUTION|>--- conflicted
+++ resolved
@@ -267,11 +267,7 @@
 </template>
 
 <script>
-<<<<<<< HEAD
 import Client from "../../client/client.ts";
-=======
-import Client from "../../client/client.js";
->>>>>>> d3344644
 import { getPrimaryKey, convertToPascalCase } from "../utils";
 import ShowHide from "./ShowHide.vue";
 import Pagination from "./Pagination.vue";
