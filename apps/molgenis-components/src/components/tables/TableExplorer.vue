<template>
  <div>
    <MessageError v-if="graphqlError">{{ graphqlError }}</MessageError>
    <h1 v-if="showHeader && tableMetadata">{{ localizedLabel }}</h1>
    <p v-if="showHeader && tableMetadata">
      {{ localizedDescription }}
    </p>
    <div class="btn-toolbar mb-3">
      <div class="btn-group">
        <ShowHide
          :columns="columns"
          @update:columns="emitFilters"
          checkAttribute="showFilter"
          :exclude="['HEADING', 'FILE']"
          label="filters"
          icon="filter"
        />

        <ShowHide
          v-if="view !== View.AGGREGATE"
          :columns="columns"
          @update:columns="emitColumns"
          checkAttribute="showColumn"
          label="columns"
          icon="columns"
          id="showColumn"
          :defaultValue="true"
        />

        <ButtonDropdown label="download" icon="download" v-slot="scope">
          <form class="px-4 py-3" style="min-width: 15rem">
            <IconAction icon="times" @click="scope.close" class="float-right" />

            <h6>download</h6>
            <div>
              <div>
                <ButtonAlt :href="'../api/zip/' + tableId">zip</ButtonAlt>
              </div>
              <div>
                <ButtonAlt :href="'../api/excel/' + tableId">excel</ButtonAlt>
              </div>
              <div>
                <ButtonAlt :href="'../api/jsonld/' + tableId">
                  jsonld
                </ButtonAlt>
              </div>
              <div>
                <ButtonAlt :href="'../api/ttl/' + tableId">ttl</ButtonAlt>
              </div>
            </div>
          </form>
        </ButtonDropdown>
        <span>
          <ButtonDropdown
            :closeOnClick="true"
            :label="ViewButtons[view].label"
            :icon="ViewButtons[view].icon"
          >
            <div
              v-for="button in ViewButtons"
              class="dropdown-item"
              @click="setView(button)"
              role="button"
            >
              <i class="fas fa-fw" :class="'fa-' + button.icon" />
              {{ button.label }}
            </div>
          </ButtonDropdown>
        </span>
      </div>
      <!-- end first btn group -->

      <InputSearch
        class="mx-1 inline-form-group"
        :id="'explorer-table-search' + Date.now()"
        :modelValue="searchTerms"
        @update:modelValue="setSearchTerms($event)"
      />
      <Pagination
        v-if="view !== View.AGGREGATE"
        :modelValue="page"
        @update:modelValue="setPage($event)"
        :limit="limit"
        :count="count"
      />

      <div
        class="btn-group m-0"
        v-if="view !== View.RECORD && view !== View.AGGREGATE"
      >
        <span class="btn">Rows per page:</span>
        <InputSelect
          id="explorer-table-page-limit-select"
          :modelValue="limit"
          :options="[10, 20, 50, 100]"
          :clear="false"
          @update:modelValue="setLimit($event)"
          class="mb-0"
        />
        <SelectionBox
          v-if="showSelect"
          :selection="selectedItems"
          @update:selection="selectedItems = $event"
        />
      </div>

      <div class="btn-group" v-if="canManage">
        <TableSettings
          v-if="tableMetadata"
          :tableMetadata="tableMetadata"
          :schemaName="schemaName"
          @update:settings="reloadMetadata"
        />

        <IconDanger icon="bomb" @click="isDeleteAllModalShown = true">
          Delete All
        </IconDanger>
      </div>
    </div>

    <div class="d-flex">
      <div v-if="countFilters" class="col-3 pl-0">
        <FilterSidebar
          :filters="columns"
          @updateFilters="emitConditions"
          :schemaName="schemaName"
        />
      </div>
      <div
        class="flex-grow-1 pr-0 pl-0"
        :class="countFilters > 0 ? 'col-9' : 'col-12'"
      >
        <FilterWells
          v-if="view !== View.AGGREGATE"
          :filters="columns"
          @updateFilters="emitConditions"
          class="border-top pt-3 pb-3"
        />
        <div v-if="loading">
          <Spinner />
        </div>
        <div v-if="!loading">
          <div v-if="view === View.AGGREGATE">
            <div v-if="aggregateColumns?.length > 0">
              <AggregateOptions
                :columns="columns"
                @setAggregateColumns="aggregateColumns = $event"
                v-model:selectedColumn="aggregateSelectedColumn"
                v-model:selectedRow="aggregateSelectedRow"
              />
              <AggregateTable
                :tableName="tableName"
                :schemaName="schemaName"
                :minimumValue="1"
                :columnProperties="aggregateColumns"
                :rowProperties="aggregateColumns"
                :selectedColumnProperty="aggregateSelectedColumn"
                columnNameProperty="name"
                :selectedRowProperty="aggregateSelectedRow"
                rowNameProperty="name"
              />
            </div>
            <div v-else class="alert">
              Not enough input to create an aggregate table
            </div>
          </div>
          <RecordCards
            v-if="view === View.CARDS"
            class="card-columns"
            id="cards"
            :data="dataRows"
            :columns="columns"
            :table-name="tableName"
            :canEdit="canEdit"
            :template="cardTemplate"
            @click="$emit('click', $event)"
            @reload="reload"
            @edit="
              handleRowAction('edit', getPrimaryKey($event, tableMetadata))
            "
            @delete="
              handleDeleteRowRequest(getPrimaryKey($event, tableMetadata))
            "
          />
          <RecordCards
            v-if="view === View.RECORD"
            id="records"
            :data="dataRows"
            :columns="columns"
            :table-name="tableName"
            :canEdit="canEdit"
            :template="recordTemplate"
            @click="$emit('click', $event)"
            @reload="reload"
            @edit="
              handleRowAction('edit', getPrimaryKey($event, tableMetadata))
            "
            @delete="
              handleDeleteRowRequest(getPrimaryKey($event, tableMetadata))
            "
          />
          <TableMolgenis
            v-if="view == View.TABLE"
            :selection="selectedItems"
            @update:selection="selectedItems = $event"
            :columns="columns"
            @update:colums="columns = $event"
            :table-metadata="tableMetadata"
            :data="dataRows"
            :showSelect="showSelect"
            @column-click="onColumnClick"
            @click="$emit('click', $event)"
          >
            <template v-slot:header>
              <label>{{ count }} records found</label>
            </template>
            <template v-slot:rowcolheader>
              <RowButton
                v-if="canEdit"
                type="add"
                :table="tableName"
                :schemaName="schemaName"
                @add="handleRowAction('add')"
                class="d-inline p-0"
              />
            </template>
            <template v-slot:colheader="slotProps">
              <IconAction
                v-if="slotProps.col && orderByColumn === slotProps.col.id"
                :icon="order === 'ASC' ? 'sort-alpha-down' : 'sort-alpha-up'"
                class="d-inline p-0"
              />
            </template>
            <template v-slot:rowheader="slotProps">
              <RowButton
                v-if="canEdit"
                type="edit"
                @edit="
                  handleRowAction(
                    'edit',
                    getPrimaryKey(slotProps.row, tableMetadata)
                  )
                "
              />
              <RowButton
                v-if="canEdit"
                type="clone"
                @clone="
                  handleRowAction(
                    'clone',
                    getPrimaryKey(slotProps.row, tableMetadata)
                  )
                "
              />
              <RowButton
                v-if="canEdit"
                type="delete"
                @delete="
                  handleDeleteRowRequest(
                    getPrimaryKey(slotProps.row, tableMetadata)
                  )
                "
              />
            </template>
          </TableMolgenis>
        </div>
<<<<<<< HEAD

        <AggregateTable
          v-if="
            !loading && view === View.AGGREGATE && aggregateColumns?.length > 0
          "
          :tableName="tableName"
          :schemaName="schemaName"
          :minimumValue="1"
          :columnProperties="aggregateColumns"
          :rowProperties="aggregateColumns"
          :selectedColumnProperty="aggregateSelectedColumn"
          columnNameProperty="name"
          :selectedRowProperty="aggregateSelectedRow"
          rowNameProperty="name"
        />
        <RecordCards
          v-if="!loading && view === View.CARDS"
          class="card-columns"
          id="cards"
          :data="dataRows"
          :columns="columns"
          :table-name="tableName"
          :canEdit="canEdit"
          :template="cardTemplate"
          @click="$emit('rowClick', $event)"
          @reload="reload"
          @edit="handleRowAction('edit', getPrimaryKey($event, tableMetadata))"
          @delete="handleDeleteRowRequest(getPrimaryKey($event, tableMetadata))"
        />
        <RecordCards
          v-if="!loading && view === View.RECORD"
          id="records"
          :data="dataRows"
          :columns="columns"
          :table-name="tableName"
          :canEdit="canEdit"
          :template="recordTemplate"
          @click="$emit('rowClick', $event)"
          @reload="reload"
          @edit="handleRowAction('edit', getPrimaryKey($event, tableMetadata))"
          @delete="handleDeleteRowRequest(getPrimaryKey($event, tableMetadata))"
        />
        <TableMolgenis
          v-if="!loading && view == View.TABLE"
          :selection="selectedItems"
          @update:selection="selectedItems = $event"
          :columns="columns"
          @update:colums="columns = $event"
          :table-metadata="tableMetadata"
          :data="dataRows"
          :showSelect="showSelect"
          @column-click="onColumnClick"
          @rowClick="$emit('rowClick', $event)"
        >
          <template v-slot:header>
            <label>{{ count }} records found</label>
          </template>
          <template v-slot:rowcolheader>
            <RowButton
              v-if="canEdit"
              type="add"
              :table="tableName"
              :schemaName="schemaName"
              @add="handleRowAction('add')"
              class="d-inline p-0"
            />
          </template>
          <template v-slot:colheader="slotProps">
            <IconAction
              v-if="slotProps.col && orderByColumn === slotProps.col.id"
              :icon="order === 'ASC' ? 'sort-alpha-down' : 'sort-alpha-up'"
              class="d-inline p-0"
            />
          </template>
          <template v-slot:rowheader="slotProps">
            <RowButton
              v-if="canEdit"
              type="edit"
              @edit="
                handleRowAction(
                  'edit',
                  getPrimaryKey(slotProps.row, tableMetadata)
                )
              "
            />
            <RowButton
              v-if="canEdit"
              type="clone"
              @clone="
                handleRowAction(
                  'clone',
                  getPrimaryKey(slotProps.row, tableMetadata)
                )
              "
            />
            <RowButton
              v-if="canEdit"
              type="delete"
              @delete="
                handleDeleteRowRequest(
                  getPrimaryKey(slotProps.row, tableMetadata)
                )
              "
            />
          </template>
        </TableMolgenis>
=======
>>>>>>> 0d81d6c3
      </div>
    </div>

    <EditModal
      v-if="isEditModalShown"
      :isModalShown="true"
      :id="tableName + '-edit-modal'"
      :tableName="tableName"
      :pkey="editRowPrimaryKey"
      :clone="editMode === 'clone'"
      :schemaName="schemaName"
      @close="handleModalClose"
      :locale="locale"
    />

    <ConfirmModal
      v-if="isDeleteModalShown"
      :title="'Delete from ' + tableName"
      actionLabel="Delete"
      actionType="danger"
      :tableName="tableName"
      :pkey="editRowPrimaryKey"
      @close="isDeleteModalShown = false"
      @confirmed="handleExecuteDelete"
    />

    <ConfirmModal
      v-if="isDeleteAllModalShown"
      :title="'Truncate ' + tableName"
      actionLabel="Truncate"
      actionType="danger"
      :tableName="tableName"
      @close="isDeleteAllModalShown = false"
      @confirmed="handelExecuteDeleteAll"
    >
      <p>
        Truncate <strong>{{ tableName }}</strong>
      </p>
      <p>
        Are you sure that you want to delete ALL rows in table '{{
          tableName
        }}'?
      </p>
    </ConfirmModal>
  </div>
</template>

<script>
import Client from "../../client/client.ts";
import {
  getPrimaryKey,
  convertToPascalCase,
  getLocalizedDescription,
  getLocalizedLabel,
} from "../utils";
import ShowHide from "./ShowHide.vue";
import Pagination from "./Pagination.vue";
import ButtonAlt from "../forms/ButtonAlt.vue";
import ButtonDropdown from "../forms/ButtonDropdown.vue";
import IconAction from "../forms/IconAction.vue";
import IconDanger from "../forms/IconDanger.vue";
import InputSearch from "../forms/InputSearch.vue";
import InputSelect from "../forms/InputSelect.vue";
import SelectionBox from "./SelectionBox.vue";
import Spinner from "../layout/Spinner.vue";
import TableMolgenis from "./TableMolgenis.vue";
import FilterSidebar from "../filters/FilterSidebar.vue";
import FilterWells from "../filters/FilterWells.vue";
import RecordCards from "./RecordCards.vue";
import TableSettings from "./TableSettings.vue";
import EditModal from "../forms/EditModal.vue";
import ConfirmModal from "../forms/ConfirmModal.vue";
import RowButton from "../tables/RowButton.vue";
import MessageError from "../forms/MessageError.vue";
import AggregateTable from "./AggregateTable.vue";
import AggregateOptions from "./AggregateOptions.vue";

const View = {
  TABLE: "table",
  CARDS: "cards",
  RECORD: "record",
  AGGREGATE: "aggregate",
};

const ViewButtons = {
  table: { id: View.TABLE, label: "Table", icon: "th" },
  cards: { id: View.CARDS, label: "Card", icon: "list-alt" },
  record: {
    id: View.RECORD,
    label: "Record",
    icon: "th-list",
    limitOverride: 1,
  },
  aggregate: {
    id: View.AGGREGATE,
    label: "Aggregate",
    icon: "object-group",
  },
};

export default {
  name: "TableExplorer",
  components: {
    ShowHide,
    Pagination,
    ButtonAlt,
    ButtonDropdown,
    IconAction,
    IconDanger,
    InputSearch,
    InputSelect,
    MessageError,
    SelectionBox,
    Spinner,
    TableMolgenis,
    FilterSidebar,
    FilterWells,
    RecordCards,
    RowButton,
    TableSettings,
    EditModal,
    ConfirmModal,
    AggregateTable,
    AggregateOptions,
  },
  data() {
    return {
      cardTemplate: null,
      client: null,
      columns: [],
      count: 0,
      dataRows: [],
      editMode: "add", // add, edit, clone
      editRowPrimaryKey: null,
      graphqlError: null,
      isDeleteAllModalShown: false,
      isDeleteModalShown: false,
      isEditModalShown: false,
      limit: this.showLimit,
      loading: false,
      order: this.showOrder,
      orderByColumn: this.showOrderBy,
      page: this.showPage,
      recordTemplate: null,
      searchTerms: "",
      selectedItems: [],
      tableMetadata: null,
      view: this.showView,
      aggregateColumns: [],
      aggregateSelectedColumn: "",
      aggregateSelectedRow: "",
    };
  },
  props: {
    tableName: {
      type: String,
      required: true,
    },
    schemaName: {
      type: String,
      required: false,
    },
    showSelect: {
      type: Boolean,
      default: () => false,
    },
    showHeader: {
      type: Boolean,
      default: () => true,
    },
    showFilters: {
      type: Array,
      default: () => [],
    },
    showColumns: {
      type: Array,
      default: () => [],
    },
    showView: {
      type: String,
      default: View.TABLE,
    },
    showPage: {
      type: Number,
      default: 1,
    },
    showLimit: {
      type: Number,
      default: 20,
    },
    urlConditions: {
      type: Object,
      default: () => ({}),
    },
    filter: {
      type: Object,
      default: () => ({}),
    },
    showOrderBy: {
      type: String,
      required: false,
    },
    showOrder: {
      type: String,
      default: () => "ASC",
    },
    canEdit: {
      type: Boolean,
      default: () => false,
    },
    canManage: {
      type: Boolean,
      default: () => false,
    },
    locale: {
      type: String,
      default: () => "en",
    },
  },
  computed: {
    tableId() {
      return convertToPascalCase(this.tableName);
    },
    localizedLabel() {
      return getLocalizedLabel(this.tableMetadata, this.locale);
    },
    localizedDescription() {
      return getLocalizedDescription(this.tableMetadata, this.locale);
    },
    View() {
      return View;
    },
    ViewButtons() {
      return ViewButtons;
    },
    countFilters() {
      return this.columns
        ? this.columns.filter((filter) => filter.showFilter).length
        : null;
    },
    graphqlFilter() {
<<<<<<< HEAD
      let filter = this.filter;
      if (this.columns) {
        this.columns.forEach((col) => {
          const conditions = col.conditions
            ? col.conditions.filter(
                (condition) => condition !== "" && condition !== undefined
              )
            : [];
          if (conditions.length) {
            if (
              col.columnType.startsWith("STRING") ||
              col.columnType.startsWith("TEXT")
            ) {
              filter[col.id] = { like: conditions };
            } else if (col.columnType.startsWith("BOOL")) {
              filter[col.id] = { equals: conditions };
            } else if (
              col.columnType.startsWith("REF") ||
              col.columnType.startsWith("ONTOLOGY")
            ) {
              filter[col.id] = { equals: conditions };
            } else if (
              [
                "LONG",
                "LONG_ARRAY",
                "DECIMAL",
                "DECIMAL_ARRAY",
                "INT",
                "INT_ARRAY",
                "DATE",
                "DATE_ARRAY",
              ].includes(col.columnType)
            ) {
              filter[col.id] = {
                between: conditions.flat(),
              };
            } else {
              const msg =
                "filter unsupported for column type '" +
                col.columnType +
                "' (please report a bug)";
              this.graphqlError = msg;
            }
          }
        });
      }
      return filter;
=======
      const errorCallback = (msg) => {
        this.graphqlError = msg;
      };
      return graphqlFilter(this.columns, errorCallback);
>>>>>>> 0d81d6c3
    },
  },
  methods: {
    getPrimaryKey,
    setSearchTerms(newSearchValue) {
      this.searchTerms = newSearchValue;
      this.$emit("searchTerms", newSearchValue);
      this.reload();
    },
    handleRowAction(type, key) {
      this.editMode = type;
      this.editRowPrimaryKey = key;
      this.isEditModalShown = true;
    },
    handleModalClose() {
      this.isEditModalShown = false;
      this.reload();
    },
    handleDeleteRowRequest(key) {
      this.editRowPrimaryKey = key;
      this.isDeleteModalShown = true;
    },
    async handleExecuteDelete() {
      this.isDeleteModalShown = false;
      const resp = await this.client
        .deleteRow(this.editRowPrimaryKey, this.tableId)
        .catch(this.handleError);
      if (resp) {
        this.reload();
      }
    },
    async handelExecuteDeleteAll() {
      this.isDeleteAllModalShown = false;
      const resp = await this.client
        .deleteAllTableData(this.tableId)
        .catch(this.handleError);
      if (resp) {
        this.reload();
      }
    },
    setView(button) {
      this.view = button.id;
      if (button.limitOverride) {
        this.limit = button.limitOverride;
      } else {
        this.limit = this.showLimit;
      }
      this.page = 1;
      this.$emit("updateShowView", button.id, this.limit);
      this.reload();
    },
    onColumnClick(column) {
      const oldOrderByColumn = this.orderByColumn;
      let order = this.order;
      if (oldOrderByColumn !== column.id) {
        order = "ASC";
      } else if (order === "ASC") {
        order = "DESC";
      } else {
        order = "ASC";
      }
      this.order = order;
      this.orderByColumn = column.id;
      this.$emit("updateShowOrder", {
        direction: order,
        column: column.id,
      });
      this.reload();
    },
    emitColumns(event) {
      this.columns = event;
      this.$emit(
        "updateShowColumns",
        getColumnNames(this.columns, "showColumn")
      );
    },
    emitFilters(event) {
      this.columns = event;
      this.$emit("updateShowFilters", getColumnNames(event, "showFilter"));
    },
    emitConditions() {
      this.page = 1;
      this.$emit("updateConditions", this.columns);
      this.reload();
    },
    setPage(page) {
      this.page = page;
      this.$emit("updateShowPage", page);
      this.reload();
    },
    setLimit(limit) {
      this.limit = parseInt(limit);
      if (!Number.isInteger(this.limit) || this.limit < 1) {
        this.limit = 20;
      }
      this.page = 1;
      this.$emit("updateShowLimit", limit);
      this.reload();
    },
    handleError(error) {
      if (Array.isArray(error?.response?.data?.errors)) {
        this.graphqlError = error.response.data.errors[0].message;
      } else {
        this.graphqlError = error;
      }
      this.loading = false;
    },
    setTableMetadata(newTableMetadata) {
      this.columns = newTableMetadata.columns.map((column) => {
        const showColumn = this.showColumns.length
          ? this.showColumns.includes(column.name)
          : !column.name.startsWith("mg_");
        const conditions = getCondition(
          column.columnType,
          this.urlConditions[column.name]
        );
        return {
          ...column,
          showColumn,
          showFilter: this.showFilters.includes(column.name),
          conditions,
        };
      });
      //table settings
      newTableMetadata.settings?.forEach((setting) => {
        if (setting.key === "cardTemplate") {
          this.cardTemplate = setting.value;
        } else if (setting.key === "recordTemplate") {
          this.recordTemplate = setting.value;
        }
      });
      this.tableMetadata = newTableMetadata;
    },
    async reloadMetadata() {
      this.client = Client.newClient(this.schemaName);
      const newTableMetadata = await this.client
        .fetchTableMetaData(this.tableName)
        .catch(this.handleError);
      this.setTableMetadata(newTableMetadata);
      this.reload();
    },
    async reload() {
      this.loading = true;
      this.graphqlError = null;
      const offset = this.limit * (this.page - 1);
      const orderBy = this.orderByColumn
        ? { [this.orderByColumn]: this.order }
        : {};
      const dataResponse = await this.client
        .fetchTableData(this.tableName, {
          limit: this.limit,
          offset: offset,
          filter: this.graphqlFilter,
          searchTerms: this.searchTerms,
          orderby: orderBy,
        })
        .catch(this.handleError);
      this.dataRows = dataResponse[this.tableId];
      this.count = dataResponse[this.tableId + "_agg"]["count"];
      this.loading = false;
    },
  },
  mounted: async function () {
    await this.reloadMetadata();
  },
  emits: [
    "updateShowFilters",
    "rowClick",
    "updateShowLimit",
    "updateShowPage",
    "updateConditions",
    "updateShowColumns",
    "updateShowOrder",
    "updateShowView",
    "searchTerms",
  ],
};

function getColumnNames(columns, property) {
  return columns
    .filter((column) => column[property] && column.columnType !== "HEADING")
    .map((column) => column.name);
}

function getCondition(columnType, condition) {
  if (condition) {
    switch (columnType) {
      case "REF":
      case "REF_ARRAY":
      case "REFBACK":
      case "ONTOLOGY":
      case "ONTOLOGY_ARRAY":
        return JSON.parse(condition);
      case "DATE":
      case "DATETIME":
      case "INT":
      case "LONG":
      case "DECIMAL":
        return condition.split(",").map((v) => v.split(".."));
      default:
        return condition.split(",");
    }
  } else {
    return [];
  }
}

function graphqlFilter(columns, errorCallback) {
  let filter = {};
  if (columns) {
    columns.forEach((col) => {
      const conditions = col.conditions
        ? col.conditions.filter(
            (condition) => condition !== "" && condition !== undefined
          )
        : [];
      if (conditions.length) {
        if (
          col.columnType.startsWith("STRING") ||
          col.columnType.startsWith("TEXT")
        ) {
          filter[col.id] = { like: conditions };
        } else if (col.columnType.startsWith("BOOL")) {
          filter[col.id] = { equals: conditions };
        } else if (
          col.columnType.startsWith("REF") ||
          col.columnType.startsWith("ONTOLOGY")
        ) {
          filter[col.id] = { equals: conditions };
        } else if (
          [
            "LONG",
            "LONG_ARRAY",
            "DECIMAL",
            "DECIMAL_ARRAY",
            "INT",
            "INT_ARRAY",
            "DATE",
            "DATE_ARRAY",
          ].includes(col.columnType)
        ) {
          filter[col.id] = {
            between: conditions.flat(),
          };
        } else {
          errorCallback(
            `filter unsupported for column type ${col.columnType} (please report a bug)`
          );
        }
      }
    });
  }
  return filter;
}
</script>

<style scoped>
/* fix style for use of dropdown btns in within button-group, needed as dropdown component add span due `to` single route element constraint */
.btn-group >>> span:not(:first-child) .btn {
  margin-left: 0;
  border-top-left-radius: 0;
  border-bottom-left-radius: 0;
  border-left: 0;
}
.btn-group >>> span:not(:last-child) .btn {
  margin-left: 0;
  border-top-right-radius: 0;
  border-bottom-right-radius: 0;
}
.inline-form-group {
  margin-bottom: 0;
}
</style>

<docs>
<template>
  <div>
    <div class="border p-1 my-1">
      <label>Read only example</label>
      <table-explorer
        id="my-table-explorer"
        tableName="Pet"
        schemaName="pet store"
        :showColumns="showColumns"
        :showFilters="showFilters"
        :urlConditions="urlConditions"
        :showPage="page"
        :showLimit="limit"
        :showOrderBy="showOrderBy"
        :showOrder="showOrder"
        :canEdit="canEdit"
        :canManage="canManage"
        :locale="locale"
      />
      <div class="border mt-3 p-2">
        <h5>synced props: </h5>
        <div>
          <label for="canEdit" class="pr-1">can edit: </label>
          <input type="checkbox" id="canEdit" v-model="canEdit">
        </div>
        <div>
          <label for="canManage" class="pr-1">canManage: </label>
          <input type="checkbox" id="canManage" v-model="canManage">
        </div>
      </div>
    </div>
  </div>
</template>
<script>
  export default {
    data() {
      return {
        showColumns: ['name'],
        showFilters: ['name'],
        urlConditions: {"name": "pooky,spike"},
        page: 1,
        limit: 10,
        showOrder: 'DESC',
        showOrderBy: 'name',
        canEdit: false,
        canManage: false,
        locale: 'en'
      }
    },
  }
</script>
</docs><|MERGE_RESOLUTION|>--- conflicted
+++ resolved
@@ -264,115 +264,6 @@
             </template>
           </TableMolgenis>
         </div>
-<<<<<<< HEAD
-
-        <AggregateTable
-          v-if="
-            !loading && view === View.AGGREGATE && aggregateColumns?.length > 0
-          "
-          :tableName="tableName"
-          :schemaName="schemaName"
-          :minimumValue="1"
-          :columnProperties="aggregateColumns"
-          :rowProperties="aggregateColumns"
-          :selectedColumnProperty="aggregateSelectedColumn"
-          columnNameProperty="name"
-          :selectedRowProperty="aggregateSelectedRow"
-          rowNameProperty="name"
-        />
-        <RecordCards
-          v-if="!loading && view === View.CARDS"
-          class="card-columns"
-          id="cards"
-          :data="dataRows"
-          :columns="columns"
-          :table-name="tableName"
-          :canEdit="canEdit"
-          :template="cardTemplate"
-          @click="$emit('rowClick', $event)"
-          @reload="reload"
-          @edit="handleRowAction('edit', getPrimaryKey($event, tableMetadata))"
-          @delete="handleDeleteRowRequest(getPrimaryKey($event, tableMetadata))"
-        />
-        <RecordCards
-          v-if="!loading && view === View.RECORD"
-          id="records"
-          :data="dataRows"
-          :columns="columns"
-          :table-name="tableName"
-          :canEdit="canEdit"
-          :template="recordTemplate"
-          @click="$emit('rowClick', $event)"
-          @reload="reload"
-          @edit="handleRowAction('edit', getPrimaryKey($event, tableMetadata))"
-          @delete="handleDeleteRowRequest(getPrimaryKey($event, tableMetadata))"
-        />
-        <TableMolgenis
-          v-if="!loading && view == View.TABLE"
-          :selection="selectedItems"
-          @update:selection="selectedItems = $event"
-          :columns="columns"
-          @update:colums="columns = $event"
-          :table-metadata="tableMetadata"
-          :data="dataRows"
-          :showSelect="showSelect"
-          @column-click="onColumnClick"
-          @rowClick="$emit('rowClick', $event)"
-        >
-          <template v-slot:header>
-            <label>{{ count }} records found</label>
-          </template>
-          <template v-slot:rowcolheader>
-            <RowButton
-              v-if="canEdit"
-              type="add"
-              :table="tableName"
-              :schemaName="schemaName"
-              @add="handleRowAction('add')"
-              class="d-inline p-0"
-            />
-          </template>
-          <template v-slot:colheader="slotProps">
-            <IconAction
-              v-if="slotProps.col && orderByColumn === slotProps.col.id"
-              :icon="order === 'ASC' ? 'sort-alpha-down' : 'sort-alpha-up'"
-              class="d-inline p-0"
-            />
-          </template>
-          <template v-slot:rowheader="slotProps">
-            <RowButton
-              v-if="canEdit"
-              type="edit"
-              @edit="
-                handleRowAction(
-                  'edit',
-                  getPrimaryKey(slotProps.row, tableMetadata)
-                )
-              "
-            />
-            <RowButton
-              v-if="canEdit"
-              type="clone"
-              @clone="
-                handleRowAction(
-                  'clone',
-                  getPrimaryKey(slotProps.row, tableMetadata)
-                )
-              "
-            />
-            <RowButton
-              v-if="canEdit"
-              type="delete"
-              @delete="
-                handleDeleteRowRequest(
-                  getPrimaryKey(slotProps.row, tableMetadata)
-                )
-              "
-            />
-          </template>
-        </TableMolgenis>
-=======
->>>>>>> 0d81d6c3
       </div>
     </div>
 
@@ -614,60 +505,10 @@
         : null;
     },
     graphqlFilter() {
-<<<<<<< HEAD
-      let filter = this.filter;
-      if (this.columns) {
-        this.columns.forEach((col) => {
-          const conditions = col.conditions
-            ? col.conditions.filter(
-                (condition) => condition !== "" && condition !== undefined
-              )
-            : [];
-          if (conditions.length) {
-            if (
-              col.columnType.startsWith("STRING") ||
-              col.columnType.startsWith("TEXT")
-            ) {
-              filter[col.id] = { like: conditions };
-            } else if (col.columnType.startsWith("BOOL")) {
-              filter[col.id] = { equals: conditions };
-            } else if (
-              col.columnType.startsWith("REF") ||
-              col.columnType.startsWith("ONTOLOGY")
-            ) {
-              filter[col.id] = { equals: conditions };
-            } else if (
-              [
-                "LONG",
-                "LONG_ARRAY",
-                "DECIMAL",
-                "DECIMAL_ARRAY",
-                "INT",
-                "INT_ARRAY",
-                "DATE",
-                "DATE_ARRAY",
-              ].includes(col.columnType)
-            ) {
-              filter[col.id] = {
-                between: conditions.flat(),
-              };
-            } else {
-              const msg =
-                "filter unsupported for column type '" +
-                col.columnType +
-                "' (please report a bug)";
-              this.graphqlError = msg;
-            }
-          }
-        });
-      }
-      return filter;
-=======
       const errorCallback = (msg) => {
         this.graphqlError = msg;
       };
       return graphqlFilter(this.columns, errorCallback);
->>>>>>> 0d81d6c3
     },
   },
   methods: {
