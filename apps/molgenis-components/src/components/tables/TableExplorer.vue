--- conflicted
+++ resolved
@@ -31,7 +31,7 @@
         />
 
         <ButtonDropdown label="download" icon="download" v-slot="scope">
-          <form class="px-4 py-3" style="min-width: 15rem">
+          <form class="px-4 py-3" style="min-width: 15rem;">
             <IconAction icon="times" @click="scope.close" class="float-right" />
 
             <h6>download</h6>
@@ -149,8 +149,8 @@
           v-if="
             !loading && view === View.AGGREGATE && aggregateColumns?.length > 0
           "
-          :table="tableName"
-          :graphQlEndpoint="graphqlURL"
+          :tableName="tableName"
+          :schemaName="schemaName"
           :minimumValue="1"
           :columnHeaderProperties="aggregateColumns"
           :rowHeaderProperties="aggregateColumns"
@@ -297,11 +297,7 @@
 </template>
 
 <script>
-<<<<<<< HEAD
-import Client from "../../client/client.js";
-=======
 import Client from "../../client/client.ts";
->>>>>>> ee9be4dd
 import { getPrimaryKey, convertToPascalCase } from "../utils";
 import ShowHide from "./ShowHide.vue";
 import Pagination from "./Pagination.vue";
@@ -656,11 +652,7 @@
       this.tableMetadata = newTableMetadata;
     },
     async reloadMetadata() {
-<<<<<<< HEAD
-      this.client = Client.newClient(this.graphqlURL);
-=======
       this.client = Client.newClient(this.schemaName);
->>>>>>> ee9be4dd
       const newTableMetadata = await this.client
         .fetchTableMetaData(this.tableName)
         .catch(this.handleError);
@@ -747,6 +739,7 @@
   margin-bottom: 0;
 }
 </style>
+
 <docs>
 <template>
   <div>
