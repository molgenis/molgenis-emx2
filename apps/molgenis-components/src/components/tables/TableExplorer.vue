--- conflicted
+++ resolved
@@ -711,20 +711,6 @@
     <div class="border p-1 my-1">
       <label>Read only example</label>
       <table-explorer
-<<<<<<< HEAD
-          id="my-table-explorer"
-          tableName="Pet"
-          graphqlURL="/pet store/graphql"
-          :showColumns="showColumns"
-          :showFilters="showFilters"
-          :urlConditions="urlConditions"
-          :showPage="page"
-          :showLimit="limit"
-          :showOrderBy="showOrderBy"
-          :showOrder="showOrder"
-          :canEdit="canEdit"
-          :canManage="canManage"
-=======
         id="my-table-explorer"
         tableName="Pet"
         schemaName="pet store"
@@ -738,7 +724,6 @@
         :canEdit="canEdit"
         :canManage="canManage"
         :locale="locale"
->>>>>>> 281bee71
       />
       <div class="border mt-3 p-2">
         <h5>synced props: </h5>
