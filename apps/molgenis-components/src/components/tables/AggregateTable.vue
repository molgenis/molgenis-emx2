<template>
  <div>
    <Spinner v-if="loading" class="m-3" />
    <div v-else-if="refColumns.length === 0" class="alert alert-warning">
      Not enough input to create an aggregate table. Need at least 1 column with
      permission that can be used as group by.
    </div>
    <div v-else class="border d-inline-block p-2 bg-white">
      <div class="aggregate-options">
        <table>
          <tr>
            <td>
              <label
                class="mx-2 col-form-label form-group mb-0 mr-3"
                for="aggregate-column-select"
              >
                Column:
              </label>
            </td>
            <td>
              <InputSelect
                class="mb-0"
                id="aggregate-column-select"
                v-model="selectedColumn"
                @update:modelValue="fetchData"
                :options="refColumns"
                required
              />
            </td>
          </tr>
          <tr>
            <td>
              <label
                class="mx-2 col-form-label form-group mb-0"
                for="aggregate-row-select"
              >
                Row:
              </label>
            </td>
            <td>
              <InputSelect
                class="mb-2"
                id="aggregate-row-select"
                v-model="selectedRow"
                @update:modelValue="fetchData"
                :options="refColumns"
                required
              />
            </td>
          </tr>
        </table>
      </div>

      <div v-if="errorMessage" class="alert alert-danger">
        {{ errorMessage }}
      </div>
      <div v-else-if="noResults" class="alert alert-warning">
        No results found
      </div>

      <TableStickyHeaders
        v-else
        :columns="columns"
        :rows="rows"
        :data="aggregateData"
        class="mb-n3"
      >
        <template #column="columnProps">
          {{ columnProps.value }}
        </template>
        <template #row="rowProps">
          {{ rowProps.value }}
        </template>
        <template #cell="cell">
          <div v-if="!cell.value" class="text-center text-black-50">-</div>
          <div v-else-if="cell.value < minimumValue">﹤{{ minimumValue }}</div>
          <div v-else>{{ cell.value }}</div>
        </template>
      </TableStickyHeaders>
    </div>
  </div>
</template>

<style>
.aggregate-options .float-right {
  display: none;
}
</style>

<script lang="ts">
import { defineComponent } from "vue";
import TableStickyHeaders from "./TableStickyHeaders.vue";
import IAggregateData from "./IAggregateData";
import Client from "../../client/client";
import InputSelect from "../forms/InputSelect.vue";
import { IColumn } from "../../Interfaces/IColumn";
import { INewClient } from "../../client/IClient";

export default defineComponent({
  name: "AggregateTable",
  components: { TableStickyHeaders, InputSelect },
  props: {
    canView: {
      type: Boolean,
      required: true,
    },
    schemaId: {
      type: String,
      required: true,
    },
    allColumns: {
      type: Array,
      required: true,
    },
    tableId: {
      type: String,
      required: true,
    },
    minimumValue: {
      type: Number,
      default: 1,
    },
    graphqlFilter: {
      type: Object,
      default: {},
    },
  },
  data: function () {
    return {
      selectedColumn: "",
      selectedRow: "",
      refColumns: [] as string[],
      loading: false,
      rows: [] as string[],
      columns: [] as string[],
      aggregateData: {} as IAggregateData,
      noResults: false,
      errorMessage: undefined,
      client: {} as INewClient,
    };
  },
  methods: {
    async fetchData() {
      this.loading = true;
      this.errorMessage = undefined;
      this.rows = [];
      this.columns = [];
      this.aggregateData = {};
      const responseData = await this.client
        .fetchAggregateData(
          this.tableId,
          {
            id: this.selectedColumn,
            column: "name",
          },
          {
            id: this.selectedRow,
            column: "name",
          },
          this.graphqlFilter
        )
        .catch((error) => {
          this.errorMessage = error;
        });
      if (responseData && responseData[this.tableId + "_groupBy"]) {
        responseData[this.tableId + "_groupBy"].forEach((item: any) =>
          this.addItem(item)
        );
        this.noResults = !this.columns.length;
      } else {
        this.noResults = true;
      }
      this.loading = false;
    },
    addItem(item: any) {
      const column: string = item[this.selectedColumn].name || "not specified";
      const row: string = item[this.selectedRow].name || "not specified";

      if (!this.aggregateData[row]) {
        this.aggregateData[row] = { [column]: item.count };
      } else {
        this.aggregateData[row][column] = item.count;
      }

      if (!this.columns.includes(column)) {
        this.columns.push(column);
      }
      if (!this.rows.includes(row)) {
        this.rows.push(row);
      }
    },
    initialize() {
      if (this.allColumns.length > 0) {
        this.refColumns = getRefTypeColumns(
          this.allColumns as IColumn[],
          this.canView
        );
      }
      if (this.refColumns?.length > 0) {
        this.selectedColumn = this.refColumns[0];
        this.selectedRow = this.refColumns[1] || this.refColumns[0];
        this.fetchData();
      }
    },
  },
  watch: {
    allColumns() {
      this.initialize();
    },
  },
  mounted() {
    this.client = Client.newClient(this.schemaId);
    this.initialize();
  },
});

function getRefTypeColumns(columns: IColumn[], canView: boolean): string[] {
  return columns
    .filter((column: IColumn) => {
      return (
        (column.columnType.startsWith("REF") && canView) ||
        column.columnType.startsWith("ONTOLOGY")
      );
    })
    .map((column: IColumn) => column.id);
}
</script>

<docs>
<template>
  <demo-item>
    <label>AggregateTable</label>
    <AggregateTable
      tableId="Pet"
      schemaId="pet store"
      :allColumns="allColumns"
      :minimumValue="1"
<<<<<<< HEAD
      :canView="false"
    />
    <label>AggregateTable with canview=true</label>
    <AggregateTable
        tableId="Pet"
        schemaId="pet store"
        :allColumns="allColumns"
        :minimumValue="1"
        :canView="true"
=======
      :canView="true"
>>>>>>> 4c7673d4
    />
    <label>AggregateTable with filters set</label>
    <AggregateTable
      tableId="Pet"
      schemaId="pet store"
      :allColumns="allColumns"
      :minimumValue="1"
      :graphqlFilter="graphqlFilter"
      :canView="true"
    />
  </demo-item>
</template>

<script>
export default {
  data() {
    return {
      allColumns: [
        {
          id: "name",
          columnType: "STRING",
        },
        {
          id: "category",
          columnType: "REF",
        },
        {
          id: "tags",
          columnType: "ONTOLOGY_ARRAY",
        },
        {
          id: "orders",
          columnType: "REFBACK",
        },
      ],
      graphqlFilter: { name: { like: ["pooky"] } },
    };
  },
};
</script>
</docs><|MERGE_RESOLUTION|>--- conflicted
+++ resolved
@@ -229,13 +229,12 @@
 <docs>
 <template>
   <demo-item>
-    <label>AggregateTable</label>
+    <label>AggregateTable with canview=false</label>
     <AggregateTable
       tableId="Pet"
       schemaId="pet store"
       :allColumns="allColumns"
       :minimumValue="1"
-<<<<<<< HEAD
       :canView="false"
     />
     <label>AggregateTable with canview=true</label>
@@ -245,9 +244,7 @@
         :allColumns="allColumns"
         :minimumValue="1"
         :canView="true"
-=======
       :canView="true"
->>>>>>> 4c7673d4
     />
     <label>AggregateTable with filters set</label>
     <AggregateTable
