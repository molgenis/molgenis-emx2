--- conflicted
+++ resolved
@@ -1,7 +1,12 @@
 <template>
   <div>
     <Spinner v-if="loading" class="m-3" />
-    <TableStickyHeaders v-else :columns="columns" :rows="rows" :data="aggregateData">
+    <TableStickyHeaders
+      v-else
+      :columns="columns"
+      :rows="rows"
+      :data="aggregateData"
+    >
       <template #column="columnProps">
         {{ columnProps.value }}
       </template>
@@ -22,17 +27,18 @@
 import { request } from "../../client/client";
 import TableStickyHeaders from "./TableStickyHeaders.vue";
 import IAggregateData from "./IAggregateData";
+import Client from "../../client/client";
 
 export default defineComponent({
   name: "AggregateTable",
   components: { TableStickyHeaders },
   props: {
-    graphQlEndpoint: {
+    schemaName: {
       type: String,
       default: "graphql",
     },
     /** table to aggregate */
-    table: {
+    tableName: {
       type: String,
       required: true,
     },
@@ -71,24 +77,6 @@
       aggregateData: {} as IAggregateData,
     };
   },
-  computed: {
-    tableName() {
-      return `${this.table}_groupBy`;
-    },
-    getAggregateQuery() {
-      return `{ 
-                ${this.tableName} {
-                  count,
-                  ${this.selectedColumnHeader} {
-                    ${this.columnHeaderNameProperty}
-                  },
-                  ${this.selectedRowHeader} {
-                    ${this.rowHeaderNameProperty}
-                  }
-                }
-              }`;
-    },
-  },
   methods: {
     addItem(item: any) {
       const column: string =
@@ -113,44 +101,46 @@
       this.rows = [];
       this.columns = [];
       this.aggregateData = {};
-
-      const responseData = await request(
-        this.graphQlEndpoint,
-        this.getAggregateQuery
-      ).catch((reason) => {
-        this.$emit("error", reason);
-      });
-
-      responseData[this.tableName].forEach((item: any) => this.addItem(item));
+      const client = Client.newClient(this.schemaName);
+      const responseData = await client.fetchAggregateData(
+        this.tableName,
+        {
+          name: this.selectedColumnHeaderProperty,
+          column: this.columnHeaderNameProperty,
+        },
+        {
+          name: this.selectedRowHeaderProperty,
+          column: this.rowHeaderNameProperty,
+        }
+      );
+      responseData[this.tableName + "_groupBy"].forEach((item: any) =>
+        this.addItem(item)
+      );
       this.loading = false;
     },
   },
   created() {
     this.fetchData();
   },
-<<<<<<< HEAD
   watch: {
     selectedColumnHeaderProperty(value) {
       this.selectedColumnHeader = value;
-      this.fetchData()
+      this.fetchData();
     },
     selectedRowHeaderProperty(value) {
       this.selectedRowHeader = value;
       this.fetchData();
-    }
-  }
-};
-=======
+    },
+  },
 });
->>>>>>> ee9be4dd
 </script>
 
 <docs>
 <template>
   <demo-item>
     <AggregateTable
-        :table="tableName"
-        :graphQlEndpoint="endpoint"
+        :tableName="tableName"
+        :schemaName="endpoint"
         :columnHeaderProperties="selectableColumns"
         :rowHeaderProperties="selectableColumns"
         :selectedColumnHeaderProperty="columnName"
