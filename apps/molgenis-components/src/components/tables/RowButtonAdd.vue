--- conflicted
+++ resolved
@@ -24,55 +24,6 @@
 import ButtonOutline from "../forms/ButtonOutline.vue";
 import { ref } from "vue";
 
-<<<<<<< HEAD
-export default {
-  name: "RowButtonAdd",
-  components: {
-    RowButton,
-    ButtonOutline,
-    EditModal: () => import("../forms/EditModal.vue"),
-  },
-  props: {
-    id: {
-      type: String,
-      required: true,
-    },
-    tableId: {
-      type: String,
-      required: true,
-    },
-    schemaId: {
-      type: String,
-      required: false,
-    },
-    label: {
-      type: String,
-      required: false,
-      default: () => "",
-    },
-    defaultValue: {
-      type: Object,
-      required: false,
-    },
-    visibleColumns: {
-      type: Array,
-      required: false,
-      default: () => null,
-    },
-  },
-  data() {
-    return {
-      isModalShown: false,
-    };
-  },
-  methods: {
-    handleClose() {
-      this.isModalShown = false;
-      this.$emit("close");
-    },
-  },
-};
-=======
 withDefaults(
   defineProps<{
     id: string;
@@ -93,7 +44,6 @@
   isModalShown.value = false;
   emit("close");
 }
->>>>>>> b710fe00
 </script>
 
 <docs>
