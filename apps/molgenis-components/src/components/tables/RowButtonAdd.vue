--- conflicted
+++ resolved
@@ -1,5 +1,4 @@
 <template>
-<<<<<<< HEAD
   <span v-if="subclasses">
     <IconAction icon="plus" @click="isModalShown = true">add</IconAction>
     <LayoutModal
@@ -24,13 +23,6 @@
         </table>
       </template>
     </LayoutModal>
-=======
-  <span>
-    <ButtonOutline v-if="label !== ''" @click="isModalShown = true">
-      {{ label }}
-    </ButtonOutline>
-    <RowButton v-else type="add" @add="isModalShown = true" />
->>>>>>> 31e25cd9
     <EditModal
       v-else-if="isModalShown"
       :id="id + 'add-modal'"
@@ -46,73 +38,16 @@
   </span>
 </template>
 
-<<<<<<< HEAD
-<script>
-import IconAction from "../forms/IconAction.vue";
-import { defineAsyncComponent } from "vue";
-import Client from "../../client/client";
-import LayoutModal from "../layout/LayoutModal.vue";
-
-export default {
-  name: "RowButtonAdd",
-  components: {
-    LayoutModal,
-    IconAction,
-    EditModal: defineAsyncComponent(() => import("../forms/EditModal.vue")),
-  },
-  props: {
-    id: {
-      type: String,
-      required: true,
-    },
-    tableId: {
-      type: String,
-      required: true,
-    },
-    schemaId: {
-      type: String,
-      required: false,
-    },
-    defaultValue: {
-      type: Object,
-      required: false,
-    },
-    visibleColumns: {
-      type: Array,
-      required: false,
-      default: () => null,
-    },
-  },
-  data() {
-    return {
-      isModalShown: false,
-      subclasses: [],
-      subclassSelected: null,
-    };
-  },
-  methods: {
-    handleClose() {
-      this.isModalShown = false;
-      this.$emit("close");
-    },
-  },
-  async created() {
-    //check if subclasses
-    const client = Client.newClient(this.schemaId);
-    this.subclasses = [
-      await client.fetchTableMetaData(this.tableId),
-      ...(await client.fetchSubclassTables(this.tableId)),
-    ];
-    if (this.subclasses.length == 1) {
-      this.subclassSelected = this.subclasses[0];
-    }
-  },
-};
-=======
 <script setup lang="ts">
 import RowButton from "./RowButton.vue";
 import ButtonOutline from "../forms/ButtonOutline.vue";
-import { ref } from "vue";
+import LayoutModal from "../layout/LayoutModal.vue";
+import IconAction from "../forms/IconAction.vue";
+import Client from "../../client/client";
+
+import { ref, defineAsyncComponent } from "vue";
+import { ITableMetaData } from "meta-data-utils";
+const EditModal = defineAsyncComponent(() => import("../forms/EditModal.vue"));
 
 withDefaults(
   defineProps<{
@@ -127,14 +62,22 @@
 );
 
 let isModalShown = ref(false);
+let subclassSelected: ITableMetaData = ref(null);
 
 const emit = defineEmits(["close", "update:newRow"]);
+const client = Client.newClient(this.schemaId);
+const subclasses = [
+  await client.fetchTableMetaData(tableId.value),
+  ...(await client.fetchSubclassTables(tableId.value)),
+];
+if (subclasses.length == 1) {
+  subclassSelected.value = subclasses.value[0];
+}
 
 function handleClose() {
   isModalShown.value = false;
   emit("close");
 }
->>>>>>> 31e25cd9
 </script>
 
 <docs>
