<template>
  <Spinner v-if="loading" />
  <div v-else>
    <div>
      <span v-if="session.email && session.email != 'anonymous'">
        <ButtonAlt @click="showChangePasswordForm = true" class="text-light">
          Hi {{ session.email }}</ButtonAlt
        >&nbsp;
        <MolgenisAccount
          v-if="showChangePasswordForm"
          :error="error"
          @cancel="showChangePasswordForm = false"
        />
        <ButtonOutline @click="signout" :light="true">Sign out</ButtonOutline>
      </span>
      <span v-else>
        <ButtonAlt
          v-show="!isOidcEnabled"
          @click="showSignupForm = true"
          :light="true"
        >
          Sign up
        </ButtonAlt>
        <SignupForm
          v-if="showSignupForm"
          :error="error"
          @close="closeSignupForm"
        />
        <ButtonOutline v-if="isOidcEnabled" href="/_login" :light="true">
          Sign in</ButtonOutline
        >
        <ButtonOutline v-else @click="showSigninForm = true" :light="true">
          Sign in</ButtonOutline
        >
        <MolgenisSignin
          v-if="showSigninForm"
          @signin="changed"
          @cancel="closeSigninForm"
        />
      </span>
      <LocaleSwitch
        v-if="locales.length > 1"
        class="ml-2"
        v-model="session.locale"
        :locales="locales"
      />
    </div>
  </div>
</template>

<script lang="ts">
import ButtonAlt from "../forms/ButtonAlt.vue";
import ButtonOutline from "../forms/ButtonOutline.vue";
import Spinner from "../layout/Spinner.vue";
import MolgenisAccount from "./MolgenisAccount.vue";
import MolgenisSignin from "./MolgenisSignin.vue";
import SignupForm from "./MolgenisSignup.vue";
<<<<<<< HEAD
import MolgenisAccount from "./MolgenisAccount.vue";
import LocaleSwitch from "./LocaleSwitch.vue";
import { useCookies } from "vue3-cookies";
const { cookies } = useCookies();

=======
import { defineComponent } from "vue";
>>>>>>> 065ca4c4
import { request } from "../../client/client.js";
import { IErrorMessage, IResponse, ISession } from "./Interfaces";
import { ISetting } from "../../Interfaces/ISetting";

const query = `{
  _session { email, roles, schemas, token, settings{key,value} },
  _settings (keys: ["menu", "page.", "cssURL", "logoURL", "isOidcEnabled","locales"]){ key, value },
  _manifest { ImplementationVersion,SpecificationVersion,DatabaseVersion }
}`;

/** Element that is supposed to be put in menu holding all controls for user account */
export default defineComponent({
  components: {
    ButtonOutline,
    MolgenisSignin,
    SignupForm,
    MolgenisAccount,
    Spinner,
    ButtonAlt,
    LocaleSwitch,
  },
  props: {
    graphql: {
      default: "graphql",
      type: String,
    },
  },
  data: function () {
    return {
      showSigninForm: false,
      showSignupForm: false,
      showChangePasswordForm: false,
      error: null as string | null,
      loading: false,
<<<<<<< HEAD
      session: { locale: "en" },
      version: null,
      cookies: null,
=======
      session: {} as ISession,
      settingsMap: {} as Record<string, string>,
>>>>>>> 065ca4c4
    };
  },
  watch: {
    email() {
      this.showSigninForm = false;
      this.showSignupForm = false;
    },
  },
  created() {
    this.reload();
    this.cookies = useCookies();
  },
  computed: {
    isOidcEnabled() {
      return this.settingsMap.isOidcEnabled === "true";
    },
    locales() {
      if (this.session?.settings?.locales) {
        if (Array.isArray(this.session.settings.locales)) {
          return this.session.settings.locales;
        } else {
          this.error =
            'locales should be array similar to ["en"] but instead was ' +
            JSON.stringify(this.session.settings.locales);
        }
      }
      //default
      return ["en"];
    },
  },
  methods: {
<<<<<<< HEAD
    loadSettings(settings) {
      console.log(settings);
      settings._settings.forEach(
        (s) =>
          (this.session.settings[s.key] =
            s.value?.startsWith("[") || s.value?.startsWith("{")
              ? this.parseJson(s.value)
              : s.value)
      );
=======
    loadSettings(settings: { _settings: ISetting[] }) {
      this.settingsMap = settings._settings.reduce((accum, setting) => {
        const value: string =
          setting.value?.startsWith("[") || setting.value?.startsWith("{")
            ? this.parseJson(setting.value)
            : setting.value;
        accum[setting.key] = value;
        return accum;
      }, {} as Record<string, string>);
>>>>>>> 065ca4c4
    },
    async reload() {
      this.loading = true;

      const responses: PromiseSettledResult<IResponse>[] =
        await Promise.allSettled([
          request("/apps/central/graphql", query),
          request(this.graphql, query),
        ]);
      const dbSettings =
        responses[0].status === "fulfilled"
          ? responses[0].value
          : this.handleError(responses[0].reason);
      const schemaSettings =
        responses[1].status === "fulfilled"
          ? responses[1].value
          : this.handleError(responses[1].reason);

      if (schemaSettings && schemaSettings._session) {
        this.session = schemaSettings._session;
      } else {
        this.session = {};
      }
      //convert settings to object
      if (dbSettings && dbSettings._settings) {
        this.loadSettings(dbSettings);
        this.session.manifest = dbSettings._manifest;
      }
      // schemaSettings override dbSettings if set
      if (schemaSettings && schemaSettings._settings) {
        this.loadSettings(schemaSettings);
        this.session.manifest = schemaSettings._manifest;
      }
<<<<<<< HEAD
      //set default locale
      if (this.session.locale === undefined) {
        //get from cookie
        const lang = cookies.get("MOLGENIS.locale");
        if (lang) {
          this.session.locale = lang;
        }
      }

=======
>>>>>>> 065ca4c4
      this.loading = false;
      this.$emit("update:modelValue", this.session);
    },
    handleError(reason: IErrorMessage) {
      this.error = "internal server error " + reason;
      if (reason?.response?.data?.errors[0]?.message) {
        this.$emit("error", reason.response.data.errors[0].message);
      } else {
        this.$emit("error", this.error);
      }
    },
    parseJson(value: string) {
      try {
        return JSON.parse(value);
<<<<<<< HEAD
      } catch (e) {
        this.error = "Parsing of settings failed: " + e + ". value: " + value;
        console.log(this.error);
=======
      } catch (error) {
        this.error =
          "Parsing of settings failed: " + error + ". value: " + value;
>>>>>>> 065ca4c4
        return null;
      }
    },
    changed() {
      this.reload();
      this.showSigninForm = false;
      this.$emit("update:modelValue", this.session);
    },
    closeSigninForm() {
      this.showSigninForm = false;
      this.error = null;
    },
    closeSignupForm() {
      this.showSignupForm = false;
      this.error = null;
    },
    async signout() {
      this.loading = true;
      this.showSigninForm = false;
      const data = await request("graphql", `mutation{signout{status}}`).catch(
        (error: string) => (this.error = "internal server error" + error)
      );
      if (data.signout.status === "SUCCESS") {
        this.session = {};
      } else {
        this.error = "sign out failed";
      }
      this.loading = false;
      this.$emit("update:modelValue", this.session);
      this.reload();
    },
  },
  emits: ["update:modelValue", "error"],
});
</script>

<docs>
<template>
  <div>
    <MolgenisSession class="bg-primary" v-model="session" graphql="/pet store/graphql"/>
    <pre>session = {{ session }}</pre>
  </div>
</template>
<script>
  export default {
    data() {
      return {
        session: null
      }
    }
  }
</script>
</docs><|MERGE_RESOLUTION|>--- conflicted
+++ resolved
@@ -52,18 +52,13 @@
 import ButtonAlt from "../forms/ButtonAlt.vue";
 import ButtonOutline from "../forms/ButtonOutline.vue";
 import Spinner from "../layout/Spinner.vue";
-import MolgenisAccount from "./MolgenisAccount.vue";
 import MolgenisSignin from "./MolgenisSignin.vue";
 import SignupForm from "./MolgenisSignup.vue";
-<<<<<<< HEAD
 import MolgenisAccount from "./MolgenisAccount.vue";
 import LocaleSwitch from "./LocaleSwitch.vue";
 import { useCookies } from "vue3-cookies";
 const { cookies } = useCookies();
-
-=======
 import { defineComponent } from "vue";
->>>>>>> 065ca4c4
 import { request } from "../../client/client.js";
 import { IErrorMessage, IResponse, ISession } from "./Interfaces";
 import { ISetting } from "../../Interfaces/ISetting";
@@ -98,14 +93,10 @@
       showChangePasswordForm: false,
       error: null as string | null,
       loading: false,
-<<<<<<< HEAD
-      session: { locale: "en" },
+      session: { locale: "en" } as ISession,
       version: null,
       cookies: null,
-=======
-      session: {} as ISession,
       settingsMap: {} as Record<string, string>,
->>>>>>> 065ca4c4
     };
   },
   watch: {
@@ -123,13 +114,14 @@
       return this.settingsMap.isOidcEnabled === "true";
     },
     locales() {
-      if (this.session?.settings?.locales) {
-        if (Array.isArray(this.session.settings.locales)) {
-          return this.session.settings.locales;
+      if (this.session?.settings) {
+        const locales = this.session.settings.find(setting => setting.key === 'locales')
+        if (Array.isArray(locales)) {
+          return locales;
         } else {
           this.error =
             'locales should be array similar to ["en"] but instead was ' +
-            JSON.stringify(this.session.settings.locales);
+            JSON.stringify(locales);
         }
       }
       //default
@@ -137,17 +129,6 @@
     },
   },
   methods: {
-<<<<<<< HEAD
-    loadSettings(settings) {
-      console.log(settings);
-      settings._settings.forEach(
-        (s) =>
-          (this.session.settings[s.key] =
-            s.value?.startsWith("[") || s.value?.startsWith("{")
-              ? this.parseJson(s.value)
-              : s.value)
-      );
-=======
     loadSettings(settings: { _settings: ISetting[] }) {
       this.settingsMap = settings._settings.reduce((accum, setting) => {
         const value: string =
@@ -157,7 +138,6 @@
         accum[setting.key] = value;
         return accum;
       }, {} as Record<string, string>);
->>>>>>> 065ca4c4
     },
     async reload() {
       this.loading = true;
@@ -191,7 +171,6 @@
         this.loadSettings(schemaSettings);
         this.session.manifest = schemaSettings._manifest;
       }
-<<<<<<< HEAD
       //set default locale
       if (this.session.locale === undefined) {
         //get from cookie
@@ -200,9 +179,6 @@
           this.session.locale = lang;
         }
       }
-
-=======
->>>>>>> 065ca4c4
       this.loading = false;
       this.$emit("update:modelValue", this.session);
     },
@@ -217,15 +193,9 @@
     parseJson(value: string) {
       try {
         return JSON.parse(value);
-<<<<<<< HEAD
-      } catch (e) {
-        this.error = "Parsing of settings failed: " + e + ". value: " + value;
-        console.log(this.error);
-=======
       } catch (error) {
         this.error =
           "Parsing of settings failed: " + error + ". value: " + value;
->>>>>>> 065ca4c4
         return null;
       }
     },
