--- conflicted
+++ resolved
@@ -63,16 +63,8 @@
 import MolgenisSession from "../account/MolgenisSession.vue";
 import Breadcrumb from "./Breadcrumb.vue";
 import CookieWall from "./CookieWall.vue";
-<<<<<<< HEAD
-import Client from "../../client/client";
-import { MenuItem } from "../../Interfaces/MenuItem";
-import { computed, ref, unref, watch } from "vue";
-import { onMounted } from "vue";
-import { ISetting } from "../../../../metadata-utils/src/types.ts";
-=======
 import MolgenisFooter from "./MolgenisFooter.vue";
 import MolgenisMenu from "./MolgenisMenu.vue";
->>>>>>> 3d8f6344
 
 const defaultSchemaMenuItems: MenuItem[] = [
   {
