import constants from "./constants";

const { CODE_0, CODE_9, CODE_BACKSPACE, CODE_DELETE, MIN_LONG, MAX_LONG } = constants;

export function isNumericKey(event) {
  const keyCode = event.which ? event.which : event.keyCode;
  return (
    (keyCode >= CODE_0 && keyCode <= CODE_9) ||
    keyCode === CODE_BACKSPACE ||
    keyCode === CODE_DELETE
  );
}

export function flattenObject(object) {
  if (typeof object === "object") {
    let result = "";
    Object.keys(object).forEach((key) => {
      if (object[key] === null) {
        return;
      }
      if (typeof object[key] === "object") {
        result += this.flattenObject(object[key]);
      } else {
        result += " " + object[key];
      }
    });
    return result;
  } else {
    return object;
  }
}

export function getPrimaryKey(row, tableMetaData) {
  //we only have pkey when the record has been saved
  if (!row["mg_insertedOn"] || !tableMetaData) {
    return null;
  } else {
    return tableMetaData.columns?.reduce((accum, column) => {
      if (column.key === 1 && row[column.id]) {
        accum[column.id] = row[column.id];
      }
      return accum;
    }, {});
  }
}

export function deepClone(original) {
  // node js may not have structuredClone function, then fallback to deep clone via JSON
  // return typeof structuredClone === "function"
  //   ? structuredClone(original)
  //   :
  //structuredClone doesn't work in vue 3
  return JSON.parse(JSON.stringify(original));
}

export function filterObject(object, filter) {
  return Object.keys(object).reduce((accum, key) => {
    if (filter(key)) {
      accum[key] = object[key];
    }
    return accum;
  }, {});
}

export function flipSign(value) {
  switch (value) {
    case "-":
      return null;
    case null:
      return "-";
    default:
      if (value.toString().charAt(0) === "-") {
        return value.toString().substring(1);
      } else {
        return "-" + value;
      }
  }
}

<<<<<<< HEAD
const BIG_INT_ERROR = `Invalid value: must be value from ${MIN_LONG} to ${MAX_LONG}`;

export function getBigIntError(value) {
  if (value === "-" || isInvalidBigInt(value)) {
    return BIG_INT_ERROR;
  } else {
    return undefined;
  }
}

export function isInvalidBigInt(value) {
  return (
      value !== null &&
      (BigInt(value) > BigInt(MAX_LONG) || BigInt(value) < BigInt(MIN_LONG))
  );
=======
export function convertToCamelCase(string) {
  const words = string.trim().split(/\s+/);
  let result = "";
  words.forEach((word, index) => {
    if (index === 0) {
      result += word.charAt(0).toLowerCase();
    } else {
      result += word.charAt(0).toUpperCase();
    }
    if (word.length > 1) {
      result += word.slice(1);
    }
  });
  return result;
}

export function convertToPascalCase(string) {
  const words = string.trim().split(/\s+/);
  let result = "";
  words.forEach((word, index) => {
    result += word.charAt(0).toUpperCase();
    if (word.length > 1) {
      result += word.slice(1);
    }
  });
  return result;
>>>>>>> 7b065384
}<|MERGE_RESOLUTION|>--- conflicted
+++ resolved
@@ -77,7 +77,6 @@
   }
 }
 
-<<<<<<< HEAD
 const BIG_INT_ERROR = `Invalid value: must be value from ${MIN_LONG} to ${MAX_LONG}`;
 
 export function getBigIntError(value) {
@@ -93,7 +92,7 @@
       value !== null &&
       (BigInt(value) > BigInt(MAX_LONG) || BigInt(value) < BigInt(MIN_LONG))
   );
-=======
+
 export function convertToCamelCase(string) {
   const words = string.trim().split(/\s+/);
   let result = "";
@@ -120,5 +119,4 @@
     }
   });
   return result;
->>>>>>> 7b065384
 }