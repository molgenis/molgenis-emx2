import constants from "./constants";

const { CODE_0, CODE_9, CODE_BACKSPACE, CODE_DELETE, MIN_LONG, MAX_LONG } =
  constants;

export function isNumericKey(event) {
  const keyCode = event.which ? event.which : event.keyCode;
  return (
    (keyCode >= CODE_0 && keyCode <= CODE_9) ||
    keyCode === CODE_BACKSPACE ||
    keyCode === CODE_DELETE
  );
}

export function flattenObject(object) {
  if (typeof object === "object") {
    let result = "";
    Object.keys(object).forEach((key) => {
      if (object[key] === null) {
        return;
      }
      if (typeof object[key] === "object") {
        result += this.flattenObject(object[key]);
      } else {
        result += " " + object[key];
      }
    });
    return result;
  } else {
    return object;
  }
}

export function getPrimaryKey(row, tableMetaData) {
  //we only have pkey when the record has been saved
  if (!row["mg_insertedOn"] || !tableMetaData) {
    return null;
  } else {
    return tableMetaData.columns?.reduce((accum, column) => {
      if (column.key === 1 && row[column.id]) {
        accum[column.id] = row[column.id];
      }
      return accum;
    }, {});
  }
}

export function deepClone(original) {
  // node js may not have structuredClone function, then fallback to deep clone via JSON
  // return typeof structuredClone === "function"
  //   ? structuredClone(original)
  //   :
  //structuredClone doesn't work in vue 3
  return JSON.parse(JSON.stringify(original));
}

export function filterObject(object, filter) {
  return Object.keys(object).reduce((accum, key) => {
    if (filter(key)) {
      accum[key] = object[key];
    }
    return accum;
  }, {});
}

export function flipSign(value) {
  switch (value) {
    case "-":
      return null;
    case null:
      return "-";
    default:
      if (value.toString().charAt(0) === "-") {
        return value.toString().substring(1);
      } else {
        return "-" + value;
      }
  }
}

const BIG_INT_ERROR = `Invalid value: must be value from ${MIN_LONG} to ${MAX_LONG}`;

export function getBigIntError(value) {
  if (value === "-" || isInvalidBigInt(value)) {
    return BIG_INT_ERROR;
  } else {
    return undefined;
  }
}

export function isInvalidBigInt(value) {
  return (
    value !== null &&
    (BigInt(value) > BigInt(MAX_LONG) || BigInt(value) < BigInt(MIN_LONG))
  );
}

export function convertToCamelCase(string) {
  if (string) {
    const words = string.trim().split(/\s+/);
    let result = "";
    words.forEach((word, index) => {
      if (index === 0) {
        result += word.charAt(0).toLowerCase();
      } else {
        result += word.charAt(0).toUpperCase();
      }
      if (word.length > 1) {
        result += word.slice(1);
      }
    });
    return result;
  }
}

export function convertToPascalCase(string) {
<<<<<<< HEAD
  const words = string.trim().split(/\s+/);
  let result = "";
  words.forEach((word, index) => {
    result += word.charAt(0).toUpperCase();
    if (word.length > 1) {
      result += word.slice(1);
    }
  });
  return result;
}

export function getLocalizedLabel(tableOrColumnMetadata, locale) {
  let label;
  if (tableOrColumnMetadata.labels) {
    label = tableOrColumnMetadata.labels.find((el) => el.locale === locale)
      ?.value;
    if (!label) {
      label = tableOrColumnMetadata.labels.find((el) => el.locale === "en")
        ?.value;
    }
  }
  if (!label) {
    label = tableOrColumnMetadata.name;
  }
  return label;
}

export function getLocalizedDescription(tableOrColumnMetadata, locale) {
  if (tableOrColumnMetadata.descriptions) {
    return tableOrColumnMetadata.descriptions.find((el) => el.locale === locale)
      ?.value;
=======
  if (string) {
    const words = string.trim().split(/\s+/);
    let result = "";
    words.forEach((word, index) => {
      result += word.charAt(0).toUpperCase();
      if (word.length > 1) {
        result += word.slice(1);
      }
    });
    return result;
>>>>>>> ce6521f6
  }
}<|MERGE_RESOLUTION|>--- conflicted
+++ resolved
@@ -114,26 +114,29 @@
 }
 
 export function convertToPascalCase(string) {
-<<<<<<< HEAD
-  const words = string.trim().split(/\s+/);
-  let result = "";
-  words.forEach((word, index) => {
-    result += word.charAt(0).toUpperCase();
-    if (word.length > 1) {
-      result += word.slice(1);
-    }
-  });
-  return result;
+  if (string) {
+    const words = string.trim().split(/\s+/);
+    let result = "";
+    words.forEach((word, index) => {
+      result += word.charAt(0).toUpperCase();
+      if (word.length > 1) {
+        result += word.slice(1);
+      }
+    });
+    return result;
+  }
 }
 
 export function getLocalizedLabel(tableOrColumnMetadata, locale) {
   let label;
   if (tableOrColumnMetadata.labels) {
-    label = tableOrColumnMetadata.labels.find((el) => el.locale === locale)
-      ?.value;
+    label = tableOrColumnMetadata.labels.find(
+      (el) => el.locale === locale
+    )?.value;
     if (!label) {
-      label = tableOrColumnMetadata.labels.find((el) => el.locale === "en")
-        ?.value;
+      label = tableOrColumnMetadata.labels.find(
+        (el) => el.locale === "en"
+      )?.value;
     }
   }
   if (!label) {
@@ -146,17 +149,5 @@
   if (tableOrColumnMetadata.descriptions) {
     return tableOrColumnMetadata.descriptions.find((el) => el.locale === locale)
       ?.value;
-=======
-  if (string) {
-    const words = string.trim().split(/\s+/);
-    let result = "";
-    words.forEach((word, index) => {
-      result += word.charAt(0).toUpperCase();
-      if (word.length > 1) {
-        result += word.slice(1);
-      }
-    });
-    return result;
->>>>>>> ce6521f6
   }
 }