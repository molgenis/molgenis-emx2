<template>
  <InputBoolean
    :id="id"
    :modelValue="condition"
    @update:modelValue="onUpdateCondition"
    @clearCondition="$emit('clearCondition')"
  />
</template>

<script>
import InputBoolean from "../forms/InputBoolean.vue";

export default {
  name: "BooleanFilter",
  components: { InputBoolean },
  props: {
    id: {
      type: String,
      required: true,
    },
    condition: {
      type: Boolean,
      required: false,
    },
  },
  methods: {
    onUpdateCondition($event) {
<<<<<<< HEAD
=======
      console.log(this.condition);
>>>>>>> 5d96681a
      if ($event === null) {
        this.$emit("clearCondition", $event);
      } else {
        this.$emit("updateCondition", $event);
      }
    },
  },
  emits: ["updateCondition", "clearCondition", "addCondition"],
};
</script><|MERGE_RESOLUTION|>--- conflicted
+++ resolved
@@ -25,10 +25,6 @@
   },
   methods: {
     onUpdateCondition($event) {
-<<<<<<< HEAD
-=======
-      console.log(this.condition);
->>>>>>> 5d96681a
       if ($event === null) {
         this.$emit("clearCondition", $event);
       } else {
