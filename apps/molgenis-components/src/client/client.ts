--- conflicted
+++ resolved
@@ -272,13 +272,9 @@
     .post(graphqlURL(schemaName), { query: metaDataQuery })
     .then((result: AxiosResponse<{ data: { _schema: ISchemaMetaData } }>) => {
       const schema = result.data.data._schema;
-<<<<<<< HEAD
-      schemaCache.set(currentSchemaName, schema);
-=======
       if(schemaName == null) {
         schemaCache.set(currentSchemaName, schema);
       }
->>>>>>> 1f595a47
       schemaCache.set(schema.name, schema);
       return deepClone(schema);
     })
