import axios from "axios";
import RecursiveIterator from "recursive-iterator";
import objectPath from "object-path";

export { request };

export default {
  newClient: (graphqlURL, externalAxios) => {
    const myAxios = externalAxios || axios;
    // use closure to have metaData cache private to client
    let metaData = null;
    return {
      fetchMetaData: () => {
        return fetchMetaData(myAxios, graphqlURL).then((schema) => {
          metaData = schema;
          // node js may not have structuredClone function, then fallback to deep clone via JSON
          return typeof structuredClone === "function"
            ? structuredClone(metaData)
            : JSON.parse(JSON.stringify(metaData));
        });
      },
      fetchTableData: async (tableId, properties) => {
        if (metaData === null) {
          metaData = await fetchMetaData(myAxios, graphqlURL);
        }
        return fetchTableData(
          tableId,
          properties,
          metaData,
          myAxios,
          graphqlURL
        );
      },
      insertVariables(graphqlURL, tableName, isDraft, values) {
        return executeSaveCommand(
          graphqlURL,
          tableName,
          isDraft,
          values,
          "insert"
        );
      },
      updateVariables(graphqlURL, tableName, isDraft, values) {
        return executeSaveCommand(
          graphqlURL,
          tableName,
          isDraft,
          values,
          "update"
        );
      },
    };
  },
};

const metaDataQuery = `{
_schema {
  name,
  tables {
    name,
    tableType,
    id,
    description,
    externalSchema,
    semantics,
    columns {
      name,
      id,
      columnType,
      key,
      refTable,
      refLink,
      refLabel,
      refBack,
      required,
      semantics,
      description,
      position
    }
  }
}}`;

/**
 *
 * @param {String} tableName
 * @param {Object} metaData - object that contains all schema meta data
 * @returns String of fields for use in gql query
 */
const columnNames = (tableName, metaData) => {
  let result = "";
  getTable(tableName, metaData.tables).columns.forEach((col) => {
    if (
      ["REF", "REF_ARRAY", "REFBACK", "ONTOLOGY", "ONTOLOGY_ARRAY"].includes(
        col.columnType
      ) > 0
    ) {
      result = result + " " + col.id + "{" + refGraphql(col, metaData) + "}";
    } else if (col.columnType === "FILE") {
      result = result + " " + col.id + "{id,size,extension,url}";
    } else if (col.columnType !== "HEADING") {
      result = result + " " + col.id;
    }
  });

  return result;
};

const refGraphql = (column, metaData) => {
  let graphqlString = "";
  const refTable = getTable(column.refTable, metaData.tables);
  refTable.columns.forEach((c) => {
    if (c.key == 1) {
      graphqlString += c.id + " ";
      if (
        ["REF", "REF_ARRAY", "REFBACK", "ONTOLOGY", "ONTOLOGY_ARRAY"].includes(
          c.columnType
        ) > 0
      ) {
        graphqlString += "{" + refGraphql(c, metaData) + "}";
      }
    }
  });
  return graphqlString;
};

const getTable = (tableName, tableStore) => {
  return tableStore.find((table) => table.name === tableName);
};

const fetchMetaData = async (axios, graphqlURL, onError) => {
  const url = graphqlURL ? graphqlURL : "graphql";
  const resp = await axios
    .post(url, { query: metaDataQuery })
    .catch((error) => {
      console.log(error);
      if (typeof onError === "function") {
        onError(error);
      }
    });
  return resp.data.data._schema;
};

const fetchTableData = async (
  tableId,
  properties,
  metaData,
  axios,
  graphqlURL,
  onError
) => {
  const url = graphqlURL ? graphqlURL : "graphql";
  const limit = properties?.limit ? properties.limit : 20;
  const offset = properties?.offset ? properties.offset : 0;

  const search = properties?.searchTerms
    ? ',search:"' + properties.searchTerms.trim() + '"'
    : "";

  const cNames = columnNames(tableId, metaData);
  const tableDataQuery = `query ${tableId}( $filter:${tableId}Filter, $orderby:${tableId}orderby ) {
        ${tableId}(
          filter:$filter,
          limit:${limit}, 
          offset:${offset}${search},
          orderby:$orderby
          )
          {
            ${cNames}
          }
          ${tableId}_agg( filter:$filter${search} ) {
            count
          }
        }`;

  const filter = properties?.filter ? properties.filter : {};
  const orderby = properties?.orderby ? properties.orderby : {};
  const resp = await axios
    .post(url, { query: tableDataQuery, variables: { filter, orderby } })
    .catch((error) => {
      console.log(error);
      if (typeof onError === "function") {
        onError(error);
      }
    });
  return resp.data.data;
};

const request = async (url, graphql) => {
  const result = await axios.post(url, { query: graphql }).catch((error) => {
    return error;
  });
  return result.data.data;
};

<<<<<<< HEAD
function executeSaveCommand(graphqlURL, tableName, isDraft, values, action) {
  values.mg_draft = isDraft;
  const variables = { value: [values] };
  const query = `mutation ${action}($value:[${tableName}Input]){${action}(${tableName}:$value){message}}`;
  const formData = getFormData(variables, query);
  return requestMultipart(graphqlURL, query, formData);
}

function getFormData(variables, query) {
  let formData = createFormDataWithFiles(variables);
  formData.append("query", query);
  formData.append("variables", JSON.stringify(variables || {}));
  return formData;
}

function createFormDataWithFiles(variables) {
  let formData = new FormData();
  for (let { node, path } of new RecursiveIterator(variables)) {
    if (node instanceof File) {
      const id = Math.random().toString(36);
      formData.append(id, node);
      objectPath.set(variables, path.join("."), id);
    }
  }
  return formData;
}

function requestMultipart(url, query, formData) {
  return new Promise((resolve, reject) => {
    //thanks to https://medium.com/@danielbuechele/file-uploads-with-graphql-and-apollo-5502bbf3941e
    fetch(url, {
      body: formData,
      method: "POST",
    })
      .then((response) => {
        multipartSuccessHandler(response, resolve, reject);
      })
      .catch((error) => {
        alert("catch: " + error);
        reject({ status: error, query: query });
      });
  });
}

function multipartSuccessHandler(response, resolve, reject) {
  response.json().then((result) => {
    if (response.ok && !result.errors && result.data) {
      resolve({
        data: result.data,
      });
    } else {
      reject({
        errors: result.errors,
      });
    }
  });
}
=======
const cloneMetaData = (metaData) => {
  // node js may not have structuredClone function, then fallback to deep clone via JSON
  return typeof structuredClone === "function"
    ? structuredClone(metaData)
    : JSON.parse(JSON.stringify(metaData));
};

export { request };

export default {
  newClient: (graphqlURL, externalAxios) => {
    const myAxios = externalAxios || axios;
    // use closure to have metaData cache private to client
    let metaData = null;
    return {
      fetchMetaData: async () => {
        const schema = await fetchMetaData(myAxios, graphqlURL);
        metaData = schema;
        return cloneMetaData(metaData);
      },
      fetchTableMetaData: async (tableName) => {
        if (metaData === null) {
          const schema = await fetchMetaData(myAxios, graphqlURL);
          metaData = schema;
        }
        return cloneMetaData(metaData).tables.find(
          (table) => table.id === tableName
        );
      },
      fetchTableData: async (tableId, properties) => {
        if (metaData === null) {
          metaData = await fetchMetaData(myAxios, graphqlURL);
        }
        return fetchTableData(
          tableId,
          properties,
          metaData,
          myAxios,
          graphqlURL
        );
      },
      fetchTableDataValues: async (tableId, properties) => {
        if (metaData === null) {
          const schema = await fetchMetaData(myAxios, graphqlURL);
          metaData = schema;
        }
        const dataResp = await fetchTableData(
          tableId,
          properties,
          metaData,
          myAxios,
          graphqlURL
        );
        return dataResp[tableId];
      },
    };
  },
};
>>>>>>> 4a5d1b42
<|MERGE_RESOLUTION|>--- conflicted
+++ resolved
@@ -10,14 +10,19 @@
     // use closure to have metaData cache private to client
     let metaData = null;
     return {
-      fetchMetaData: () => {
-        return fetchMetaData(myAxios, graphqlURL).then((schema) => {
+      fetchMetaData: async () => {
+        const schema = await fetchMetaData(myAxios, graphqlURL);
+        metaData = schema;
+        return cloneMetaData(metaData);
+      },
+      fetchTableMetaData: async (tableName) => {
+        if (metaData === null) {
+          const schema = await fetchMetaData(myAxios, graphqlURL);
           metaData = schema;
-          // node js may not have structuredClone function, then fallback to deep clone via JSON
-          return typeof structuredClone === "function"
-            ? structuredClone(metaData)
-            : JSON.parse(JSON.stringify(metaData));
-        });
+        }
+        return cloneMetaData(metaData).tables.find(
+          (table) => table.id === tableName
+        );
       },
       fetchTableData: async (tableId, properties) => {
         if (metaData === null) {
@@ -48,6 +53,20 @@
           values,
           "update"
         );
+      },
+      fetchTableDataValues: async (tableId, properties) => {
+        if (metaData === null) {
+          const schema = await fetchMetaData(myAxios, graphqlURL);
+          metaData = schema;
+        }
+        const dataResp = await fetchTableData(
+          tableId,
+          properties,
+          metaData,
+          myAxios,
+          graphqlURL
+        );
+        return dataResp[tableId];
       },
     };
   },
@@ -80,6 +99,13 @@
   }
 }}`;
 
+const cloneMetaData = (metaData) => {
+  // node js may not have structuredClone function, then fallback to deep clone via JSON
+  return typeof structuredClone === "function"
+    ? structuredClone(metaData)
+    : JSON.parse(JSON.stringify(metaData));
+};
+
 /**
  *
  * @param {String} tableName
@@ -192,7 +218,6 @@
   return result.data.data;
 };
 
-<<<<<<< HEAD
 function executeSaveCommand(graphqlURL, tableName, isDraft, values, action) {
   values.mg_draft = isDraft;
   const variables = { value: [values] };
@@ -249,64 +274,4 @@
       });
     }
   });
-}
-=======
-const cloneMetaData = (metaData) => {
-  // node js may not have structuredClone function, then fallback to deep clone via JSON
-  return typeof structuredClone === "function"
-    ? structuredClone(metaData)
-    : JSON.parse(JSON.stringify(metaData));
-};
-
-export { request };
-
-export default {
-  newClient: (graphqlURL, externalAxios) => {
-    const myAxios = externalAxios || axios;
-    // use closure to have metaData cache private to client
-    let metaData = null;
-    return {
-      fetchMetaData: async () => {
-        const schema = await fetchMetaData(myAxios, graphqlURL);
-        metaData = schema;
-        return cloneMetaData(metaData);
-      },
-      fetchTableMetaData: async (tableName) => {
-        if (metaData === null) {
-          const schema = await fetchMetaData(myAxios, graphqlURL);
-          metaData = schema;
-        }
-        return cloneMetaData(metaData).tables.find(
-          (table) => table.id === tableName
-        );
-      },
-      fetchTableData: async (tableId, properties) => {
-        if (metaData === null) {
-          metaData = await fetchMetaData(myAxios, graphqlURL);
-        }
-        return fetchTableData(
-          tableId,
-          properties,
-          metaData,
-          myAxios,
-          graphqlURL
-        );
-      },
-      fetchTableDataValues: async (tableId, properties) => {
-        if (metaData === null) {
-          const schema = await fetchMetaData(myAxios, graphqlURL);
-          metaData = schema;
-        }
-        const dataResp = await fetchTableData(
-          tableId,
-          properties,
-          metaData,
-          myAxios,
-          graphqlURL
-        );
-        return dataResp[tableId];
-      },
-    };
-  },
-};
->>>>>>> 4a5d1b42
+}