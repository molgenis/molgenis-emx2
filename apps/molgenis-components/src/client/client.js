--- conflicted
+++ resolved
@@ -91,16 +91,9 @@
         }
       },
       saveTableSettings: async (settings) => {
-<<<<<<< HEAD
         return request(graphqlURL ? graphqlURL : "graphql",
             `mutation change($settings:[MolgenisSettingsInput]){change(settings:$settings){message}}`,
             {settings: settings});
-      }
-=======
-        return axios.post(graphqlURL ? graphqlURL : "graphql", {
-          query: `mutation change($settings:[MolgenisSettingsInput]){change(settings:$settings){message}}`,
-          variables: { settings },
-        });
       },
       fetchSettings: async () => {
         return (
@@ -110,7 +103,6 @@
           )
         )._settings;
       },
->>>>>>> e4edfb4f
     };
   },
 };
