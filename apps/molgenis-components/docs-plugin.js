--- conflicted
+++ resolved
@@ -38,16 +38,12 @@
   };
 
   const buildStart = () => {
-<<<<<<< HEAD
-    if (process.env.CLEAR_GEN_FOLDERS === 'on') {
+    if (process.env.CLEAR_GEN_FOLDERS === "on") {
       console.log("CLEAR_GEN_FOLDERS is set to 'on', clearing folders");
       fs.rmSync("./showCase/", { recursive: true, force: true });
       fs.rmSync("./gen-docs/", { recursive: true, force: true });
     }
-=======
->>>>>>> 7885b2a2
   };
 
   return { name: "docs-plugin", buildStart, transform };
-
 };