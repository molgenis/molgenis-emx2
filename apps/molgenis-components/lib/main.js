import Client from "../src/client/client.js";

//display
import ContactDisplay from "../src/components/display/ContactDisplay.vue";
import GridBlock from "../src/components/display/GridBlock.vue";
import ImageCard from "../src/components/display/ImageCard.vue";
import ImageDisplay from "../src/components/display/ImageDisplay.vue";
import KeyValueBlock from "../src/components/display/KeyValueBlock.vue";
import LinksList from "../src/components/display/LinksList.vue";
import PageHeader from "../src/components/display/PageHeader.vue";
import PersonDetails from "../src/components/display/PersonDetails.vue";
import TableDisplay from "../src/components/display/TableDisplay.vue";

//filters
import FilterContainer from "../src/components/filters/FilterContainer.vue";
import FilterInput from "../src/components/filters/FilterInput.vue";
import FilterSidebar from "../src/components/filters/FilterSidebar.vue";
import FilterWell from "../src/components/filters/FilterWell.vue";
import FilterWells from "../src/components/filters/FilterWells.vue";

//forms
import ButtonAction from "../src/components/forms/ButtonAction.vue";
import ButtonAlt from "../src/components/forms/ButtonAlt.vue";
import ButtonDanger from "../src/components/forms/ButtonDanger.vue";
import ButtonDropdown from "../src/components/forms/ButtonDropdown.vue";
import ButtonOutline from "../src/components/forms/ButtonOutline.vue";
import ButtonSubmit from "../src/components/forms/ButtonSubmit.vue";
import FormGroup from "../src/components/forms/FormGroup.vue";
import FormMolgenis from "../src/components/forms/FormMolgenis.vue";
import IconAction from "../src/components/forms/IconAction.vue";
import IconDanger from "../src/components/forms/IconDanger.vue";
import IconBar from "../src/components/forms/IconBar.vue";
import InputBoolean from "../src/components/forms/InputBoolean.vue";
import InputHeading from "../src/components/forms/InputHeading.vue";
import InputDecimal from "../src/components/forms/InputDecimal.vue";
import InputInt from "../src/components/forms/InputInt.vue";
import InputGroup from "../src/components/forms/InputGroup.vue";
import InputOntology from "../src/components/forms/InputOntology.vue";
import InputOntologySubtree from "../src/components/forms/InputOntologySubtree.vue";
import InputPassword from "../src/components/forms/InputPassword.vue";
import InputRadio from "../src/components/forms/InputRadio.vue";
import InputString from "../src/components/forms/InputString.vue";
import InputSearch from "../src/components/forms/InputSearch.vue";
import InputSelect from "../src/components/forms/InputSelect.vue";
import InputText from "../src/components/forms/InputText.vue";

import MessageError from "../src/components/forms/MessageError.vue";
import MessageSuccess from "../src/components/forms/MessageSuccess.vue";
import MessageWarning from "../src/components/forms/MessageWarning.vue";

//layout
import Breadcrumb from "../src/components/layout/Breadcrumb.vue";
import LayoutCard from "../src/components/layout/LayoutCard.vue";
import LayoutForm from "../src/components/layout/LayoutForm.vue";
import LayoutModal from "../src/components/layout/LayoutModal.vue";
import Molgenis from "../src/components/layout/Molgenis.vue";
import MolgenisAccount from "../src/components/layout/MolgenisAccount.vue";
import MolgenisFooter from "../src/components/layout/MolgenisFooter.vue";
import MolgenisMenu from "../src/components/layout/MolgenisMenu.vue";
import MolgenisSession from "../src/components/layout/MolgenisSession.vue";
import MolgenisSignin from "../src/components/layout/MolgenisSignin.vue";
import MolgenisSignup from "../src/components/layout/MolgenisSignup.vue";
import ReadMore from "../src/components/layout/ReadMore.vue";
import ShowMore from "../src/components/layout/ShowMore.vue";
import Spinner from "../src/components/layout/Spinner.vue";
import VueTemplate from "../src/components/layout/VueTemplate.vue";

//tables
import DataDisplayCell from "../src/components/tables/DataDisplayCell.vue";
import ExplorerTable from "../src/components/tables/ExplorerTable.vue";
import Pagination from "../src/components/tables/Pagination.vue";
import TableMolgenis from "../src/components/tables/TableMolgenis.vue";

//tables/celltypes
import EmailDisplay from "../src/components/tables/cellTypes/EmailDisplay.vue";
import FileDisplay from "../src/components/tables/cellTypes/FileDisplay.vue";
import HyperlinkDisplay from "../src/components/tables/cellTypes/HyperlinkDisplay.vue";
import ListDisplay from "../src/components/tables/cellTypes/ListDisplay.vue";
import ObjectDisplay from "../src/components/tables/cellTypes/ObjectDisplay.vue";
import StringDisplay from "../src/components/tables/cellTypes/StringDisplay.vue";
import TextDisplay from "../src/components/tables/cellTypes/TextDisplay.vue";

export {
  MolgenisMenu,
  MessageWarning,
  LayoutForm,
  InputHeading,
  EmailDisplay,
  HyperlinkDisplay,
  IconAction,
  IconDanger,
  IconBar,
  ContactDisplay,
  GridBlock,
  ImageCard,
  ImageDisplay,
  KeyValueBlock,
  LinksList,
  PageHeader,
  PersonDetails,
  TableDisplay,
  FilterContainer,
  FilterInput,
  FilterSidebar,
  FilterWell,
  FilterWells,
  MessageError,
  MessageSuccess,
  ButtonAction,
  ButtonDropdown,
  ButtonOutline,
  ButtonAlt,
  ButtonDanger,
  ButtonSubmit,
  FormGroup,
  FormMolgenis,
  InputDecimal,
<<<<<<< HEAD
  InputSelect,
  InputBoolean,
=======
  InputInt,
>>>>>>> 454a1666
  InputGroup,
  InputOntology,
  InputOntologySubtree,
  InputPassword,
  InputRadio,
  InputString,
  InputSearch,
  InputText,
  Breadcrumb,
  LayoutModal,
  ReadMore,
  Spinner,
  VueTemplate,
  DataDisplayCell,
  ExplorerTable,
  TableMolgenis,
  Molgenis,
  MolgenisAccount,
  MolgenisFooter,
  MolgenisSession,
  MolgenisSignin,
  MolgenisSignup,
  Pagination,
  FileDisplay,
  ListDisplay,
  ObjectDisplay,
  StringDisplay,
  TextDisplay,
  ShowMore,
  Client,
  LayoutCard,
};<|MERGE_RESOLUTION|>--- conflicted
+++ resolved
@@ -115,17 +115,14 @@
   FormGroup,
   FormMolgenis,
   InputDecimal,
-<<<<<<< HEAD
-  InputSelect,
   InputBoolean,
-=======
   InputInt,
->>>>>>> 454a1666
   InputGroup,
   InputOntology,
   InputOntologySubtree,
   InputPassword,
   InputRadio,
+  InputSelect,
   InputString,
   InputSearch,
   InputText,
