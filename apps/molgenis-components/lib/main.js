import Client from "../src/client/client.js";

//display
import ContactDisplay from "../src/components/display/ContactDisplay.vue";
import GridBlock from "../src/components/display/GridBlock.vue";
import ImageCard from "../src/components/display/ImageCard.vue";
import ImageDisplay from "../src/components/display/ImageDisplay.vue";
import KeyValueBlock from "../src/components/display/KeyValueBlock.vue";
import LinksList from "../src/components/display/LinksList.vue";
import PageHeader from "../src/components/display/PageHeader.vue";
import PersonDetails from "../src/components/display/PersonDetails.vue";
import TableDisplay from "../src/components/display/TableDisplay.vue";

//filters
import FilterContainer from "../src/components/filters/FilterContainer.vue";
import FilterInput from "../src/components/filters/FilterInput.vue";
import FilterSidebar from "../src/components/filters/FilterSidebar.vue";
import FilterWell from "../src/components/filters/FilterWell.vue";
import FilterWells from "../src/components/filters/FilterWells.vue";

//forms
import ButtonAction from "../src/components/forms/ButtonAction.vue";
import ButtonAlt from "../src/components/forms/ButtonAlt.vue";
<<<<<<< HEAD
import ButtonDanger from "../src/components/forms/ButtonDanger.vue";
=======
import ButtonDropdown from "../src/components/forms/ButtonDropdown.vue";
>>>>>>> ab796cd9
import ButtonOutline from "../src/components/forms/ButtonOutline.vue";
import ButtonSubmit from "../src/components/forms/ButtonSubmit.vue";
import FormGroup from "../src/components/forms/FormGroup.vue";
import FormMolgenis from "../src/components/forms/FormMolgenis.vue";
import IconAction from "../src/components/forms/IconAction.vue";
import IconDanger from "../src/components/forms/IconDanger.vue";
import IconBar from "../src/components/forms/IconBar.vue";
import InputHeading from "../src/components/forms/InputHeading.vue";
import InputGroup from "../src/components/forms/InputGroup.vue";
import InputOntology from "../src/components/forms/InputOntology.vue";
import InputOntologySubtree from "../src/components/forms/InputOntologySubtree.vue";
import InputPassword from "../src/components/forms/InputPassword.vue";
import InputRadio from "../src/components/forms/InputRadio.vue";
import InputString from "../src/components/forms/InputString.vue";
import InputSearch from "../src/components/forms/InputSearch.vue";
import MessageError from "../src/components/forms/MessageError.vue";
import MessageSuccess from "../src/components/forms/MessageSuccess.vue";
import MessageWarning from "../src/components/forms/MessageWarning.vue";

//layout
import Breadcrumb from "../src/components/layout/Breadcrumb.vue";
import LayoutCard from "../src/components/layout/LayoutCard.vue";
import LayoutForm from "../src/components/layout/LayoutForm.vue";
import LayoutModal from "../src/components/layout/LayoutModal.vue";
import MolgenisFooter from "../src/components/layout/MolgenisFooter.vue";
import MolgenisMenu from "../src/components/layout/MolgenisMenu.vue";
import MolgenisSignIn from "../src/components/layout/MolgenisSignIn.vue";
import ReadMore from "../src/components/layout/ReadMore.vue";
import ShowMore from "../src/components/layout/ShowMore.vue";
import Spinner from "../src/components/layout/Spinner.vue";

//tables
import DataDisplayCell from "../src/components/tables/DataDisplayCell.vue";
import ExplorerTable from "../src/components/tables/ExplorerTable.vue";
import Pagination from "../src/components/tables/Pagination.vue";
import TableMolgenis from "../src/components/tables/TableMolgenis.vue";

//tables/celltypes
import EmailDisplay from "../src/components/tables/cellTypes/EmailDisplay.vue";
import FileDisplay from "../src/components/tables/cellTypes/FileDisplay.vue";
import HyperlinkDisplay from "../src/components/tables/cellTypes/HyperlinkDisplay.vue";
import ListDisplay from "../src/components/tables/cellTypes/ListDisplay.vue";
import ObjectDisplay from "../src/components/tables/cellTypes/ObjectDisplay.vue";
import StringDisplay from "../src/components/tables/cellTypes/StringDisplay.vue";
import TextDisplay from "../src/components/tables/cellTypes/TextDisplay.vue";

export {
  MolgenisMenu,
  MessageWarning,
  LayoutForm,
  InputHeading,
  EmailDisplay,
  HyperlinkDisplay,
  ButtonDropdown,
  IconAction,
  IconDanger,
  IconBar,
  ContactDisplay,
  GridBlock,
  ImageCard,
  ImageDisplay,
  KeyValueBlock,
  LinksList,
  PageHeader,
  PersonDetails,
  TableDisplay,
  FilterContainer,
  FilterInput,
  FilterSidebar,
  FilterWell,
  FilterWells,
  MessageError,
  MessageSuccess,
  ButtonAction,
  ButtonOutline,
  ButtonAlt,
  ButtonDanger,
  ButtonSubmit,
  FormGroup,
  FormMolgenis,
  InputGroup,
  InputOntology,
  InputOntologySubtree,
  InputPassword,
  InputRadio,
  InputString,
  InputSearch,
  Breadcrumb,
  LayoutModal,
  ReadMore,
  Spinner,
  DataDisplayCell,
  ExplorerTable,
  TableMolgenis,
  MolgenisFooter,
  Pagination,
  FileDisplay,
  ListDisplay,
  ObjectDisplay,
  StringDisplay,
  TextDisplay,
  ShowMore,
  MolgenisSignIn,
  Client,
  LayoutCard,
};<|MERGE_RESOLUTION|>--- conflicted
+++ resolved
@@ -21,11 +21,8 @@
 //forms
 import ButtonAction from "../src/components/forms/ButtonAction.vue";
 import ButtonAlt from "../src/components/forms/ButtonAlt.vue";
-<<<<<<< HEAD
 import ButtonDanger from "../src/components/forms/ButtonDanger.vue";
-=======
 import ButtonDropdown from "../src/components/forms/ButtonDropdown.vue";
->>>>>>> ab796cd9
 import ButtonOutline from "../src/components/forms/ButtonOutline.vue";
 import ButtonSubmit from "../src/components/forms/ButtonSubmit.vue";
 import FormGroup from "../src/components/forms/FormGroup.vue";
@@ -79,7 +76,6 @@
   InputHeading,
   EmailDisplay,
   HyperlinkDisplay,
-  ButtonDropdown,
   IconAction,
   IconDanger,
   IconBar,
@@ -100,6 +96,7 @@
   MessageError,
   MessageSuccess,
   ButtonAction,
+  ButtonDropdown,
   ButtonOutline,
   ButtonAlt,
   ButtonDanger,
