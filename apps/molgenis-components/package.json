--- conflicted
+++ resolved
@@ -31,13 +31,9 @@
   "dependencies": {
     "@fortawesome/fontawesome-free": "^6.4.2",
     "@popperjs/core": "2.11.8",
-<<<<<<< HEAD
     "@vueuse/core": "10.2.1",
     "@vueuse/integrations": "10.2.1",
-    "axios": "1.3.4",
-=======
     "axios": "1.4.0",
->>>>>>> a6812501
     "click-outside-vue3": "4.0.1",
     "cross-env": "7.0.3",
     "universal-cookie": "4.0.4",
