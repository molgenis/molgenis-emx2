--- conflicted
+++ resolved
@@ -31,17 +31,6 @@
   "dependencies": {
     "@fortawesome/fontawesome-free": "^6.4.2",
     "@popperjs/core": "2.11.8",
-<<<<<<< HEAD
-    "@vueuse/core": "10.2.1",
-    "@vueuse/integrations": "10.2.1",
-    "axios": "1.3.4",
-    "click-outside-vue3": "4.0.1",
-    "cross-env": "7.0.3",
-    "universal-cookie": "4.0.4",
-    "vue": "3.2.47",
-    "vue-flatpickr-component": "11.0.2",
-    "vue-gtag": "2.0.1",
-=======
     "@vueuse/core": "10.5.0",
     "@vueuse/integrations": "10.5.0",
     "axios": "1.6.0",
@@ -51,7 +40,6 @@
     "vue": "3.3.4",
     "vue-gtag": "2.0.1",
     "vue-flatpickr-component": "11.0.3",
->>>>>>> 3124a54b
     "vue3-cookies": "^1.0.6",
     "vuedraggable": "4.1.0"
   },
