--- conflicted
+++ resolved
@@ -24,13 +24,8 @@
     "@vue/compiler-sfc": "3.2.33",
     "axios": "0.27.2",
     "v-click-outside": "3.1.2",
-<<<<<<< HEAD
     "vue": "3.2.33"
-=======
-    "vite-plugin-vue2": "1.9.3",
-    "vue": "2.6.14",
     "vue-flatpickr-component": "8.1.7"
->>>>>>> 4abef5f0
   },
   "devDependencies": {
     "@vitejs/plugin-vue": "2.3.2",
