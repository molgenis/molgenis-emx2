--- conflicted
+++ resolved
@@ -33,12 +33,8 @@
   "devDependencies": {
     "@vitejs/plugin-vue": "2.3.3",
     "cross-env": "7.0.3",
-<<<<<<< HEAD
-    "vite": "2.9.12",
     "vitest": "0.15.1",
-=======
     "vite": "2.9.13",
->>>>>>> 83bab373
     "vue-router": "3.5.4",
     "vue-scrollto": "2.20.0"
   }
