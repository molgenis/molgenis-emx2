{
  "name": "molgenis-components",
  "version": "0.0.0",
  "files": [
    "dist"
  ],
  "main": "./dist/molgenis-components.umd.js",
  "module": "",
  "exports": {
    ".": {
      "import": "./dist/molgenis-components.es.js",
      "require": "./dist/molgenis-components.umd.js"
    }
  },
  "scripts": {
    "dev": "vite",
    "build": "cross-env SHOW_CASE=off vite build",
    "build-showcase": "cross-env SHOW_CASE=on vite build ",
    "preview": "vite preview"
  },
  "dependencies": {
    "vite-plugin-vue2": "^1.9.3",
    "vue": "2"
  },
  "devDependencies": {
    "@vitejs/plugin-vue": "2.2.4",
<<<<<<< HEAD
    "axios": "0.26.0",
    "cross-env": "7.0.3",
=======
    "axios": "0.26.1",
>>>>>>> c5230355
    "vite": "2.8.6",
    "vue-router": "3.5.3"
  }
}<|MERGE_RESOLUTION|>--- conflicted
+++ resolved
@@ -24,12 +24,8 @@
   },
   "devDependencies": {
     "@vitejs/plugin-vue": "2.2.4",
-<<<<<<< HEAD
-    "axios": "0.26.0",
+    "axios": "0.26.1",
     "cross-env": "7.0.3",
-=======
-    "axios": "0.26.1",
->>>>>>> c5230355
     "vite": "2.8.6",
     "vue-router": "3.5.3"
   }
