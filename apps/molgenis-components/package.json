{
  "name": "molgenis-components",
  "version": "0.0.0",
  "private": true,
  "files": [
    "dist"
  ],
  "main": "./dist/molgenis-components.umd.js",
  "module": "./dist/molgenis-components.es.js",
  "exports": {
    ".": {
      "import": "./dist/molgenis-components.es.js",
      "require": "./dist/molgenis-components.umd.js"
    }
  },
  "scripts": {
    "dev": "cross-env CLEAR_GEN_FOLDERS=on vite",
    "build": "cross-env SHOW_CASE=off vite build",
    "build-showcase": "cross-env SHOW_CASE=on vite build ",
    "preview": "vite preview",
    "test": "vitest",
    "test-ci": "vitest run",
    "coverage": "vitest run --coverage"
  },
  "dependencies": {
    "@vue/compat": "^3.2.33",
    "@vue/compiler-sfc": "3.2.37",
    "axios": "0.27.2",
<<<<<<< HEAD
    "vue": "3.2.33",
    "v-click-outside": "3.2.0",
    "vue-flatpickr-component": "9.0.6"
=======
    "popper.js": "1.16.1",
    "v-click-outside": "3.2.0",
    "vite-plugin-vue2": "2.0.1",
    "vue": "2.6.14",
    "vue-flatpickr-component": "8.1.7"
>>>>>>> 147ea4c4
  },
  "devDependencies": {
    "@vitejs/plugin-vue": "2.3.3",
    "cross-env": "7.0.3",
<<<<<<< HEAD
    "vue-router": "4.0.15",
    "vite": "2.9.12",
=======
    "vitest": "0.18.0",
    "vite": "2.9.14",
>>>>>>> 147ea4c4
    "vue-router": "3.5.4",
    "vue-scrollto": "2.20.0",
    "vue-server-renderer": "2.6.14",
    "vue-template-compiler": "2.6.14"
  }
}<|MERGE_RESOLUTION|>--- conflicted
+++ resolved
@@ -26,29 +26,17 @@
     "@vue/compat": "^3.2.33",
     "@vue/compiler-sfc": "3.2.37",
     "axios": "0.27.2",
-<<<<<<< HEAD
     "vue": "3.2.33",
     "v-click-outside": "3.2.0",
-    "vue-flatpickr-component": "9.0.6"
-=======
-    "popper.js": "1.16.1",
-    "v-click-outside": "3.2.0",
-    "vite-plugin-vue2": "2.0.1",
-    "vue": "2.6.14",
-    "vue-flatpickr-component": "8.1.7"
->>>>>>> 147ea4c4
+    "vue-flatpickr-component": "9.0.6",
+    "popper.js": "1.16.1"
   },
   "devDependencies": {
     "@vitejs/plugin-vue": "2.3.3",
     "cross-env": "7.0.3",
-<<<<<<< HEAD
     "vue-router": "4.0.15",
-    "vite": "2.9.12",
-=======
     "vitest": "0.18.0",
     "vite": "2.9.14",
->>>>>>> 147ea4c4
-    "vue-router": "3.5.4",
     "vue-scrollto": "2.20.0",
     "vue-server-renderer": "2.6.14",
     "vue-template-compiler": "2.6.14"
