--- conflicted
+++ resolved
@@ -26,7 +26,7 @@
     "@vue/compat": "^3.2.33",
     "@vue/compiler-sfc": "3.2.37",
     "axios": "0.27.2",
-<<<<<<< HEAD
+    "cross-env": "7.0.3",
     "vue": "3.2.33",
     "v-click-outside": "3.2.0",
     "vue-flatpickr-component": "9.0.6",
@@ -38,20 +38,6 @@
     "vue-router": "4.0.15",
     "vitest": "0.18.0",
     "vite": "2.9.14",
-=======
-    "cross-env": "7.0.3",
-    "popper.js": "1.16.1",
-    "v-click-outside": "3.2.0",
-    "vite-plugin-vue2": "2.0.2",
-    "vue": "2.6.14",
-    "vue-flatpickr-component": "8.1.7"
-  },
-  "devDependencies": {
-    "@vitejs/plugin-vue": "3.0.3",
-    "vite": "3.0.9",
-    "vitest": "0.22.1",
-    "vue-router": "3.6.4",
->>>>>>> 2519595f
     "vue-scrollto": "2.20.0",
     "vue-server-renderer": "2.6.14",
     "vue-template-compiler": "2.6.14"
