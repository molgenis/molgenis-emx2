{
  "name": "molgenis-components",
  "version": "0.0.0",
  "private": true,
  "files": [
    "dist"
  ],
  "main": "./dist/molgenis-components.umd.js",
  "module": "./dist/molgenis-components.es.js",
  "exports": {
    ".": {
      "import": "./dist/molgenis-components.es.js",
      "require": "./dist/molgenis-components.umd.js"
    },
    "./dist/style.css": {
      "import": "./dist/style.css",
      "require": "./dist/style.css"
    }
  },
  "scripts": {
    "dev": "cross-env CLEAR_GEN_FOLDERS=on vite",
    "build": "cross-env SHOW_CASE=off vite build",
    "build-showcase": "cross-env SHOW_CASE=on vite build ",
    "preview": "vite preview",
    "test": "vitest",
    "test-ci": "vitest run",
    "coverage": "vitest run --coverage",
    "format": "prettier src  --write --config ../.prettierrc.js",
    "checkFormat": "prettier src  --check --config ../.prettierrc.js"
  },
  "dependencies": {
<<<<<<< HEAD
    "@vueuse/core": "10.1.2",
    "@vueuse/integrations": "10.1.2",
    "axios": "1.3.4",
    "click-outside-vue3": "4.0.1",
    "cross-env": "7.0.3",
    "popper.js": "1.16.1",
    "universal-cookie": "4.0.4",
=======
    "@popperjs/core": "2.11.8",
    "axios": "1.3.4",
    "click-outside-vue3": "4.0.1",
    "cross-env": "7.0.3",
>>>>>>> cf856b2d
    "vue": "3.2.47",
    "vue-flatpickr-component": "11.0.2",
    "vue-gtag": "2.0.1",
    "vue3-cookies": "^1.0.6",
    "vuedraggable": "4.1.0"
  },
  "devDependencies": {
    "@vitejs/plugin-vue": "4.2.3",
    "prettier": "2.8.8",
    "vite": "4.3.9",
    "vitest": "0.31.1",
    "vue-router": "4.1.6",
    "vue-scrollto": "2.20.0"
  }
}<|MERGE_RESOLUTION|>--- conflicted
+++ resolved
@@ -29,7 +29,6 @@
     "checkFormat": "prettier src  --check --config ../.prettierrc.js"
   },
   "dependencies": {
-<<<<<<< HEAD
     "@vueuse/core": "10.1.2",
     "@vueuse/integrations": "10.1.2",
     "axios": "1.3.4",
@@ -37,12 +36,7 @@
     "cross-env": "7.0.3",
     "popper.js": "1.16.1",
     "universal-cookie": "4.0.4",
-=======
     "@popperjs/core": "2.11.8",
-    "axios": "1.3.4",
-    "click-outside-vue3": "4.0.1",
-    "cross-env": "7.0.3",
->>>>>>> cf856b2d
     "vue": "3.2.47",
     "vue-flatpickr-component": "11.0.2",
     "vue-gtag": "2.0.1",
