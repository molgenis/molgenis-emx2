"""Classes for modelling Directory information, e.g. tables, nodes."""
import os
import typing
from abc import ABC
from collections import OrderedDict
from copy import deepcopy
from dataclasses import dataclass, field
from enum import Enum
from typing import Dict, List, Set

from .utils import to_ordered_dict


class TableType(Enum):
    """Enum representing the tables each national node has."""

    PERSONS = "persons"
    ALSO_KNOWN = "also_known_in"
    NETWORKS = "networks"
    BIOBANKS = "biobanks"
    SERVICES = "services"
    STUDIES = "studies"
    COLLECTIONS = "collections"
    FACTS = "facts"

    @classmethod
    def get_import_order(cls) -> List["TableType"]:
        """Get import order of tables"""
        return [type_ for type_ in cls]

    @property
    def base_id(self) -> str:
        """Get base ID of a table"""
        if self.value == "facts":
            table = "collectionFacts"
        elif self.value == "also_known_in":
            table = "alsoKnownIn"
        else:
            table = self.value

        return table[0].upper() + table[1:]


@dataclass(frozen=True)
class TableMeta:
    """Convenient wrapper for the output of the metadata API."""

    meta: dict
    table_name: str
    id_attribute: str = field(init=False)

    def __post_init__(self):
        for attribute in self.meta:
            if attribute.get("key") == 1:
                object.__setattr__(self, "id_attribute", attribute.name)

    @property
<<<<<<< HEAD
    def id(self):
        """Get table ID"""
        return self.meta[0].get("table")

    @property
=======
>>>>>>> e1319d60
    def attributes(self):
        """Get list of table attributes"""
        return [attr.name for attr in self.meta]

    @property
    def one_to_manys(self) -> List[str]:
        """Return a list of one-to-many attributes"""
        one_to_manys = []
        for attribute in self.meta["attributes"]["items"]:
            if attribute["data"]["type"] == "onetomany":
                one_to_manys.append(attribute["data"]["name"])
        return one_to_manys

    @property
    def hyperlinks(self) -> List[str]:
        """Get all attributes of type hyperlink"""
        hyperlinks = []
        for attribute in self.meta:
            if attribute.get("columnType") == "hyperlink":
                hyperlinks.append(attribute.name)
        return hyperlinks


@dataclass(frozen=True)
class BaseTable(ABC):
    """
    Simple representation of a MOLGENIS table. The rows should be in the uploadable
    format. (See utils.py)
    """

    rows_by_id: "typing.OrderedDict[str, dict]"
    meta: TableMeta

    @property
    def rows(self) -> List[dict]:
        """Return a list of rows in dict format"""
        return list(self.rows_by_id.values())

    @property
    def full_name(self) -> str:
<<<<<<< HEAD
        """Return the full name of the table"""
        return self.meta.id
=======
        return self.meta.table_name
>>>>>>> e1319d60


@dataclass(frozen=True)
class Table(BaseTable):
    """
    Simple representation of a BBMRI ERIC node table.
    """

    type: TableType

    @staticmethod
    def of(table_type: TableType, meta: TableMeta, rows: List[dict]) -> "Table":
        """Factory method that takes a list of rows instead of an OrderedDict of
        ids/rows."""
        return Table(
            rows_by_id=to_ordered_dict(rows, meta.id_attribute),
            meta=meta,
            type=table_type,
        )

    @staticmethod
    def of_empty(table_type: TableType, meta: TableMeta):
        """Return an empty Table"""
        return Table(rows_by_id=OrderedDict(), meta=meta, type=table_type)

    @staticmethod
    def of_placeholder(table_type: TableType):
        """Return a dummy/placeholder Table"""
        meta = {
            "id": table_type.base_id,
            "attributes": {"items": [{"data": {"name": "id", "idAttribute": True}}]},
        }
        return Table.of_empty(
            table_type=table_type,
            meta=TableMeta(meta=meta, table_name=table_type.base_id),
        )


@dataclass(frozen=True)
class OntologyTable(BaseTable):
    """
    Simple representation of an ontology table where the parent/child relations are
    persisted with self-references.
    """

    parent_attr: str
    matching_attrs: List[str] | None = None

    def get_matching_ontologies(self, ontologies: List[str]) -> Set[str]:
        """
        Will add matching ontologies with the specified level(s) of confidence to the
        list of ontologies

        :param ontologies: a list with the current ontologies
        :return: a list with the current ontologies extended with matching ontologies,
        if available.
        """
        matching_ontologies = []
        for attr in self.matching_attrs:
            for ontology in ontologies:
                try:
                    matching_ontologies.extend(self.rows_by_id[ontology][attr])
                except KeyError:
                    pass

        return set(matching_ontologies)

    def is_descendant_of_any(self, descendant_id: str, ancestor_ids: Set[str]) -> bool:
        """
        Will walk from the descendant up through the parents until it finds one of the
        provided ancestors, or return False if it reaches an element without a parent.
        Will also return True if the descendant_id itself is in de ancestor_ids.

        :param descendant_id: the id of the descendant
        :param ancestor_ids: the ids of the ancestors
        :return: True if the descendant_id is a descendant of any of the ancestor_ids
        """
        current = self.rows_by_id[descendant_id]
        while True and current["codesystem"] != "orphanet":
            if current[self.meta.id_attribute] in ancestor_ids:
                return True
            if not current[self.parent_attr]:
                return False
            if len(current[self.parent_attr]) == 1:
                current = self.rows_by_id[current[self.parent_attr][0]]
            else:
                raise TypeError("More than one ICD-10 parent")

    @staticmethod
    def of(
        meta: TableMeta,
        rows: List[dict],
        parent_attr: str,
        matching_attrs: List[str] | None = None,
    ) -> "OntologyTable":
        """Factory method that takes a list of rows instead of an OrderedDict of
        ids/rows."""
        matching_attrs = matching_attrs if matching_attrs else []
        return OntologyTable(
            rows_by_id=to_ordered_dict(rows, meta.id_attribute),
            meta=meta,
            parent_attr=parent_attr,
            matching_attrs=matching_attrs,
        )


@dataclass(frozen=True)
class Node:
    """Represents a single national node in a BBMRI Biobank Directory."""

    code: str
    description: str | None = None
    date_end: str | None = None

    _classifiers = {
        TableType.PERSONS: "contactID",
        TableType.NETWORKS: "networkID",
        TableType.ALSO_KNOWN: "akiID",
        TableType.BIOBANKS: "ID",
        TableType.SERVICES: "serviceID",
        TableType.STUDIES: "studyID",
        TableType.COLLECTIONS: "ID",
        TableType.FACTS: "factID",
    }

    def get_schema_id(self) -> str:
        """Get the name of the National Node schema"""
        return f"{os.getenv('NN_SCHEMA_PREFIX')}-{self.code}"

    @staticmethod
    def get_staging_id(table_type: TableType) -> str:
        """
        Returns the identifier of a node's staging table.

        :param TableType table_type: the table to get the staging id of
        :return: the id of the staging table
        """
        if table_type.value == "facts":
            table = "collectionFacts"
        elif table_type.value == "also_known_in":
            table = "alsoKnownIn"
        else:
            table = table_type.value

        return table[0].upper() + table[1:]

    def get_id_prefix(self, table_type: TableType) -> str:
        """
        Each table has a specific prefix for the identifiers of its rows. This prefix is
        based on the node's code and the classifier of the table.

        :param TableType table_type: the table to get the id prefix for
        :return: the id prefix
        """
        classifier = self._classifiers[table_type]
        return f"bbmri-eric:{classifier}:{self.code}_"

    @classmethod
    def get_eu_id_prefix(cls, table_type: TableType) -> str:
        """
        Some nodes can refer to rows in the EU node. These rows have an EU prefix, and
        it's based on the classifier of the table.

        :param TableType table_type: the table to get the EU id prefix for
        :return: the EU id prefix
        """

        classifier = cls._classifiers[table_type]
        return f"bbmri-eric:{classifier}:EU_"

    @staticmethod
    def of(code: str):
        """Return an empty Node object"""
        return Node(code, None, None)

    def __eq__(self, other: object) -> bool:
        if isinstance(other, Node):
            return self.code == other.code
        return False

    def __hash__(self):
        return hash(self.code)


@dataclass(frozen=True)
class ExternalServerNode(Node):
    """Represents a node that has an external server on which its data is hosted."""

    url: str | None = None
    token: str | None = None


@dataclass(frozen=True)
class FileIngestNode(Node):
    """Represents a node that provides its data as files on an external server."""

    url: str | None = None


class Source(Enum):
    """Enum representing the source of the Node object"""

    EXTERNAL_SERVER = "external_server"
    STAGING = "staging"
    PUBLISHED = "published"
    TRANSFORMED = "transformed"


@dataclass
class DirectoryData(ABC):
    """Abstract base class for containers storing rows from the Directory tables:
    persons, also_known_in, networks, biobanks, services, studies, collections,
    and facts."""

    source: Source
    persons: Table
    also_known_in: Table
    networks: Table
    biobanks: Table
    services: Table
    studies: Table
    collections: Table
    facts: Table
    table_by_type: Dict[TableType, Table] = field(init=False)

    def __post_init__(self):
        self.table_by_type = {
            TableType.PERSONS: self.persons,
            TableType.NETWORKS: self.networks,
            TableType.ALSO_KNOWN: self.also_known_in,
            TableType.BIOBANKS: self.biobanks,
            TableType.SERVICES: self.services,
            TableType.STUDIES: self.studies,
            TableType.COLLECTIONS: self.collections,
            TableType.FACTS: self.facts,
        }

    @property
    def import_order(self) -> List[Table]:
        """Return tables in import order"""
        return [
            self.persons,
            self.networks,
            self.also_known_in,
            self.biobanks,
            self.services,
            self.studies,
            self.collections,
            self.facts,
        ]


@dataclass
class NodeData(DirectoryData):
    """Container object storing the tables of a single node."""

    node: Node

    @staticmethod
    def from_dict(node: Node, source: Source, tables: Dict[str, Table]) -> "NodeData":
        """Create a NodeData object from a dictionary of Tables"""
        return NodeData(node=node, source=source, **tables)

    def convert_to_staging(self) -> "NodeData":
        """
        The metadata of an external node is the same as the metadata of its staging
        area. This method copies an external server's NodeData and changes only the
        table identifiers to point to the staging area's identifiers.
        """
        if self.source != Source.EXTERNAL_SERVER:
            raise ValueError("data isn't from an external server")

        tables = dict()
        for table in self.import_order:
            metadata = deepcopy(table.meta.meta)
            table_name = self.node.get_staging_id(table.type)
            tables[table.type.value] = Table(
                table.rows_by_id,
                TableMeta(metadata, table_name=table_name),
                table.type,
            )

        return NodeData(node=self.node, source=Source.STAGING, **tables)


class MixedData(DirectoryData):
    """Container object storing the tables with mixed origins, for example from
    the combined tables or from multiple staging areas."""

    @staticmethod
    def from_mixed_dict(source: Source, tables: Dict[str, Table]) -> "MixedData":
        """Create a MixedData object from a dictionary of Tables"""
        return MixedData(source=source, **tables)

    def merge(self, other_data: DirectoryData):
        """Merge data from other_data into existing tables"""
        self.persons.rows_by_id.update(other_data.persons.rows_by_id)
        self.networks.rows_by_id.update(other_data.networks.rows_by_id)
        self.also_known_in.rows_by_id.update(other_data.also_known_in.rows_by_id)
        self.biobanks.rows_by_id.update(other_data.biobanks.rows_by_id)
        self.services.rows_by_id.update(other_data.services.rows_by_id)
        self.studies.rows_by_id.update(other_data.studies.rows_by_id)
        self.collections.rows_by_id.update(other_data.collections.rows_by_id)
        self.facts.rows_by_id.update(other_data.facts.rows_by_id)

    def remove_node_rows(self, node: Node):
        """Remove all data from a specific national node."""
        for table in self.import_order:
            ids_to_remove = [
                row["id"] for row in table.rows if row["national_node"] == node.code
            ]
            all(table.rows_by_id.pop(id_) for id_ in ids_to_remove)

    def copy_empty(self) -> "MixedData":
        """Create an empty MixedData object"""
        return MixedData(
            source=self.source,
            persons=Table.of_empty(TableType.PERSONS, self.persons.meta),
            networks=Table.of_empty(TableType.NETWORKS, self.networks.meta),
            also_known_in=Table.of_empty(TableType.ALSO_KNOWN, self.also_known_in.meta),
            biobanks=Table.of_empty(TableType.BIOBANKS, self.biobanks.meta),
            services=Table.of_empty(TableType.SERVICES, self.services.meta),
            studies=Table.of_empty(TableType.STUDIES, self.studies.meta),
            collections=Table.of_empty(TableType.COLLECTIONS, self.collections.meta),
            facts=Table.of_empty(TableType.FACTS, self.facts.meta),
        )


@dataclass(frozen=True)
class QualityInfo:
    """
    Stores the quality information for biobanks, collections and services
    """

    biobanks: Dict[str, List[str]]
    """Dictionary of biobank ids and their quality ids"""

    biobank_levels: Dict[str, List[str]]
    """Dictionary of biobank ids and their assessment levels"""

    collections: Dict[str, List[str]]
    """Dictionary of collection ids and their quality ids"""

    collection_levels: Dict[str, List[str]]
    """Dictionary of collection ids and their assessment levels"""

    services: Dict[str, List[str]]
    """Dictionary of service ids and their quality ids"""

    def get_qualities(self, table_type: TableType) -> Dict[str, List[str]]:
        """Get quality information for given table"""
        if table_type == TableType.BIOBANKS:
            return self.biobanks
        elif table_type == TableType.COLLECTIONS:
            return self.collections
        elif table_type == TableType.SERVICES:
            return self.services
        else:
            return dict()

    def get_levels(self, table_type: TableType) -> Dict[str, List[str]]:
        """Get assessment levels for given table"""
        if table_type == TableType.BIOBANKS:
            return self.biobank_levels
        elif table_type == TableType.COLLECTIONS:
            return self.collection_levels
        else:
            return dict()<|MERGE_RESOLUTION|>--- conflicted
+++ resolved
@@ -55,14 +55,6 @@
                 object.__setattr__(self, "id_attribute", attribute.name)
 
     @property
-<<<<<<< HEAD
-    def id(self):
-        """Get table ID"""
-        return self.meta[0].get("table")
-
-    @property
-=======
->>>>>>> e1319d60
     def attributes(self):
         """Get list of table attributes"""
         return [attr.name for attr in self.meta]
@@ -103,12 +95,7 @@
 
     @property
     def full_name(self) -> str:
-<<<<<<< HEAD
-        """Return the full name of the table"""
-        return self.meta.id
-=======
         return self.meta.table_name
->>>>>>> e1319d60
 
 
 @dataclass(frozen=True)
