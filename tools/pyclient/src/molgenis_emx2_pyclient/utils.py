"""
Utility functions for the Molgenis EMX2 Pyclient package
"""
import logging

from .constants import INT, DECIMAL, DATETIME, BOOL, LONG, STRING
from .metadata import Table


def read_file(file_path: str) -> str:
    """Reads and imports data from a file.
    
    :param file_path: path to a data file
    :type file_path: str
    :returns: data in string format
    :rtype: str
    """
    with open(file_path, 'r') as stream:
        data = stream.read()
        stream.close()
    return data

def parse_nested_pkeys(pkeys: list) -> str:
    """Converts a list of primary keys and nested primary keys to a string
    suitable for inclusion in a GraphQL query.
    """
    converted_pkeys = []
    for pk in pkeys:
        if isinstance(pk, str):
            converted_pkeys.append(pk)
        elif isinstance(pk, dict):
            for nested_key, nested_values in pk.items():
                converted_pkeys.append(nested_key)
                converted_pkeys.append("{")
                if isinstance(nested_values, str):
                    converted_pkeys.append(nested_values)
                else:
                    converted_pkeys.append(parse_nested_pkeys(nested_values).strip())
                converted_pkeys.append("}")
        else:
             logging.warning(f"Unexpected data type encountered: {type(pk)!r}.")

    return " ".join(converted_pkeys)

def convert_dtypes(table_meta: Table) -> dict:
    """Parses column metadata of a table to a dictionary of column ids to pandas dtypes."""

    type_map = {
        STRING: 'string',
        INT: 'Int64',
        LONG: 'Int64',
        DECIMAL: 'Float64',
<<<<<<< HEAD
        DATETIME: 'datetime64[ns]',
=======
>>>>>>> 4e08ac78
        BOOL: 'boolean'
    }

    dtypes = {}
    for col in table_meta.columns:
        dtypes[col.name] = type_map.get(col.get('columnType'), 'object')

    return dtypes
<|MERGE_RESOLUTION|>--- conflicted
+++ resolved
@@ -1,64 +1,60 @@
-"""
-Utility functions for the Molgenis EMX2 Pyclient package
-"""
-import logging
-
-from .constants import INT, DECIMAL, DATETIME, BOOL, LONG, STRING
-from .metadata import Table
-
-
-def read_file(file_path: str) -> str:
-    """Reads and imports data from a file.
-    
-    :param file_path: path to a data file
-    :type file_path: str
-    :returns: data in string format
-    :rtype: str
-    """
-    with open(file_path, 'r') as stream:
-        data = stream.read()
-        stream.close()
-    return data
-
-def parse_nested_pkeys(pkeys: list) -> str:
-    """Converts a list of primary keys and nested primary keys to a string
-    suitable for inclusion in a GraphQL query.
-    """
-    converted_pkeys = []
-    for pk in pkeys:
-        if isinstance(pk, str):
-            converted_pkeys.append(pk)
-        elif isinstance(pk, dict):
-            for nested_key, nested_values in pk.items():
-                converted_pkeys.append(nested_key)
-                converted_pkeys.append("{")
-                if isinstance(nested_values, str):
-                    converted_pkeys.append(nested_values)
-                else:
-                    converted_pkeys.append(parse_nested_pkeys(nested_values).strip())
-                converted_pkeys.append("}")
-        else:
-             logging.warning(f"Unexpected data type encountered: {type(pk)!r}.")
-
-    return " ".join(converted_pkeys)
-
-def convert_dtypes(table_meta: Table) -> dict:
-    """Parses column metadata of a table to a dictionary of column ids to pandas dtypes."""
-
-    type_map = {
-        STRING: 'string',
-        INT: 'Int64',
-        LONG: 'Int64',
-        DECIMAL: 'Float64',
-<<<<<<< HEAD
-        DATETIME: 'datetime64[ns]',
-=======
->>>>>>> 4e08ac78
-        BOOL: 'boolean'
-    }
-
-    dtypes = {}
-    for col in table_meta.columns:
-        dtypes[col.name] = type_map.get(col.get('columnType'), 'object')
-
-    return dtypes
+"""
+Utility functions for the Molgenis EMX2 Pyclient package
+"""
+import logging
+
+from .constants import INT, DECIMAL, DATETIME, BOOL, LONG, STRING
+from .metadata import Table
+
+
+def read_file(file_path: str) -> str:
+    """Reads and imports data from a file.
+    
+    :param file_path: path to a data file
+    :type file_path: str
+    :returns: data in string format
+    :rtype: str
+    """
+    with open(file_path, 'r') as stream:
+        data = stream.read()
+        stream.close()
+    return data
+
+def parse_nested_pkeys(pkeys: list) -> str:
+    """Converts a list of primary keys and nested primary keys to a string
+    suitable for inclusion in a GraphQL query.
+    """
+    converted_pkeys = []
+    for pk in pkeys:
+        if isinstance(pk, str):
+            converted_pkeys.append(pk)
+        elif isinstance(pk, dict):
+            for nested_key, nested_values in pk.items():
+                converted_pkeys.append(nested_key)
+                converted_pkeys.append("{")
+                if isinstance(nested_values, str):
+                    converted_pkeys.append(nested_values)
+                else:
+                    converted_pkeys.append(parse_nested_pkeys(nested_values).strip())
+                converted_pkeys.append("}")
+        else:
+             logging.warning(f"Unexpected data type encountered: {type(pk)!r}.")
+
+    return " ".join(converted_pkeys)
+
+def convert_dtypes(table_meta: Table) -> dict:
+    """Parses column metadata of a table to a dictionary of column ids to pandas dtypes."""
+
+    type_map = {
+        STRING: 'string',
+        INT: 'Int64',
+        LONG: 'Int64',
+        DECIMAL: 'Float64',
+        BOOL: 'boolean'
+    }
+
+    dtypes = {}
+    for col in table_meta.columns:
+        dtypes[col.name] = type_map.get(col.get('columnType'), 'object')
+
+    return dtypes