import csv
import json
import logging
import pathlib
import time
from functools import cache
from io import BytesIO
from warnings import warn

import pandas as pd
import requests
from requests import Response

from . import graphql_queries as queries
from . import utils
from .constants import HEADING, DATE, DATETIME, SECTION
from .exceptions import (NoSuchSchemaException, ServiceUnavailableError, SigninError, SignoutError,
                         ServerNotFoundError, PyclientException, NoSuchTableException,
                         NoContextManagerException, GraphQLException, InvalidTokenException,
                         PermissionDeniedException, TokenSigninException, NonExistentTemplateException,
                         NoSuchColumnException, ReferenceException)
from .metadata import Schema, Table
from .utils import parse_nested_pkeys, convert_dtypes

logging.getLogger("requests").setLevel(logging.WARNING)
logging.getLogger("urllib3").setLevel(logging.WARNING)
log = logging.getLogger("Molgenis EMX2 Pyclient")


class Client:
    """
    Use the Client object to log in to a Molgenis EMX2 server
    and perform operations on the server.
    """

    def __init__(self, url: str, schema: str = None, token: str = None, job: str = None) -> None:
        """
        Initializes a Client object with a server url.
        """
        self._as_context_manager = False
        self._token = token
        self._job = job

        self.url: str = url if not url.endswith('/') else url[:-1]
        self.api_graphql = self.url + "/api/graphql"

        self.signin_status: str = 'unknown'
        self.username: str | None = None

        self.session: requests.Session = requests.Session()
        self.session.headers = {'x-molgenis-token': self.token}
        self._validate_url()

        self.schemas: list = self.get_schemas()
        self.default_schema: str = self.set_schema(schema)

    def __repr__(self):
        class_name = type(self).__name__
        _attrs = [['url', self.url]]
        if self.default_schema:
            _attrs.append(['schema', self.default_schema])
        dict_items = [f"{k}={v!r}" for k, v in _attrs]
        return f"{class_name}({', '.join(dict_items)})"

    def __str__(self):
        return self.url

    def __enter__(self):
        self._as_context_manager = True
        return self

    def __exit__(self, exc_type, exc_val, exc_tb):
        if self.signin_status == 'success':
            self.signout()
        self.session.close()

    async def __aenter__(self):
        self._as_context_manager = True
        return self

    async def __aexit__(self, exc_type, exc_val, exc_tb):
        if self.signin_status == 'success':
            self.signout()
        self.session.close()

    def signin(self, username: str, password: str):
        """Signs in to the EMX2 server and retrieves session cookie.

        :param username: the username or email address for an account on this server
        :type username: str
        :param password: the password corresponding to this username.
        :type username: str
        """
        self.username = username

        if self.token is not None:
            raise TokenSigninException("Cannot sign in to client authorized with token.")

        if not self._as_context_manager:
            raise NoContextManagerException("Ensure the Client is called as a context manager,\n"
                                            "e.g. `with Client(url) as client:`")
        query = queries.signin()
        variables = {'email': self.username, 'password': password}

        response = self.session.post(
            url=self.api_graphql,
            json={'query': query, 'variables': variables}
        )
        self._validate_graphql_response(response, mutation='signin')

        response_json: dict = response.json().get('data', {}).get('signin', {})

        if response_json.get('status') == 'SUCCESS':
            self.signin_status = 'success'
            message = f"User {self.username!r} is signed in to {self.url!r}."
            log.info(message)
        elif response_json.get('status') == 'FAILED':
            self.signin_status = 'failed'
            message = f"Error: Unable to sign in to {self.url} as {self.username}." \
                      f"\n{response_json.get('message')}"
            log.error(message)
            raise SigninError(message)
        else:
            self.signin_status = 'failed'
            message = f"Error: Unable to sign in to {self.url} as {self.username}." \
                      f"\n{response_json.get('message')}"
            log.error(message)
            raise SigninError(message)
        self.schemas = self.get_schemas()

    def signout(self):
        """Signs the client out of the EMX2 server."""
        if self.signin_status != "success":
            raise SignoutError("Could not sign out as user is not signed in.")
        response = self.session.post(
            url=self.api_graphql,
            json={'query': queries.signout()}
        )
        self._validate_graphql_response(response)

        status = response.json().get('data', {}).get('signout', {}).get('status')
        if status == 'SUCCESS':
            log.info(f"User {self.username!r} is signed out of {self.url!r}.")
            self.signin_status = 'signed out'
        else:
            log.error(f"Unable to sign out of {self.url}.")
            message = response.json().get('errors')[0].get('message')
            log.error(message)

    @property
    def status(self):
        """Shows the sign-in status of the user, the server version
        and the schemas that the user can interact with.
        """
        schemas = '\n\t'.join(self.schema_names)
        host = self.url
        user = self.username if self.username else ('token' if self.token else 'anonymous')
        status = 'signed in' if self.signin_status == 'success' else ('session-less' if self.token else 'signed out')
        version = self.version
        message = (
            f"Host: {host}\n"
            f"User: {user}\n"
            f"Status: {status}\n"
            f"Schemas: \n\t{schemas}\n"
            f"Version: {version}\n"
        )
        return message

    def get_schemas(self) -> list[Schema]:
        """Returns the schemas on the database for this user as a list of dictionaries
        containing for each schema the id, name, label and description.
        """
        query = queries.list_schemas()

        response = self.session.post(
            url=self.api_graphql,
            json={'query': query}
        )
        self._validate_graphql_response(response)

        response_json: dict = response.json()
        schemas = [Schema(**s) for s in response_json['data']['_schemas']]
        return schemas

    @property
    def schema_names(self):
        """Returns a list of the names of the schemas."""
        return list(map(str, self.schemas))

    @property
    def token(self):
        """Returns the token by a property to prevent it being modified."""
        return self._token

    def set_token(self, token: str):
        """Sets the token supplied as the argument as the client's token."""
        if self.signin_status == 'success':
            raise TokenSigninException("Cannot set a token on a client authorized with sign in.")
        self._token = token

    @property
    def version(self):
        """Lists the current EMX2 version on the server"""
        query = queries.version_number()
        response = self.session.post(
            url=self.api_graphql,
            json={'query': query}
        )
        self._validate_graphql_response(response)
        return response.json().get('data').get('_manifest').get('SpecificationVersion')

<<<<<<< HEAD
    def save_schema(self, table: str, name: str = None, file: str | pathlib.Path = None, data: list | pd.DataFrame = None):
=======
    def save_schema(self, table: str, name: str = None, file: str = None, data: list | pd.DataFrame = None):
        """
        Imports or updates records in a table of a named schema.
        Deprecated and replaced by `save_table`.
        """
        warn("`save_schema` is deprecated. Use `save_table` instead.")
        return self.save_table(table, name, file, data)

    def save_table(self, table: str, schema: str = None, file: str = None, data: list | pd.DataFrame = None):
>>>>>>> 7e8cf554
        """Imports or updates records in a table of a named schema.

        :param table: the name of the table
        :type table: str
        :param schema: name of a schema
        :type schema: str
        :param file: location of the file containing records to import or update
        :type file: str
        :param data: a dataset containing records to import or update (list of dictionaries)
        :type data: list

        :returns: status message or response
        :rtype: str
        """
        current_schema = schema
        if current_schema is None:
            current_schema = self.default_schema

        if current_schema not in self.schema_names:
            raise NoSuchSchemaException(f"Schema {current_schema!r} not available.")

        if not self._table_in_schema(table, current_schema):
            raise NoSuchTableException(f"Table {table!r} not found in schema {current_schema!r}.")

        import_data = self._prep_data_or_file(file_path=file, data=data)

        schema_metadata: Schema = self.get_schema_metadata(current_schema)
        table_id = schema_metadata.get_table(by='name', value=table).id

        response = self.session.post(
            url=f"{self.url}/{current_schema}/api/csv/{table_id}",
            headers={'Content-Type': 'text/csv'},
            data=import_data.encode('utf-8')
        )

        try:
            self._validate_graphql_response(response)
            log.info("Imported data into %s::%s.", current_schema, table)
        except PyclientException:
            errors = '\n'.join([err['message'] for err in response.json().get('errors')])
            log.error("Failed to import data into %s::%s\n%s", current_schema, table, errors)
            raise PyclientException(errors)

    async def upload_file(self, file_path: str | pathlib.Path, schema: str = None):
        """Uploads a file to a database on the EMX2 server.

        :param file_path: the path where the file is located.
        :type file_path: str or pathlib.Path object
        :param schema: the name of the schema where the file should be uploaded
        :type schema: str, default None

        :returns: status message or response
        :rtype: str
        """
        if not isinstance(file_path, pathlib.Path):
            file_path = pathlib.Path(file_path)
        if not file_path.exists():
            raise FileNotFoundError(f"No file found at {file_path!r}.")

        schema = schema if schema else self.default_schema
        if not schema:
            raise NoSuchSchemaException(f"Specify the schema where the file should be uploaded.")

        api_url = f"{self.url}/{schema}/api/"
        if file_path.suffix == '.csv':
            return self._upload_csv(file_path, schema)
        elif file_path.suffix == '.zip':
            api_url += "zip?async=true"
        elif file_path.suffix == '.xlsx':
            api_url += "excel?async=true"
        else:
            raise NotImplementedError(f"Uploading files with extension {file_path.suffix!r} is not supported.")

        if self._job:
            api_url += "&parentJob=" + self._job

        with open(file_path, 'rb') as file:
            response = self.session.post(
                url=api_url,
                files={'file': file}
            )

        # Check if status is OK
        log.info(response.status_code)

        if response.status_code != 200:
            msg = '\n'.join([err['message'] for err in response.json().get('errors')])
            log.error(msg)
            raise PyclientException(msg)

        # Catch process URL
        process_id = response.json().get('id')

        # Report on task progress
        await self._report_task_progress(process_id)

    def truncate(self, table: str, schema: str):
        """Truncates the table.

        :param table: the name of the table
        :type table: str
        :param schema: name of a schema
        :type schema: str
        """
        current_schema = schema
        if current_schema is None:
            current_schema = self.default_schema

        if current_schema not in self.schema_names:
            raise NoSuchSchemaException(f"Schema {current_schema!r} not available.")

        if not self._table_in_schema(table, current_schema):
            raise NoSuchTableException(f"Table {table!r} not found in schema {current_schema!r}.")

        query_url = f"{self.url}/{current_schema}/graphql"
        table_id = self.get_schema_metadata(current_schema).get_table(by='name', value=table).id
        query = queries.truncate()

        response = self.session.post(
            url=query_url,
            json={"query": query, "variables": {"table": table_id}}
        )

        self._validate_graphql_response(response, mutation='truncate',
                                        fallback_error_message=f"Failed to truncate table {current_schema}::{table}.")
        log.info(f"Truncated table {table!r}.")



    def _upload_csv(self, file_path: pathlib.Path, schema: str) -> str:
        """Uploads the CSV file from the filename to the schema. Returns the success or error message."""
        file_name = file_path.name
        if not file_name.startswith('molgenis'):
            table = file_name.split(file_path.suffix)[0]
            return self.save_table(table=table, schema=schema, file=str(file_path))
        api_url = f"{self.url}/{schema}/api/csv"
        data = self._prep_data_or_file(file_path=str(file_path))

        if self._job:
            api_url += "?parentJob=" + self._job

        response = self.session.post(
            url=api_url,
            data=data,
            headers={'Content-Type': 'text/csv',
                     'fileName': file_name}
        )
        if response.status_code == 200:
            msg = response.text
            log.info(f"{response.text}")
        else:
            msg = '\n'.join([err['message'] for err in response.json().get('errors')])
            log.error(msg)
            raise PyclientException(msg)
        return msg

    def delete_records(self, table: str, schema: str = None, file: str | pathlib.Path = None, data: list | pd.DataFrame = None):
        """Deletes records from a table.

        :param table: the name of the table
        :type table: str
        :param schema: name of a schema
        :type schema: str
        :param file: location of the file containing records to import or update
        :type file: str
        :param data: a dataset containing records to delete (list of dictionaries)
        :type data: list

        :returns: status message or response
        :rtype: str
        """
        current_schema = schema
        if current_schema is None:
            current_schema = self.default_schema

        if current_schema not in self.schema_names:
            raise NoSuchSchemaException(f"Schema {current_schema!r} not available.")

        if not self._table_in_schema(table, current_schema):
            raise NoSuchTableException(f"Table {table!r} not found in schema {current_schema!r}.")

        import_data = self._prep_data_or_file(file_path=file, data=data)

        schema_metadata: Schema = self.get_schema_metadata(current_schema)
        table_id = schema_metadata.get_table(by='name', value=table).id

        response = self.session.delete(
            url=f"{self.url}/{current_schema}/api/csv/{table_id}",
            headers={'Content-Type': 'text/csv'},
            data=import_data
        )

        self._validate_graphql_response(response, mutation='delete',
                                        fallback_error_message=f"Failed to delete data from {current_schema}::{table}.")

        if response.status_code == 200:
            log.info("Deleted data from %s::%s.", current_schema, table)
        else:
            errors = '\n'.join([err['message'] for err in response.json().get('errors')])
            log.error("Failed to delete data from %s::%s\n%s.", current_schema, table, errors)

    def get(self,
            table: str,
            columns: list[str] = None,
            query_filter: str = None,
            schema: str = None,
            as_df: bool = False) -> list | pd.DataFrame:
        """Retrieves data from a table using the EMX2 CSV API and
        returns as a list of dictionaries or a pandas DataFrame.

        :param table: the name of the table
        :type table: str
        :param columns: list of column names to return, optional, default all columns
        :type columns: list[str]
        :param query_filter: the query to filter the output, optional
        :type query_filter: str
        :param schema: name of a schema, default self.default_schema
        :type schema: str
        :param as_df: if True, the response will be returned as a
                      pandas DataFrame. Otherwise, a recordset will be returned.
        :type as_df: bool

        :returns: list of dictionaries or pandas DataFrame
        :rtype: list | pd.DataFrame
        """
        current_schema = schema
        if current_schema is None:
            current_schema = self.default_schema

        if current_schema not in self.schema_names:
            raise NoSuchSchemaException(f"Schema {current_schema!r} not available.")

        if not self._table_in_schema(table, current_schema):
            raise NoSuchTableException(f"Table {table!r} not found in schema {current_schema!r}.")

        schema_metadata: Schema = self.get_schema_metadata(current_schema)
        table_meta = schema_metadata.get_table(by='name', value=table)
        table_id = table_meta.id

        filter_part = self._prepare_filter(query_filter, table, schema)

        if filter_part:
            filter_part = "?filter=" + json.dumps(filter_part)
        else:
            filter_part = ""
        query_url = f"{self.url}/{current_schema}/api/csv/{table_id}{filter_part}"
        response = self.session.get(url=query_url)
        self._validate_graphql_response(response=response,
                                        fallback_error_message=f"Failed to retrieve data from {current_schema}::"
                                                               f"{table!r}.\nStatus code: {response.status_code}.")

        response_columns = pd.read_csv(BytesIO(response.content)).columns
        dtypes = {c: t for (c, t) in convert_dtypes(table_meta).items() if c in response_columns}

        bool_columns = [c for (c, t) in dtypes.items() if t == 'boolean']
        date_columns = [c.name for c in table_meta.columns
                        if c.get('columnType') in (DATE, DATETIME) and c.name in response_columns]
        response_data = pd.read_csv(BytesIO(response.content), keep_default_na=False, na_values=[''], dtype=dtypes, parse_dates=date_columns)

        response_data[bool_columns] = response_data[bool_columns].replace({'true': True, 'false': False})
        response_data = response_data.astype(dtypes)

        if columns:
            try:
                response_data = response_data[columns]
            except KeyError as e:
                if e.args[0].startswith("None of [Index(['"):
                    missing_cols = e.args[0].split("None of [Index([")[1].split("]")[0]
                    msg = f"Columns {missing_cols} not found."
                elif "not in index" in e.args[0]:
                    msg = f"Columns {e.args[0]}"
                else:
                    msg = f"Columns {e.args[0].split('Index(')[1].split(', dtype')} not in index."
                raise NoSuchColumnException(msg)
            response_data = response_data.drop_duplicates(keep='first').reset_index(drop=True)
        if not as_df:
            response_data = response_data.to_dict('records')

        return response_data

    def get_graphql(self,
                    table: str,
                    columns: list[str] = None,
                    query_filter: str = None,
                    schema: str = None):
        """Retrieves data from a schema using the GraphQL API and returns as a list of dictionaries.

        :param table: the name of the table
        :type table: str
        :param columns: list of column ids to return, optional, default all columns
        :type columns: list[str]
        :param query_filter: the query to filter the output, optional
        :type query_filter: str
        :param schema: name of a schema, default self.default_schema
        :type schema: str

        :returns: list of records
        :rtype: list[dict]"""

        current_schema = schema
        if current_schema is None:
            current_schema = self.default_schema

        if current_schema not in self.schema_names:
            raise NoSuchSchemaException(f"Schema {current_schema!r} not available.")

        if not self._table_in_schema(table, current_schema):
            raise NoSuchTableException(f"Table {table!r} not found in schema {current_schema!r}.")

        schema_metadata: Schema = self.get_schema_metadata(current_schema)
        table_meta = schema_metadata.get_table(by='name', value=table)
        table_id = table_meta.id

        filter_part = self._prepare_filter(query_filter, table, schema)
        query_url = f"{self.url}/{current_schema}/graphql"

        query = self._parse_get_table_query(table_id, current_schema, columns)
        response = self.session.post(url=query_url,
                                    json={"query": query, "variables": {"filter": filter_part}})
        self._validate_graphql_response(response=response,
                                        fallback_error_message=f"Failed to retrieve data from {current_schema}::"
                                                               f"{table!r}.\nStatus code: {response.status_code}.")
        response_data = response.json().get('data').get(table_id, [])
        response_data = self._parse_ontology(response_data, table_id, schema)

        return response_data

    async def export(self, schema: str = None, table: str = None,
                     filename: str = None, as_excel: bool = False) -> BytesIO:
        """Exports data from a schema to a file in the desired format.

        :param schema: the name of the schema
        :type schema: str
        :param table: the name of the table
        :type table: str
        :param filename: the name of the file to which the data is to be exported, default None
        :type filename: str
        :param as_excel: specifies whether the Excel API is called for the export.
                         Ignored when parameter filename is specified, default False
        :type as_excel: bool
        """
        current_schema = schema if schema is not None else self.default_schema
        if current_schema not in self.schema_names:
            raise NoSuchSchemaException(f"Schema {current_schema!r} not available.")

        if table is not None and not self._table_in_schema(table, current_schema):
            raise NoSuchTableException(f"Table {table!r} not found in schema {current_schema!r}.")

        schema_metadata: Schema = self.get_schema_metadata(current_schema)

        if filename:
            if filename.endswith('.xlsx'):
                fmt = 'xlsx'
            elif filename.endswith('.csv'):
                fmt = 'csv'
            elif filename.endswith('.zip'):
                fmt = 'csv'
            else:
                raise ValueError(f"File name must end with ('csv', 'xlsx', 'zip')")
        else:
            if as_excel:
                fmt = 'xlsx'
            else:
                fmt = 'csv'

        if fmt == 'xlsx':
            if table is None:
                # Export the whole schema
                url = f"{self.url}/{current_schema}/api/excel"
                response = self.session.get(url=url)
                self._validate_graphql_response(response)

                if filename:
                    with open(filename, "wb") as file:
                        file.write(response.content)
                    log.info("Exported data from schema %s to '%s'.", current_schema, filename)
                else:
                    log.info("Exported data from schema %s.", current_schema)
            else:
                # Export the single table
                table_id = schema_metadata.get_table(by='name', value=table).id
                url = f"{self.url}/{current_schema}/api/excel/{table_id}"
                response = self.session.get(url=url)
                self._validate_graphql_response(response)

                if filename:
                    with open(filename, "wb") as file:
                        file.write(response.content)
                    log.info("Exported data from table %s in schema %s to '%s'.", table, current_schema, filename)
                else:
                    log.info("Exported data from table %s in schema %s.", table, current_schema)
        else:
            if table is None:
                url = f"{self.url}/{current_schema}/api/zip"
                response = self.session.get(url=url)
                self._validate_graphql_response(response)

                if filename:
                    with open(filename, "wb") as file:
                        file.write(response.content)
                    log.info("Exported data from schema %s to '%s'.", current_schema, filename)
                else:
                    log.info("Exported data from schema %s.", current_schema)

            else:
                # Export the single table
                table_id = schema_metadata.get_table(by='name', value=table).id
                url = f"{self.url}/{current_schema}/api/csv/{table_id}"
                response = self.session.get(url=url)
                self._validate_graphql_response(response)

                if filename:
                    with open(filename, "wb") as file:
                        file.write(response.content)
                    log.info("Exported data from table %s in schema %s to '%s'.", table, current_schema, filename)
                else:
                    log.info("Exported data from table %s in schema %s.", table, current_schema)

        return BytesIO(response.content)

    async def create_schema(self, name: str = None,
                            description: str = None,
                            template: str = None,
                            include_demo_data: bool = False):
        """Creates a new schema on the EMX2 server.

        :param name: the name of the new schema
        :type name: str
        :param description: additional text that provides context for a schema
        :type description: str
        :param template: (optional) the name of a template to set as the schema
        :type template: str
        :param include_demo_data: If true and a template schema is selected,
                                any example data will be loaded into the schema
        :type include_demo_data: bool

        :returns: a success or error message
        :rtype: string
        """
        if name in self.schema_names:
            raise PyclientException(f"Schema with name {name!r} already exists.")
        query = queries.create_schema()
        variables = self._format_optional_params(name=name, description=description,
                                                 template=template, include_demo_data=include_demo_data,
                                                 parent_job=self._job)

        response = self.session.post(
            url=self.api_graphql,
            json={'query': query, 'variables': variables}
        )

        self._validate_graphql_response(
            response=response,
            mutation='createSchema',
            fallback_error_message=f"Failed to create schema {name!r}"
        )

        # Catch process URL
        process_id = response.json().get('data').get('createSchema').get('taskId')

        if process_id:
            # Report on task progress
            await self._report_task_progress(process_id)

        self.schemas = self.get_schemas()
        log.info(f"Created schema {name!r}")

    async def delete_schema(self, name: str = None):
        """Deletes a schema from the EMX2 server.

        :param name: the name of the new schema
        :type name: str

        :returns: a success or error message
        :rtype: string
        """
        current_schema = name if name is not None else self.default_schema
        if current_schema not in self.schema_names:
            raise NoSuchSchemaException(f"Schema {current_schema!r} not available.")

        query = queries.delete_schema()
        variables = {'id': current_schema}

        response = self.session.post(
            url=self.api_graphql,
            json={'query': query, 'variables': variables}
        )

        self._validate_graphql_response(
            response=response,
            mutation='deleteSchema',
            fallback_error_message=f"Failed to delete schema {current_schema!r}"
        )
        self.schemas = self.get_schemas()
        log.info(f"Deleted schema {current_schema!r}")

    def update_schema(self, name: str = None, description: str = None):
        """Updates a schema's description.

        :param name: the name of the new schema
        :type name: str
        :param description: additional text that provides context for a schema
        :type description: str

        :returns: a success or error message
        :rtype: string
        """
        current_schema = name if name is not None else self.default_schema
        if current_schema not in self.schema_names:
            raise NoSuchSchemaException(f"Schema {current_schema!r} not available.")

        query = queries.update_schema()
        variables = {'name': current_schema, 'description': description}

        response = self.session.post(
            url=self.api_graphql,
            json={'query': query, 'variables': variables}
        )

        self._validate_graphql_response(
            response=response,
            mutation='updateSchema',
            fallback_error_message=f"Failed to update schema {current_schema!r}"
        )
        self.schemas = self.get_schemas()

    async def recreate_schema(self, name: str = None,
                              description: str = None,
                              template: str = None,
                              include_demo_data: bool = None):
        """Recreates a schema on the EMX2 server by deleting and subsequently
        creating it without data on the EMX2 server.

        :param name: the name of the new schema
        :type name: str
        :param description: additional text that provides context for a schema
        :type description: str
        :param template: (optional) the name of a template to set as the schema
        :type template: str
        :param include_demo_data: If true and a template schema is selected,
                                any example data will be loaded into the schema
        :type include_demo_data: bool

        :returns: a success or error message
        :rtype: string
        """
        current_schema = name if name is not None else self.default_schema
        if current_schema not in self.schema_names:
            raise NoSuchSchemaException(f"Schema {current_schema!r} not available.")

        schema_meta = [db for db in self.schemas if db.name == current_schema][0]
        schema_description = description if description else schema_meta.get('description', None)

        try:
            await self.delete_schema(name=current_schema)
            await self.create_schema(
                name=current_schema,
                description=schema_description,
                template=template,
                include_demo_data=include_demo_data
            )

        except GraphQLException:
            message = f"Failed to recreate {current_schema!r}"
            log.error(message)

        self.schemas = self.get_schemas()

    @cache
    def get_schema_metadata(self, name: str = None) -> Schema:
        """Retrieves a schema's metadata and returns it in a metadata.Schema object.

        :param name: the name of the schema
        :type name: str

        :returns: metadata of the schema
        :rtype: metadata.Schema
        """
        current_schema = name if name is not None else self.default_schema
        if current_schema not in self.schema_names:
            raise NoSuchSchemaException(f"Schema {current_schema!r} not available.")

        query = queries.list_schema_meta()
        response = self.session.post(
            url=f"{self.url}/{current_schema}/api/graphql",
            json={'query': query},
            headers={'x-molgenis-token': self.token}
        )
        self._validate_graphql_response(response)

        response_json = response.json()

        if 'id' not in response_json.get('data').get('_schema'):
            message = f"Unable to retrieve metadata for schema {current_schema!r}"
            log.error(message)
            raise GraphQLException(message)

        metadata = Schema(**response_json.get('data').get('_schema'))
        return metadata

    def _prepare_filter(self, expr: str, _table: str, _schema: str) -> dict | None:
        """Prepares a GraphQL filter based on the expression passed into `get`."""
        if expr in [None, ""]:
            return None
        statements = expr.split(' and ')
        _filter = dict()
        for stmt in statements:
            if '==' in stmt:
                _filter.update(**self.__prepare_equals_filter(stmt, _table, _schema))
            elif '>' in stmt:
                _filter.update(**self.__prepare_greater_filter(stmt, _table, _schema))
            elif '<' in stmt:
                _filter.update(**self.__prepare_smaller_filter(stmt, _table, _schema))
            elif '!=' in stmt:
                _filter.update(**self.__prepare_unequal_filter(stmt, _table, _schema))
            elif 'between' in stmt:
                _filter.update(**self.__prepare_between_filter(stmt, _table, _schema))
            else:
                raise ValueError(f"Cannot process statement {stmt!r}, "
                                 f"ensure specifying one of the operators '==', '>', '<', '!=', 'between' "
                                 f"in your statement.")
        return _filter

    def __prepare_equals_filter(self, stmt: str, _table: str, _schema: str) -> dict:
        """Prepares the filter part if the statement filters on equality."""
        _col = stmt.split('==')[0].strip()
        _val = stmt.split('==')[1].strip()

        col_id = ''.join(_col.split('`'))

        if '.' in col_id:
            return self.__prepare_nested_filter(col_id, _val, "equals")

        schema = self.get_schema_metadata(_schema)
        col = schema.get_table(by='name', value=_table).get_column(by='id', value=col_id)
        match col.get('columnType'):
            case 'BOOL':
                val = False
                if str(_val).lower() == 'true':
                    val = True
            case _:
                try:
                    val = json.loads(''.join(_val.split('`')).replace("'", '"'))
                except json.decoder.JSONDecodeError:
                    val = ''.join(_val.split('`'))

        return {col.id: {'equals': val}}

    def __prepare_greater_filter(self, stmt: str, _table: str, _schema: str) -> dict:
        """Prepares the filter part if the statement filters on greater than."""
        exclusive = '=' not in stmt
        stmt = stmt.replace('=', '')

        _col = stmt.split('>')[0].strip()
        _val = stmt.split('>')[1].strip()

        col_id = ''.join(_col.split('`'))

        schema = self.get_schema_metadata(_schema)
        col = schema.get_table(by='name', value=_table).get_column(by='id', value=col_id)

        match col.get('columnType'):
            case 'INT':
                val = int(_val) + 1 * exclusive
            case 'DECIMAL':
                val = float(_val) + 0.0000001 * exclusive
            case _:
                raise NotImplementedError(f"Cannot perform filter '>' on column with type {col.get('columnType')}.")

        return {col.id: {"between": [val, None]}}

    def __prepare_smaller_filter(self, stmt: str, _table: str, _schema: str) -> dict:
        """Prepares the filter part if the statement filters on greater than."""
        exclusive = '=' not in stmt
        stmt = stmt.replace('=', '')

        _col = stmt.split('<')[0].strip()
        _val = stmt.split('<')[1].strip()

        col_id = ''.join(_col.split('`'))

        schema = self.get_schema_metadata(_schema)
        col = schema.get_table(by='name', value=_table).get_column(by='id', value=col_id)

        match col.get('columnType'):
            case 'INT':
                val = int(_val) - 1 * exclusive
            case 'DECIMAL':
                val = float(_val) - 0.0000001 * exclusive
            case _:
                raise NotImplementedError(f"Cannot perform filter '<' on column with type {col.get('columnType')}.")

        return {col.id: {"between": [None, val]}}

    def __prepare_unequal_filter(self, stmt: str, _table: str, _schema: str) -> dict:
        """Prepares the filter part if the statement filters on greater than."""
        _col = stmt.split('!=')[0].strip()
        _val = stmt.split('!=')[1].strip()

        col_id = ''.join(_col.split('`'))

        if '.' in col_id:
            return self.__prepare_nested_filter(col_id, _val, "not_equals")

        schema = self.get_schema_metadata(_schema)
        col = schema.get_table(by='name', value=_table).get_column(by='id', value=col_id)

        match col.get('columnType'):
            case _:
                try:
                    val = json.loads(''.join(_val.split('`')).replace("'", '"'))
                except json.decoder.JSONDecodeError:
                    val = ''.join(_val.split('`'))

        return {col.id: {"not_equals": val}}

    def __prepare_between_filter(self, stmt: str, _table: str, _schema: str) -> dict:
        """Prepares the filter part if values between a certain range are requested."""
        stmt.replace('=', '')
        _col = stmt.split('between')[0].strip()
        _val = stmt.split('between')[1].strip()

        try:
            val = json.loads(_val)
        except json.decoder.JSONDecodeError:
            msg = ("To filter on values between a and b, supply them as a list, [a, b]. "
                   "Ensure the values for a and b are numeric.")
            raise ValueError(msg)
        col_id = ''.join(_col.split('`'))

        schema = self.get_schema_metadata(_schema)
        col = schema.get_table(by='name', value=_table).get_column(by='id', value=col_id)
        if (col_type := col.get('columnType')) not in ['INT', 'DECIMAL']:
            raise NotImplementedError(f"The filter 'between' is not implemented for columns of type {col_type!r}.")

        return {col.id: {'between': val}}

    def __prepare_nested_filter(self, columns: str, value: str | int | float | list, comparison: str):
        _filter = {}
        current = _filter
        for (i, segment) in enumerate(columns.split('.')[:-1]):
            current[segment] = {}
            current = current[segment]
        last_segment = columns.split('.')[-1]
        current[last_segment] = {comparison: self.__prepare_value(value)}
        return _filter

    @staticmethod
    def __prepare_value(value: str):
        if value.startswith('[') and value.endswith(']'):
            return json.loads(value.replace('\'', '"'))
        return value

    @staticmethod
    def _prep_data_or_file(file_path: str | pathlib.Path = None, data: list | pd.DataFrame = None) -> str | None:
        """Prepares the data from memory or loaded from disk for addition or deletion action.

        :param file_path: path to the file to be prepared
        :type file_path: str
        :param data: data to be prepared
        :type data: list

        :returns: prepared data in dataframe format
        :rtype: pd.DataFrame
        """

        if file_path is not None:
            return utils.read_file(file_path=file_path)

        if data is not None:
            if isinstance(data, pd.DataFrame):
                return data.to_csv(index=False, quoting=csv.QUOTE_NONNUMERIC, encoding='UTF-8')
            else:
                return pd.DataFrame(data, dtype=str).to_csv(index=False, quoting=csv.QUOTE_NONNUMERIC, encoding='UTF-8')

        message = "No data to import. Specify a file location or a dataset."
        log.error(message)
        raise FileNotFoundError(message)

    def set_schema(self, name: str) -> str:
        """Sets the default schema to the schema supplied as argument.
        Raises NoSuchSchemaException if the schema cannot be found on the server.

        :param name: name of a schema
        :type name: str

        :returns: a schema name
        :rtype: str
        """
        if name not in [*self.schema_names, None]:
            raise NoSuchSchemaException(f"Schema {name!r} not available.")
        self.default_schema = name

        return name

    async def _report_task_progress(self, process_id: int | str):
        """Reports on the progress of a task and its subtasks."""

        # Report subtask progress
        p_response = self.session.post(
            url=self.api_graphql,
            json={'query': queries.task_status(process_id)}
        )

        reported_tasks = []
        task = p_response.json().get('data').get('_tasks')[0]
        while (status := task.get('status')) != 'COMPLETED':
            if status == 'ERROR':
                raise PyclientException(f"Error uploading file: {task.get('description')}")
            subtasks = task.get('subTasks', [])
            for st in subtasks:
                if st['id'] not in reported_tasks and st['status'] == 'RUNNING':
                    log.info(f"{st['description']}")
                    reported_tasks.append(st['id'])
                if st['id'] not in reported_tasks and st['status'] == 'SKIPPED':
                    log.warning(f"    {st['description']}")
                    reported_tasks.append(st['id'])
                for sst in st.get('subTasks', []):
                    if sst['id'] not in reported_tasks and sst['status'] == 'COMPLETED':
                        log.info(f"    {sst['description']}")
                        reported_tasks.append(sst['id'])
                    if sst['id'] not in reported_tasks and sst['status'] == 'SKIPPED':
                        log.warning(f"    {sst['description']}")
                        reported_tasks.append(sst['id'])
                    for ssst in sst.get('subTasks', []):
                        if ssst['id'] not in reported_tasks and ssst['status'] == 'COMPLETED':
                            log.info(f"        {ssst['description']}")
                            reported_tasks.append(ssst['id'])
                        if ssst['id'] not in reported_tasks and ssst['status'] == 'SKIPPED':
                            log.warning(f"        {ssst['description']}")
                            reported_tasks.append(ssst['id'])
            try:
                p_response = self.session.post(
                    url=self.api_graphql,
                    json={'query': queries.task_status(process_id)}
                )
                task = p_response.json().get('data').get('_tasks')[0]
            except AttributeError as ae:
                log.debug(ae)
                time.sleep(1)
                p_response = self.session.post(
                    url=self.api_graphql,
                    json={'query': queries.task_status(process_id)}
                )
                task = p_response.json().get('data').get('_tasks')[0]
        log.info(f"Completed task: {task.get('description')}")

    def _validate_graphql_response(self, response: Response, mutation: str = None, fallback_error_message: str = None):
        """Validates a GraphQL response and prints the appropriate message.

        :param response: a graphql response from the server
        :type response: requests.Response
        :param mutation: the name of the graphql mutation executed, optional
        :type mutation: str
        :param fallback_error_message: a fallback error message, optional
        :type fallback_error_message: str

        :returns: a success or error message
        :rtype: string
        """

        if response.status_code == 503:
            raise ServiceUnavailableError(f"Server with url {self.url!r} (temporarily) unavailable.")
        if response.status_code == 404:
            raise ServerNotFoundError(f"Server with url {self.url!r} not found.")
        if response.status_code == 400:
            if 'Invalid token or token expired' in response.text:
                raise InvalidTokenException("Invalid token or token expired.")
            if 'permission denied' in response.text:
                raise PermissionDeniedException(f"Transaction failed: permission denied.")
            if 'Graphql API error' in response.text:
                msg = response.json().get("errors", [])[0].get('message')
                log.error(msg)
                raise GraphQLException(msg)
            if "violates foreign key constraint" in response.text:
                msg = response.json().get("errors", [])[0].get('message', '')
                log.error(msg)
                raise ReferenceException(msg)

            msg = response.json().get("errors", [])[0].get('message', '')
            log.error(msg)
            raise PyclientException("An unknown error occurred when trying to reach this server.")

        if response.request.method == 'GET':
            return

        if response.status_code == 200:
            return

        response_json = response.json()
        response_keys = response_json.keys()
        if 'errors' not in response_keys and 'data' not in response_keys:
            message = fallback_error_message
            log.error(message)

        elif 'errors' in response_keys:
            message = response_json.get('errors')[0].get('message')
            if 'permission denied' in message:
                log.error("Insufficient permissions for this operations.")
                raise PermissionDeniedException("Insufficient permissions for this operations.")
            if 'AvailableDataModels' in message:
                log.error("Selected template does not exist.")
                raise NonExistentTemplateException("Selected template does not exist.")
            log.error(message)
            raise GraphQLException(message)

        elif mutation is not None:
            if response_json.get('data').get(mutation).get('status') == 'SUCCESS':
                message = response_json.get('data').get(mutation).get('message')
                log.info(message)
            else:
                message = f"Failed to validate response for {mutation!r}"
                log.error(message)

    @staticmethod
    def _format_optional_params(**kwargs):
        """Parses optional keyword arguments to a format suitable for GraphQL queries."""
        keys = kwargs.keys()
        args = {key: kwargs[key] for key in keys if (key != 'self') and (key is not None)}
        if 'name' in args.keys():
            args['name'] = args.pop('name')
        if 'include_demo_data' in args.keys():
            args['includeDemoData'] = args.pop('include_demo_data')
        if 'parent_job' in args.keys():
            args['parentJob'] = args.pop('parent_job')
        return args

    def _table_in_schema(self, table_name: str, schema_name: str) -> bool:
        """Checks whether the requested table is present in the schema.

        :param table_name: the name of the table
        :type table_name: str
        :param schema_name: the name of the schema
        :type schema_name: str
        :returns: boolean indicating whether table is present
        :rtype: bool
        """
        schema_data = self.get_schema_metadata(schema_name)
        if not hasattr(schema_data, 'tables'):
            return False
        if table_name in map(str, schema_data.tables):
            return True
        return False

    def _validate_url(self):
        """
        Checks whether the URL provided is correct and refers to an EMX2 server.
        Raises ServerNotFoundError if not, depending on the error.
        """
        try:
            self.session.head(self.url)
        except requests.exceptions.SSLError:
            raise ServerNotFoundError(f"URL {self.url!r} cannot be found. Ensure the spelling is correct.")
        except requests.exceptions.InvalidSchema:
            if not self.url.startswith('https://'):
                raise ServerNotFoundError(f"No connection adapters were found for {self.url!r}. "
                                          f"Perhaps you meant 'https://{self.url}'?")
            raise ServerNotFoundError(f"No connection adapters were found for {self.url!r}.")
        except requests.exceptions.MissingSchema:
            raise ServerNotFoundError(f"Invalid URL {self.url!r}. "
                                      f"Perhaps you meant 'https://{self.url}'?")

    def _parse_get_table_query(self, table_id: str, schema: str, columns: list = None) -> str:
        """Gathers a table's metadata and parses it to a GraphQL query
        for querying the table's contents.
        """
        schema_metadata: Schema = self.get_schema_metadata(schema)
        table_metadata: Table = schema_metadata.get_table('id', table_id)

        query = (f"query {table_id}($filter: {table_id}Filter) {{\n"
                 f"  {table_id}(filter: $filter) {{\n")

        for col in table_metadata.columns:
            if columns is not None and (col.id not in columns and col.name not in columns):
                continue
            if col.get('columnType') in [HEADING, SECTION]:
                continue
            elif col.get('columnType').startswith('ONTOLOGY'):
                query += f"    {col.get('id')} {{name}}\n"
            elif col.get('columnType').startswith('REF'):
                if (ref_schema := col.get('refSchemaName', schema)) == schema:
                    pkeys = schema_metadata.get_pkeys(col.get('refTableId'))
                else:
                    ref_schema_meta = self.get_schema_metadata(ref_schema)
                    pkeys = ref_schema_meta.get_pkeys(col.get('refTableId'))
                query += f"    {col.get('id')} {{"
                query += parse_nested_pkeys(pkeys)
                query += "}\n"
            elif col.get('columnType').startswith('FILE'):
                query += f"    {col.get('id')} {{id}}\n"
            else:
                query += f"    {col.get('id')}\n"
        query += "  }\n"
        query += "}"

        return query

    def _parse_ontology(self, data: list, table_id: str, schema: str) -> list:
        """Parses the ontology columns from a GraphQL response."""
        schema_meta = self.get_schema_metadata(schema)
        table_meta = schema_meta.get_table('id', table_id)
        parsed_data = []
        for row in data:
            parsed_row = {}
            for (col, value) in row.items():
                column_meta = table_meta.get_column('id', col)
                match column_meta.get('columnType'):
                    case "ONTOLOGY":
                        parsed_row[col] = value['name']
                    case "ONTOLOGY_ARRAY":
                        parsed_row[col] = [val['name'] for val in value]
                    case "REF", "SELECT", "RADIO":
                        _schema = column_meta.get('refSchemaName', schema)
                        parsed_row[col] = self._parse_ontology([value], column_meta.get('refTableId'), _schema)[0]
                    case "REF_ARRAY", "MULTISELECT", "CHECKBOX":
                        _schema = column_meta.get('refSchemaName', schema)
                        parsed_row[col] = self._parse_ontology(value, column_meta.get('refTableId'), _schema)
                    case "REFBACK":
                        _schema = column_meta.get('refSchemaName', schema)
                        parsed_row[col] = self._parse_ontology(value, column_meta.get('refTableId'), _schema)
                    case _:
                        parsed_row[col] = value
            parsed_data.append(parsed_row)
        return parsed_data
<|MERGE_RESOLUTION|>--- conflicted
+++ resolved
@@ -209,10 +209,7 @@
         self._validate_graphql_response(response)
         return response.json().get('data').get('_manifest').get('SpecificationVersion')
 
-<<<<<<< HEAD
     def save_schema(self, table: str, name: str = None, file: str | pathlib.Path = None, data: list | pd.DataFrame = None):
-=======
-    def save_schema(self, table: str, name: str = None, file: str = None, data: list | pd.DataFrame = None):
         """
         Imports or updates records in a table of a named schema.
         Deprecated and replaced by `save_table`.
@@ -220,8 +217,7 @@
         warn("`save_schema` is deprecated. Use `save_table` instead.")
         return self.save_table(table, name, file, data)
 
-    def save_table(self, table: str, schema: str = None, file: str = None, data: list | pd.DataFrame = None):
->>>>>>> 7e8cf554
+    def save_table(self, table: str, schema: str = None, file: str | pathlib.Path = None, data: list | pd.DataFrame = None):
         """Imports or updates records in a table of a named schema.
 
         :param table: the name of the table
