--- conflicted
+++ resolved
@@ -35,11 +35,6 @@
         self.session = requests.Session()
         
         self.default_schema = schema
-<<<<<<< HEAD
-        
-        self.schemas = self.get_schemas()
-=======
->>>>>>> 9b250446
 
     def __str__(self):
         return self.url
@@ -144,10 +139,9 @@
         )
         return message
 
-    def get_schemas(self) -> list:
-        """Returns the schemas as a list of dictionary containing
-        for each schema the id, name, label and description.
-        """
+    @property
+    def schemas(self):
+        """List the databases present on the server."""
         query = queries.list_schemas()
 
         response = self.session.post(
@@ -157,16 +151,7 @@
 
         response_json: dict = response.json()
         schemas = response_json['data']['_schemas']
-<<<<<<< HEAD
-
-=======
->>>>>>> 9b250446
         return schemas
-
-    @property
-    def schema_names(self) -> list:
-        """Returns the names of the schemas on the database for this user."""
-        return [schema['name'] for schema in self.schemas]
 
     @property
     def version(self):
