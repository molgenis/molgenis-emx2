--- conflicted
+++ resolved
@@ -91,7 +91,7 @@
         # Transform the data
         catalogue_transform.transform_data()
 
-        # Compress the files
+        # Archive the files
         with ZipFile(FILES_DIR.joinpath(f"{self.catalogue}_upload.zip"), 'w') as zf:
             for file_path in FILES_DIR.joinpath(f"{self.catalogue}_data").iterdir():
                 zf.write(file_path, arcname=file_path.name)
@@ -169,51 +169,6 @@
         await self.target.upload_file(file_path=FILES_DIR.joinpath(f"{name}_upload.zip"),
                                schema=f"{name}{self.pattern}")
 
-        # Get the description from the existing schema
-        description = {s.name: s for s in self.get_schemas()}.get(name).get('description')
-
-        # Create or re-create an empty schema with the name and description of the existing schema
-        if f"{self.catalogue}{self.pattern}" in self.schema_names:
-            create_schema = asyncio.create_task(self.recreate_schema(name=f"{name}{self.pattern}",
-                                                                     description=description))
-        else:
-            create_schema = asyncio.create_task(self.create_schema(name=f"{name}{self.pattern}",
-                                                                   description=description))
-
-        # Export the staging area data to zip
-        await self.export(schema=name, fmt='csv')
-        if not FILES_DIR.exists():
-            FILES_DIR.mkdir()
-        os.rename(f"{name}.zip", FILES_DIR.joinpath(f"{name}_data.zip"))
-
-        logging.info(f"Transforming data from schema {name}.")
-        schema_transform = Transform(database_name=name, database_type='cohort_UMCG')
-
-        # Extract the data
-        with ZipFile(FILES_DIR.joinpath(f"{name}_data.zip"), 'r') as zf:
-            zf.extractall(path=FILES_DIR.joinpath(f"{name}_data"))
-
-        # Replace the data model file
-        schema_transform.delete_data_model_file()
-        schema_transform.update_data_model_file()
-
-        # Apply the transformation of data tables
-        schema_transform.transform_data()
-
-        # Compress the data files
-        with ZipFile(FILES_DIR.joinpath(f"{name}_upload.zip"), 'w') as zf:
-            for file_path in FILES_DIR.joinpath(f"{name}_data").iterdir():
-                zf.write(file_path, arcname=file_path.name)
-            for file_path in FILES_DIR.joinpath(f"{name}_data", '_files').iterdir():
-                zf.write(file_path, arcname=f"_files/{file_path.name}")
-            zf.write(FILES_DIR.joinpath(f"{name}_data_model", 'molgenis.csv'), arcname='molgenis.csv')
-
-        # Import the data into the new schema
-        await create_schema
-        await self.upload_file(file_path=FILES_DIR.joinpath(f"{name}_upload.zip"),
-                               schema=f"{name}{self.pattern}")
-
-
 
     async def _update_data_source(self, name):
         """Updates a data source."""
@@ -227,18 +182,8 @@
     source_server = config('MG_SOURCE_SERVER_URL')
     source_token = config('MG_SOURCE_SERVER_TOKEN')
 
-<<<<<<< HEAD
-        # Creating a catalogue schema to ensure the ontologies are loaded
-        create_pseudo_catalogue = asyncio.create_task(self.create_schema(name='pseudo catalogue',
-                                                                         description='Catalogue created to ensure correct configuration of ontologies',
-                                                                         template='DATA_CATALOGUE'))
-
-        # Update the catalogue
-        # await self.update_catalogue()
-=======
     target_server = config('MG_TARGET_SERVER_URL')
     target_token = config('MG_TARGET_SERVER_TOKEN')
->>>>>>> ba5019fe
 
     with (Client(url=source_server, token=source_token) as source,
           Client(url=target_server, token=target_token) as target):
@@ -251,16 +196,8 @@
                                                                               template='DATA_CATALOGUE',
                                                                               include_demo_data=False))
 
-<<<<<<< HEAD
-        # Wait for the pseudo catalogue to be created, then delete it
-        await create_pseudo_catalogue
-        await self.delete_schema('pseudo catalogue')
-
-
-=======
             await create_dummy
         delete_dummy = asyncio.create_task(runner.target.delete_schema('dummy'))
->>>>>>> ba5019fe
 
         # Update the catalogue
         await delete_dummy
