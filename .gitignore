~*
#gradle
.gradle
build/
!gradle-wrapper.jar
out
dist

.DS_Store
.idea
target/
.settings/
.project
.classpath
examplefiles
*.iml
*.ipr
*.iws
*.DS_Store
git.properties
psql_data
*/data/elasticsearch/
/data/elasticsearch/
test-output/
derby.log
.metadata/
.RData
.RHistory
.idea/*
.idea/fileTemplates/*/
!.idea/fileTemplates/
.vscode/*
**/npm-debug.log
**/.factorypath
**/node_modules
**/node
mvnw
mvnw.cmd
.mvn/wrapper/maven-wrapper.jar
.mvn/wrapper/maven-wrapper.properties
release.properties
tls
**/**/bin/

yarn_error.log
.nyc_output
coverage

apps/nuxt3-ssr/assets/css/*.css
!apps/nuxt3-ssr/assets/css/main.css

apps/nuxt3-ssr/utils/fingerprint.js
/test-results/
/playwright-report/
/playwright/.cache/

#python build
**/version.txt

#playwright
playwright-report
CHANGELOG.md
<<<<<<< HEAD

#docker compose
.env
=======
e2e/.auth/
>>>>>>> a5506a3f
<|MERGE_RESOLUTION|>--- conflicted
+++ resolved
@@ -60,10 +60,7 @@
 #playwright
 playwright-report
 CHANGELOG.md
-<<<<<<< HEAD
+e2e/.auth/
 
 #docker compose
-.env
-=======
-e2e/.auth/
->>>>>>> a5506a3f
+.env