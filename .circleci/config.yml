--- conflicted
+++ resolved
@@ -21,11 +21,7 @@
 definitions:
   build_config: &build_config
     docker:
-<<<<<<< HEAD
-    - image: molgenis/ci-build:1.3.5
-=======
     - image: molgenis/ci-build:1.3.7
->>>>>>> b07210f1
     working_directory: ~/repo
     resource_class: large
     environment:
@@ -34,11 +30,7 @@
       TERM: dumb
   test_config: &test_config
     docker:
-<<<<<<< HEAD
-    - image: molgenis/ci-build:1.3.5
-=======
     - image: molgenis/ci-build:1.3.7
->>>>>>> b07210f1
     - image: postgres:15-alpine
       environment:
         POSTGRES_USER: postgres
@@ -52,11 +44,7 @@
       TERM: dumb
   release_config: &release_config
     docker:
-<<<<<<< HEAD
-      - image: molgenis/ci-build:1.3.5
-=======
       - image: molgenis/ci-build:1.3.7
->>>>>>> b07210f1
       - image: postgres:15-alpine
         environment:
           POSTGRES_USER: postgres
