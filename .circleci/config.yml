--- conflicted
+++ resolved
@@ -81,11 +81,8 @@
     - run:
         name: build and test java
         command: |
-          ./gradlew build -x test --no-daemon
-#         ./gradlew test --no-daemon
+          ./gradlew test --no-daemon
 
-
-<<<<<<< HEAD
     - run:
         name: test e2e
         command: |
@@ -94,8 +91,6 @@
           set CI=true && npx playwright test --config e2e --project=chromium
 
 
-=======
->>>>>>> 4c7673d4
     # to switch to release add following
     # ./gradlew release jib -Dorg.ajoberstar.grgit.auth.username=${GITHUB_TOKEN} --stacktrace
     #    ./gradlew checkFormat spotlessCheck test jacocoMergedReport sonarqube ci \
