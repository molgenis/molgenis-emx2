# Java Gradle CircleCI 2.0 configuration file
#
# Check https://circleci.com/docs/2.0/language-java/ for more details
#
version: 2
jobs:
  build:
    docker:
    # specify the version you desire here
    - image: gradle:jdk17-focal
    - image: postgres:14-alpine
      environment:
        POSTGRES_USER: postgres
        POSTGRES_PASSWORD: postgres
        POSTGRES_DB: postgres
    # Specify service dependencies here if necessary
    # CircleCI maintains a library of pre-built images
    # documented at https://circleci.com/docs/2.0/circleci-images/
    # - image: circleci/postgres:9.4
    working_directory: ~/repo
    
    # The resource_class feature allows configuring CPU and RAM resources for each job. Different resource classes are available for different executors. https://circleci.com/docs/2.0/configuration-reference/#resourceclass
    resource_class: large

    environment:
      # Customize the JVM maximum heap limit
      JVM_OPTS: -Xmx3200m
      GRADLE_OPTS: "-Dorg.gradle.daemon=false -Dorg.gradle.workers.max=2"
      TERM: dumb

    steps:
<<<<<<< HEAD
      - checkout

      # Initialize the database
      - run: apt-get update && apt-get install postgresql-client -y
      - run: psql -h 127.0.0.1 -p 5432 -U postgres < .docker/initdb.sql

      # Download and cache dependencies
      - restore_cache:
          keys:
            - v1-dependencies-{{ checksum "build.gradle" }}
            # fallback to using the latest cache if no exact match is found
            - v1-dependencies-

      - run: ./gradlew dependencies

      - save_cache:
          paths:
            - ~/.gradle
          key: v1-dependencies-{{ checksum "build.gradle" }}

      # run tests!
      - run:
          name: update package manger
          command: apt-get update

      - run:
          name: add packages for docker cli install
          command: apt-get -y install gnupg lsb-release curl

      - run:
          name: update packages again
          command: apt-get update

      - run:
          name: install python
          command: apt-get -y install python3 python3-venv

      - run:
          name: set repo keys for docker packages
          command: curl -fsSL https://download.docker.com/linux/ubuntu/gpg | gpg --dearmor
            -o /usr/share/keyrings/docker-archive-keyring.gpg

      - run:
          name: add repo for docker packages
          command: echo "deb [arch=$(dpkg --print-architecture)
            signed-by=/usr/share/keyrings/docker-archive-keyring.gpg]
            https://download.docker.com/linux/ubuntu $(lsb_release -cs) stable"
            | tee /etc/apt/sources.list.d/docker.list > /dev/null

      - run:
          name: update package manager again
          command: apt-get update

      - run:
          name: Install Docker client
          command: apt-get -y install docker-ce docker-ce-cli containerd.io

      - setup_remote_docker:
          version: 19.03.13
          docker_layer_caching: true

      - run:
          name: Sign in to docker
          command: docker login -u $DOCKER_USER -p $DOCKER_PASS

      - run:
          name: Setup git, todo, move to molgenisci user
          command: |
            git config --global --add safe.directory '*'
            git config user.email "m.a.swertz@rug.nl"
            git config user.name "mswertz"
            git config url.https://.insteadOf git://

      # to switch to release add following
      # ./gradlew release jib -Dorg.ajoberstar.grgit.auth.username=${GITHUB_TOKEN} --stacktrace
      - run:
          name: build, test, release, push docker
          command: |
            ./gradlew test jacocoMergedReport sonarqube ci -Dsonar.login=${SONAR_TOKEN} -Dsonar.organization=molgenis -Dsonar.host.url=https://sonarcloud.io -Dorg.ajoberstar.grgit.auth.password

          environment:
            MOLGENIS_POSTGRES_USER: molgenis
            MOLGENIS_POSTGRES_PASS: molgenis
            MOLGENIS_POSTGRES_URI: jdbc:postgresql://localhost/molgenis
=======
    - checkout

    # Initialize the database
    - run: apt-get update && apt-get install postgresql-client -y
    - run: psql -h 127.0.0.1 -p 5432 -U postgres < .docker/initdb.sql

    # Download and cache dependencies
    - restore_cache:
        keys:
        - v1-dependencies-{{ checksum "build.gradle" }}
        # fallback to using the latest cache if no exact match is found
        - v1-dependencies-

    - run: ./gradlew dependencies

    - save_cache:
        paths:
        - ~/.gradle
        key: v1-dependencies-{{ checksum "build.gradle" }}

    # run tests!
    - run:
        name: update package manger
        command: apt-get update

    - run:
        name: add packages for docker cli install
        command: apt-get -y install gnupg lsb-release curl

    - run:
        name: update packages again
        command: apt-get update

    - run:
        name: set repo keys for docker packages
        command: curl -fsSL https://download.docker.com/linux/ubuntu/gpg | gpg --dearmor
          -o /usr/share/keyrings/docker-archive-keyring.gpg

    - run:
        name: add repo for docker packages
        command: echo "deb [arch=$(dpkg --print-architecture)
          signed-by=/usr/share/keyrings/docker-archive-keyring.gpg]
          https://download.docker.com/linux/ubuntu $(lsb_release -cs) stable"
          | tee /etc/apt/sources.list.d/docker.list > /dev/null

    - run:
        name: update package manager again
        command: apt-get update

    - run:
        name: Install Docker client
        command: apt-get -y install docker-ce docker-ce-cli containerd.io

    - setup_remote_docker:
        version: 19.03.13
        docker_layer_caching: true

    - run:
        name: Sign in to docker
        command: docker login -u $DOCKER_USER -p $DOCKER_PASS

    - run:
        name: Setup git, todo, move to molgenisci user
        command: |
          git config --global --add safe.directory '*'
          git config user.email "m.a.swertz@rug.nl"
          git config user.name "mswertz"
          git config url.https://.insteadOf git://

    # to switch to release add following
    # ./gradlew release jib -Dorg.ajoberstar.grgit.auth.username=${GITHUB_TOKEN} --stacktrace
    - run:
        name: build, test, release, push docker
        command: |
          ./gradlew checkFormat spotlessCheck test jacocoMergedReport sonarqube ci -Dsonar.login=${SONAR_TOKEN} -Dsonar.organization=molgenis -Dsonar.host.url=https://sonarcloud.io -Dorg.ajoberstar.grgit.auth.password

        environment:
          MOLGENIS_POSTGRES_USER: molgenis
          MOLGENIS_POSTGRES_PASS: molgenis
          MOLGENIS_POSTGRES_URI: jdbc:postgresql://localhost/molgenis
>>>>>>> 8948ac02

#      # push ssr-catalogue to repo (enable if Jenkinsfile offline)
#      - run: |
#          ./gradlew dockerPush<|MERGE_RESOLUTION|>--- conflicted
+++ resolved
@@ -29,92 +29,6 @@
       TERM: dumb
 
     steps:
-<<<<<<< HEAD
-      - checkout
-
-      # Initialize the database
-      - run: apt-get update && apt-get install postgresql-client -y
-      - run: psql -h 127.0.0.1 -p 5432 -U postgres < .docker/initdb.sql
-
-      # Download and cache dependencies
-      - restore_cache:
-          keys:
-            - v1-dependencies-{{ checksum "build.gradle" }}
-            # fallback to using the latest cache if no exact match is found
-            - v1-dependencies-
-
-      - run: ./gradlew dependencies
-
-      - save_cache:
-          paths:
-            - ~/.gradle
-          key: v1-dependencies-{{ checksum "build.gradle" }}
-
-      # run tests!
-      - run:
-          name: update package manger
-          command: apt-get update
-
-      - run:
-          name: add packages for docker cli install
-          command: apt-get -y install gnupg lsb-release curl
-
-      - run:
-          name: update packages again
-          command: apt-get update
-
-      - run:
-          name: install python
-          command: apt-get -y install python3 python3-venv
-
-      - run:
-          name: set repo keys for docker packages
-          command: curl -fsSL https://download.docker.com/linux/ubuntu/gpg | gpg --dearmor
-            -o /usr/share/keyrings/docker-archive-keyring.gpg
-
-      - run:
-          name: add repo for docker packages
-          command: echo "deb [arch=$(dpkg --print-architecture)
-            signed-by=/usr/share/keyrings/docker-archive-keyring.gpg]
-            https://download.docker.com/linux/ubuntu $(lsb_release -cs) stable"
-            | tee /etc/apt/sources.list.d/docker.list > /dev/null
-
-      - run:
-          name: update package manager again
-          command: apt-get update
-
-      - run:
-          name: Install Docker client
-          command: apt-get -y install docker-ce docker-ce-cli containerd.io
-
-      - setup_remote_docker:
-          version: 19.03.13
-          docker_layer_caching: true
-
-      - run:
-          name: Sign in to docker
-          command: docker login -u $DOCKER_USER -p $DOCKER_PASS
-
-      - run:
-          name: Setup git, todo, move to molgenisci user
-          command: |
-            git config --global --add safe.directory '*'
-            git config user.email "m.a.swertz@rug.nl"
-            git config user.name "mswertz"
-            git config url.https://.insteadOf git://
-
-      # to switch to release add following
-      # ./gradlew release jib -Dorg.ajoberstar.grgit.auth.username=${GITHUB_TOKEN} --stacktrace
-      - run:
-          name: build, test, release, push docker
-          command: |
-            ./gradlew test jacocoMergedReport sonarqube ci -Dsonar.login=${SONAR_TOKEN} -Dsonar.organization=molgenis -Dsonar.host.url=https://sonarcloud.io -Dorg.ajoberstar.grgit.auth.password
-
-          environment:
-            MOLGENIS_POSTGRES_USER: molgenis
-            MOLGENIS_POSTGRES_PASS: molgenis
-            MOLGENIS_POSTGRES_URI: jdbc:postgresql://localhost/molgenis
-=======
     - checkout
 
     # Initialize the database
@@ -147,6 +61,10 @@
     - run:
         name: update packages again
         command: apt-get update
+
+    - run:
+        name: install python
+        command: apt-get -y install python3 python3-venv
 
     - run:
         name: set repo keys for docker packages
@@ -195,7 +113,6 @@
           MOLGENIS_POSTGRES_USER: molgenis
           MOLGENIS_POSTGRES_PASS: molgenis
           MOLGENIS_POSTGRES_URI: jdbc:postgresql://localhost/molgenis
->>>>>>> 8948ac02
 
 #      # push ssr-catalogue to repo (enable if Jenkinsfile offline)
 #      - run: |
