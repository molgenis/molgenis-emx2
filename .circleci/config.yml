# Java Gradle CircleCI 2.0 configuration file
#
# Check https://circleci.com/docs/2.0/language-java/ for more details
#
version: 2
jobs:
  build:
    docker:
      # specify the version you desire here
      - image: gradle:jdk17-focal
      - image: postgres:14-alpine
        environment:
          POSTGRES_USER: postgres
          POSTGRES_PASSWORD: postgres
          POSTGRES_DB: postgres

      # Specify service dependencies here if necessary
      # CircleCI maintains a library of pre-built images
      # documented at https://circleci.com/docs/2.0/circleci-images/
      # - image: circleci/postgres:9.4

    working_directory: ~/repo

    environment:
      # Customize the JVM maximum heap limit
      JVM_OPTS: -Xmx3200m
      GRADLE_OPTS: "-Dorg.gradle.daemon=false -Dorg.gradle.workers.max=2"
      TERM: dumb

    steps:
      - checkout

      # Initialize the database
      - run: apt-get update && apt-get install postgresql-client -y
      - run: psql -h 127.0.0.1 -p 5432 -U postgres < .docker/initdb.sql

      # Download and cache dependencies
      - restore_cache:
          keys:
            - v1-dependencies-{{ checksum "build.gradle" }}
            # fallback to using the latest cache if no exact match is found
            - v1-dependencies-

      - run: ./gradlew dependencies

      - save_cache:
          paths:
            - ~/.gradle
          key: v1-dependencies-{{ checksum "build.gradle" }}

      # run tests!
      - run:
          name: update package manger
          command: apt-get update

      - run:
          name: add packages for docker cli install
          command: apt-get -y install gnupg lsb-release curl

      - run:
          name: update packages again
          command: apt-get update

      - run:
          name: set repo keys for docker packages
          command: curl -fsSL https://download.docker.com/linux/ubuntu/gpg | gpg --dearmor -o /usr/share/keyrings/docker-archive-keyring.gpg

      - run:
          name: add repo for docker packages
          command: echo "deb [arch=$(dpkg --print-architecture) signed-by=/usr/share/keyrings/docker-archive-keyring.gpg] https://download.docker.com/linux/ubuntu $(lsb_release -cs) stable" | tee /etc/apt/sources.list.d/docker.list > /dev/null

      - run:
          name: update package manager again
          command: apt-get update

      - run:
          name: Install Docker client
          command: apt-get -y install docker-ce docker-ce-cli containerd.io

      - setup_remote_docker:
          version: 19.03.13
          docker_layer_caching: true

      - run:
          name: Sign in to docker
          command: docker login -u $DOCKER_USER -p $DOCKER_PASS

      - run:
          name: Setup git, todo, move to molgenisci user
          command: |
            git config --global --add safe.directory '*'
            git config user.email "m.a.swertz@rug.nl"
            git config user.name "mswertz"
            git config url.https://.insteadOf git://

      # to switch to release add following
      # ./gradlew release jib -Dorg.ajoberstar.grgit.auth.username=${GITHUB_TOKEN} --stacktrace
      - run:
          name: build, test, release, push docker
          command: |
            ./gradlew test jacocoMergedReport sonarqube ci -Dsonar.login=${SONAR_TOKEN} -Dsonar.organization=molgenis -Dsonar.host.url=https://sonarcloud.io -Dorg.ajoberstar.grgit.auth.password

          environment:
            MOLGENIS_POSTGRES_USER: molgenis
            MOLGENIS_POSTGRES_PASS: molgenis
            MOLGENIS_POSTGRES_URI: jdbc:postgresql://localhost/molgenis

<<<<<<< HEAD
      # push ssr-catalogue to repo (enable if Jenkinsfile offline)
      #- run: |
      #    ./gradlew dockerPush
=======
#      # push ssr-catalogue to repo (enable if Jenkinsfile offline)
#      - run: |
#          ./gradlew dockerPush
>>>>>>> d96908cf
<|MERGE_RESOLUTION|>--- conflicted
+++ resolved
@@ -105,12 +105,6 @@
             MOLGENIS_POSTGRES_PASS: molgenis
             MOLGENIS_POSTGRES_URI: jdbc:postgresql://localhost/molgenis
 
-<<<<<<< HEAD
-      # push ssr-catalogue to repo (enable if Jenkinsfile offline)
-      #- run: |
-      #    ./gradlew dockerPush
-=======
-#      # push ssr-catalogue to repo (enable if Jenkinsfile offline)
+#      #push ssr-catalogue to repo (enable if Jenkinsfile offline)
 #      - run: |
-#          ./gradlew dockerPush
->>>>>>> d96908cf
+#          ./gradlew dockerPush