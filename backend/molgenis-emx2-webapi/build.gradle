dependencies {
    implementation project(':backend:molgenis-emx2-sql')
    implementation project(':backend:molgenis-emx2-io')
    implementation project(':backend:molgenis-emx2-graphql')
    implementation project(':backend:molgenis-emx2')
    implementation project(':backend:molgenis-emx2-exampledata')
    implementation project(':backend:molgenis-emx2-jsonld')
    implementation 'com.sparkjava:spark-core:2.9.3'
    implementation 'io.swagger.parser.v3:swagger-parser:2.0.24'
<<<<<<< HEAD
    implementation 'com.squareup.okhttp3:okhttp:4.9.1'
    implementation 'com.squareup.okhttp3:okhttp-brotli:4.9.0'
=======
    implementation 'com.squareup.okhttp3:okhttp:4.9.0'
    implementation 'com.squareup.okhttp3:okhttp-brotli:4.9.1'
>>>>>>> 6957d272
    testImplementation 'io.rest-assured:rest-assured:4.3.3'
}<|MERGE_RESOLUTION|>--- conflicted
+++ resolved
@@ -7,12 +7,7 @@
     implementation project(':backend:molgenis-emx2-jsonld')
     implementation 'com.sparkjava:spark-core:2.9.3'
     implementation 'io.swagger.parser.v3:swagger-parser:2.0.24'
-<<<<<<< HEAD
     implementation 'com.squareup.okhttp3:okhttp:4.9.1'
-    implementation 'com.squareup.okhttp3:okhttp-brotli:4.9.0'
-=======
-    implementation 'com.squareup.okhttp3:okhttp:4.9.0'
     implementation 'com.squareup.okhttp3:okhttp-brotli:4.9.1'
->>>>>>> 6957d272
     testImplementation 'io.rest-assured:rest-assured:4.3.3'
 }