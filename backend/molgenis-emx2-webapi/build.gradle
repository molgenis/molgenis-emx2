dependencies {
    implementation project(':backend:molgenis-emx2-sql')
    implementation project(':backend:molgenis-emx2-io')
    implementation project(':backend:molgenis-emx2-graphql')
    implementation project(':backend:molgenis-emx2')
    implementation project(':backend:molgenis-emx2-datamodels')
    implementation project(':backend:molgenis-emx2-semantics')
    implementation project(':backend:molgenis-emx2-tasks')
    implementation 'com.sparkjava:spark-core:2.9.3'
    implementation 'io.swagger.parser.v3:swagger-parser:2.0.33'
<<<<<<< HEAD
    implementation 'com.squareup.okhttp3:okhttp:4.10.0'
    implementation 'com.squareup.okhttp3:okhttp-brotli:4.9.3'
=======
    implementation 'com.squareup.okhttp3:okhttp:4.9.3'
    implementation 'com.squareup.okhttp3:okhttp-brotli:4.10.0'
>>>>>>> a3bea15e
    testImplementation 'io.rest-assured:rest-assured:5.1.1'
    implementation 'io.bit3:jsass:5.10.4'
    implementation 'com.github.dfabulich:sitemapgen4j:1.1.2'
}<|MERGE_RESOLUTION|>--- conflicted
+++ resolved
@@ -8,13 +8,8 @@
     implementation project(':backend:molgenis-emx2-tasks')
     implementation 'com.sparkjava:spark-core:2.9.3'
     implementation 'io.swagger.parser.v3:swagger-parser:2.0.33'
-<<<<<<< HEAD
     implementation 'com.squareup.okhttp3:okhttp:4.10.0'
-    implementation 'com.squareup.okhttp3:okhttp-brotli:4.9.3'
-=======
-    implementation 'com.squareup.okhttp3:okhttp:4.9.3'
     implementation 'com.squareup.okhttp3:okhttp-brotli:4.10.0'
->>>>>>> a3bea15e
     testImplementation 'io.rest-assured:rest-assured:5.1.1'
     implementation 'io.bit3:jsass:5.10.4'
     implementation 'com.github.dfabulich:sitemapgen4j:1.1.2'
