package org.molgenis.emx2.web;

import static com.github.stefanbirkner.systemlambda.SystemLambda.withEnvironmentVariable;
import static io.restassured.RestAssured.given;
import static io.restassured.RestAssured.when;
import static org.hamcrest.CoreMatchers.equalTo;
import static org.hamcrest.CoreMatchers.is;
import static org.junit.jupiter.api.Assertions.*;
import static org.molgenis.emx2.Column.column;
import static org.molgenis.emx2.ColumnType.STRING;
import static org.molgenis.emx2.Constants.MOLGENIS_HTTP_PORT;
import static org.molgenis.emx2.Constants.SYSTEM_SCHEMA;
import static org.molgenis.emx2.FilterBean.f;
import static org.molgenis.emx2.Operator.EQUALS;
import static org.molgenis.emx2.Row.row;
import static org.molgenis.emx2.TableMetadata.table;
import static org.molgenis.emx2.datamodels.DataModels.Regular.PET_STORE;
import static org.molgenis.emx2.sql.SqlDatabase.ADMIN_PW_DEFAULT;
import static org.molgenis.emx2.sql.SqlDatabase.ANONYMOUS;
import static org.molgenis.emx2.web.Constants.*;

import com.fasterxml.jackson.core.JsonProcessingException;
import com.fasterxml.jackson.databind.ObjectMapper;
import graphql.Assert;
import io.restassured.RestAssured;
import io.restassured.response.Response;
import java.io.File;
import java.io.FileOutputStream;
import java.io.IOException;
import java.io.OutputStream;
import java.nio.charset.StandardCharsets;
import java.nio.file.Files;
import java.util.Arrays;
import java.util.HashMap;
import java.util.List;
import java.util.Map;
import org.junit.jupiter.api.*;
import org.molgenis.emx2.*;
import org.molgenis.emx2.Order;
import org.molgenis.emx2.io.tablestore.TableStore;
import org.molgenis.emx2.io.tablestore.TableStoreForCsvInZipFile;
import org.molgenis.emx2.io.tablestore.TableStoreForXlsxFile;
import org.molgenis.emx2.sql.TestDatabaseFactory;
import org.molgenis.emx2.utils.EnvironmentProperty;

/* this is a smoke test for the integration of web api with the database layer. So not complete coverage of all services but only a few essential requests to pass most endpoints */
@TestMethodOrder(MethodOrderer.MethodName.class)
@Tag("slow")
public class WebApiSmokeTests {

  public static final String DATA_PET_STORE = "/pet store/api/csv";
  public static final String PET_SHOP_OWNER = "pet_shop_owner";
  public static final String SYSTEM_PREFIX = "/" + SYSTEM_SCHEMA;
  public static final String TABLE_WITH_SPACES = "table with spaces";
  public static final String PET_STORE_SCHEMA = "pet store";
  public static String SESSION_ID; // to toss around a session for the tests
  private static Database db;
  private static Schema schema;
  final String CSV_TEST_SCHEMA = "pet store csv";
  static final int PORT = 8081; // other then default so we can see effect

  @BeforeAll
  public static void before() throws Exception {
    // FIXME: beforeAll fails under windows
    // setup test schema
    db = TestDatabaseFactory.getTestDatabase();

    // start web service for testing, including env variables
    withEnvironmentVariable(MOLGENIS_HTTP_PORT, "" + PORT)
        // disable because of parallism issues .and(MOLGENIS_INCLUDE_CATALOGUE_DEMO, "true")
        .execute(() -> RunMolgenisEmx2.main(new String[] {}));

    // set default rest assured settings
    RestAssured.port = PORT;
    RestAssured.baseURI = "http://localhost";

    // create an admin session to work with
    String adminPass =
        (String)
            EnvironmentProperty.getParameter(
                org.molgenis.emx2.Constants.MOLGENIS_ADMIN_PW, ADMIN_PW_DEFAULT, STRING);
    SESSION_ID =
        given()
            .body(
                "{\"query\":\"mutation{signin(email:\\\""
                    + db.getAdminUserName()
                    + "\\\",password:\\\""
                    + adminPass
                    + "\\\"){message}}\"}")
            .when()
            .post("api/graphql")
            .sessionId();

    // Always create test database from scratch to avoid instability due to side effects.
    db.dropSchemaIfExists(PET_STORE_SCHEMA);
    schema = db.createSchema(PET_STORE_SCHEMA);
    PET_STORE.getImportTask(schema, true).run();

    // grant a user permission
    schema.addMember(PET_SHOP_OWNER, Privileges.OWNER.toString());
    schema.addMember(ANONYMOUS, Privileges.VIEWER.toString());
    db.grantCreateSchema(PET_SHOP_OWNER);
    if (schema.getTable(TABLE_WITH_SPACES) == null) {
      schema.create(table(TABLE_WITH_SPACES, column("name", STRING).setKey(1)));
    }
  }

  @AfterAll
  public static void after() {
    MolgenisWebservice.stop();
    // Always clean up database to avoid instability due to side effects.
    db.dropSchemaIfExists(PET_STORE_SCHEMA);
  }

  @Test
  public void testCsvApi_zipUploadDownload() throws IOException {
    // get original schema
    String schemaCsv =
        given().sessionId(SESSION_ID).accept(ACCEPT_CSV).when().get(DATA_PET_STORE).asString();

    // create a new schema for zip
    db.dropCreateSchema("pet store zip");

    // download zip contents of old schema
    byte[] zipContents = getContentAsByteArray(ACCEPT_ZIP, "/pet store/api/zip");

    // upload zip contents into new schema
    File zipFile = createTempFile(zipContents, ".zip");
    given()
        .sessionId(SESSION_ID)
        .multiPart(zipFile)
        .when()
        .post("/pet store zip/api/zip")
        .then()
        .statusCode(200);

    // check if schema equal using json representation
    String schemaCsv2 =
        given()
            .sessionId(SESSION_ID)
            .accept(ACCEPT_CSV)
            .when()
            .get("/pet store zip/api/csv")
            .asString();
    assertArrayEquals(toSortedArray(schemaCsv), toSortedArray(schemaCsv2));

    // delete the new schema
    db.dropSchema("pet store zip");
  }

  @Test
  public void testReports() throws IOException {
    // create a new schema for report
    Schema schema = db.dropCreateSchema("pet store reports");
    PET_STORE.getImportTask(schema, true).run();

    // check if reports work
    byte[] zipContents =
        getContentAsByteArray(ACCEPT_ZIP, "/pet store reports/api/reports/zip?id=0");
    File zipFile = createTempFile(zipContents, ".zip");
    TableStore store = new TableStoreForCsvInZipFile(zipFile.toPath());
    store.containsTable("pet report");

    // check if reports work with parameters
    zipContents =
        getContentAsByteArray(
            ACCEPT_ZIP, "/pet store reports/api/reports/zip?id=1&name=spike,pooky");
    zipFile = createTempFile(zipContents, ".zip");
    store = new TableStoreForCsvInZipFile(zipFile.toPath());
    store.containsTable("pet report with parameters");

    // check if reports work
    byte[] excelContents =
        getContentAsByteArray(ACCEPT_ZIP, "/pet store reports/api/reports/excel?id=0");
    File excelFile = createTempFile(excelContents, ".xlsx");
    store = new TableStoreForXlsxFile(excelFile.toPath());
    assertTrue(store.containsTable("pet report"));

    // check if reports work with parameters
    excelContents =
        getContentAsByteArray(
            ACCEPT_ZIP, "/pet store reports/api/reports/excel?id=1&name=spike,pooky");
    excelFile = createTempFile(excelContents, ".xlsx");
    store = new TableStoreForXlsxFile(excelFile.toPath());
    assertTrue(store.containsTable("pet report with parameters"));
    assertTrue(excelContents.length > 0);
  }

  @Test
  public void testCsvApi_csvTableMetadataUpdate() throws IOException {

    // fresh schema for testing
    db.dropCreateSchema(CSV_TEST_SCHEMA);

    // full table header present in exported table metadata
    String header =
        "tableName,tableExtends,tableType,columnName,columnType,key,required,refSchema,refTable,refLink,refBack,refLabel,defaultValue,validation,visible,computed,semantics,profiles,label,description\r\n";

    // add new table with description and semantics as metadata
    addUpdateTableAndCompare(
        header,
        "tableName,description,semantics\r\nTestMetaTable,TestDesc,TestSem",
        "TestMetaTable,,,,,,,,,,,,,,,,TestSem,,,TestDesc\r\n");

    // update table without new description or semantics, values should be untouched
    addUpdateTableAndCompare(
        header,
        "tableName\r\nTestMetaTable",
        "TestMetaTable,,,,,,,,,,,,,,,,TestSem,,,TestDesc\r\n");

    // update only description, semantics should be untouched
    addUpdateTableAndCompare(
        header,
        "tableName,description\r\nTestMetaTable,NewTestDesc",
        "TestMetaTable,,,,,,,,,,,,,,,,TestSem,,,NewTestDesc\r\n");

    // make semantics empty by not supplying a value, description  should be untouched
    addUpdateTableAndCompare(
        header,
        "tableName,semantics\r\nTestMetaTable,",
        "TestMetaTable,,,,,,,,,,,,,,,,,,,NewTestDesc\r\n");

    // make description empty while also adding a new value for semantics
    addUpdateTableAndCompare(
        header,
        "tableName,description,semantics\r\nTestMetaTable,,NewTestSem",
        "TestMetaTable,,,,,,,,,,,,,,,,NewTestSem,,,\r\n");

    // empty both description and semantics
    addUpdateTableAndCompare(
        header,
        "tableName,description,semantics\r\nTestMetaTable,,",
        "TestMetaTable,,,,,,,,,,,,,,,,,,,\r\n");

    // add description value, and string array value for semantics
    addUpdateTableAndCompare(
        header,
        "tableName,description,semantics\r\nTestMetaTable,TestDesc,\"TestSem1,TestSem2\"",
        "TestMetaTable,,,,,,,,,,,,,,,,\"TestSem1,TestSem2\",,,TestDesc\r\n");
  }

  /**
   * Helper function to prevent code duplication
   *
   * @param header
   * @param tableMeta
   * @param expected
   * @throws IOException
   */
  private void addUpdateTableAndCompare(String header, String tableMeta, String expected)
      throws IOException {
    byte[] addUpdateTable = tableMeta.getBytes(StandardCharsets.UTF_8);
    File addUpdateTableFile = createTempFile(addUpdateTable, ".csv");
    acceptFileUpload(addUpdateTableFile, "molgenis", false);
    String actual = getContentAsString("/api/csv");
    assertEquals(header + expected, actual);
  }

  @Test
  public void testCsvApi_csvUploadDownload() throws IOException {
    // create a new schema for complete csv data round trip
    db.dropCreateSchema(CSV_TEST_SCHEMA);

    // download csv metadata and data from existing schema
    byte[] contentsMeta = getContentAsByteArray(ACCEPT_CSV, "/pet store/api/csv");
    byte[] contentsCategoryData = getContentAsByteArray(ACCEPT_CSV, "/pet store/api/csv/Category");
    byte[] contentsOrderData = getContentAsByteArray(ACCEPT_CSV, "/pet store/api/csv/Order");
    byte[] contentsPetData = getContentAsByteArray(ACCEPT_CSV, "/pet store/api/csv/Pet");
    byte[] contentsUserData = getContentAsByteArray(ACCEPT_CSV, "/pet store/api/csv/User");
    byte[] contentsTagData = getContentAsByteArray(ACCEPT_CSV, "/pet store/api/csv/Tag");
    byte[] contentsTableWithSpacesData =
        getContentAsByteArray(ACCEPT_CSV, "/pet store/api/csv/" + TABLE_WITH_SPACES);

    // create tmp files for csv metadata and data
    File contentsMetaFile = createTempFile(contentsMeta, ".csv");
    File contentsCategoryDataFile = createTempFile(contentsCategoryData, ".csv");
    File contentsOrderDataFile = createTempFile(contentsOrderData, ".csv");
    File contentsPetDataFile = createTempFile(contentsPetData, ".csv");
    File contentsUserDataFile = createTempFile(contentsUserData, ".csv");
    File contentsTagDataFile = createTempFile(contentsTagData, ".csv");
    File contentsTableWithSpacesDataFile = createTempFile(contentsTableWithSpacesData, ".csv");

    // upload csv metadata and data into the new schema
    // here we use 'body' (instead of 'multiPart' in e.g. testCsvApi_zipUploadDownload) because csv,
    // json and yaml import is submitted in the request body
<<<<<<< HEAD
    acceptFileUpload(contentsMetaFile, "molgenis");
    acceptFileUpload(contentsCategoryDataFile, "Category");
    acceptFileUpload(contentsTagDataFile, "Tag");
    acceptFileUpload(contentsPetDataFile, "Pet");
    acceptFileUpload(contentsOrderDataFile, "Order");
    acceptFileUpload(contentsUserDataFile, "User");
    acceptFileUpload(contentsTableWithSpacesDataFile, TABLE_WITH_SPACES);
=======
    acceptFileUpload(contentsMetaFile, "molgenis", false);
    acceptFileUpload(contentsCategoryDataFile, "Category", false);
    acceptFileUpload(contentsTagDataFile, "Tag", false);
    acceptFileUpload(contentsPetDataFile, "Pet", false);
    acceptFileUpload(contentsUserDataFile, "User", false);
>>>>>>> d04d436e

    // download csv from the new schema
    String contentsMetaNew = getContentAsString("/api/csv");
    String contentsCategoryDataNew = getContentAsString("/api/csv/Category");
    String contentsPetDataNew = getContentAsString("/api/csv/Pet");
    String contentsUserDataNew = getContentAsString("/api/csv/User");
    String contentsTagDataNew = getContentAsString("/api/csv/Tag");
    String contentsTableWithSpacesDataNew =
        getContentAsString(
            "/api/csv/" + TABLE_WITH_SPACES.toUpperCase()); // to test for case insensitive match

    // test if existing and new schema are equal
<<<<<<< HEAD
    assertEquals(new String(contentsMeta), contentsMetaNew);
    assertEquals(new String(contentsCategoryData), contentsCategoryDataNew);
    assertEquals(new String(contentsOrderData), contentsOrderDataNew);
    assertEquals(new String(contentsPetData), contentsPetDataNew);
    assertEquals(new String(contentsUserData), contentsUserDataNew);
    assertEquals(new String(contentsTagData), contentsTagDataNew);
    assertEquals(new String(contentsTableWithSpacesData), contentsTableWithSpacesDataNew);
=======
    assertArrayEquals(toSortedArray(new String(contentsMeta)), toSortedArray(contentsMetaNew));
    assertArrayEquals(
        toSortedArray(new String(contentsCategoryData)), toSortedArray(contentsCategoryDataNew));
    assertArrayEquals(
        toSortedArray(new String(contentsPetData)), toSortedArray(contentsPetDataNew));
    assertArrayEquals(
        toSortedArray(new String(contentsUserData)), toSortedArray(contentsUserDataNew));
    assertArrayEquals(
        toSortedArray(new String(contentsTagData)), toSortedArray(contentsTagDataNew));

    // Test async
    String response = acceptFileUpload(contentsOrderDataFile, "Order", true);
    assertTrue(response.contains("id"));
  }

  private String[] toSortedArray(String string) {
    String[] lines = string.split("\n");
    Arrays.sort(lines);
    return lines;
>>>>>>> d04d436e
  }

  @Test
  public void testCsvApi_tableFilter() {
    String result =
        given()
            .sessionId(SESSION_ID)
            .queryParam("filter", "{\"name\":{\"equals\":\"pooky\"}}")
            .accept(ACCEPT_CSV)
            .when()
            .get("/pet store/api/csv/Pet")
            .asString();
    assertTrue(result.contains("pooky"));
    assertFalse(result.contains("spike"));

    result =
        given()
            .sessionId(SESSION_ID)
            .queryParam("filter", "{\"tags\":{\"name\": {\"equals\":\"blue\"}}}")
            .accept(ACCEPT_CSV)
            .when()
            .get("/pet store/api/csv/Pet")
            .asString();
    assertTrue(result.contains("jerry"));
    assertFalse(result.contains("spike"));
  }

  private String acceptFileUpload(File content, String table, boolean async) {
    Response response =
        given()
            .sessionId(SESSION_ID)
            .body(content)
            .header("fileName", table)
            .when()
            .post("/" + CSV_TEST_SCHEMA + "/api/csv" + (async ? "?async=true" : ""));

    response.then().statusCode(200);

    return response.asString();
  }

  private String getContentAsString(String path) {
    return given()
        .sessionId(SESSION_ID)
        .accept(ACCEPT_CSV)
        .when()
        .get("/" + CSV_TEST_SCHEMA + path)
        .asString();
  }

  private byte[] getContentAsByteArray(String fileType, String path) {
    return given().sessionId(SESSION_ID).accept(fileType).when().get(path).asByteArray();
  }

  @Test
  @Disabled("gives many false positive errors")
  public void testJsonYamlApi() {
    String schemaJson = given().sessionId(SESSION_ID).when().get("/pet store/api/json").asString();

    db.dropCreateSchema("pet store json");

    given()
        .sessionId(SESSION_ID)
        .body(schemaJson)
        .when()
        .post("/pet store json/api/json")
        .then()
        .statusCode(200);

    String schemaJson2 =
        given().sessionId(SESSION_ID).when().get("/pet store json/api/json").asString();

    assertEquals(schemaJson, schemaJson2.replace("pet store json", PET_STORE_SCHEMA));

    String schemaYaml = given().sessionId(SESSION_ID).when().get("/pet store/api/yaml").asString();

    db.dropCreateSchema("pet store yaml");

    given()
        .sessionId(SESSION_ID)
        .body(schemaYaml)
        .when()
        .post("/pet store yaml/api/yaml")
        .then()
        .statusCode(200);

    String schemaYaml2 =
        given().sessionId(SESSION_ID).when().get("/pet store yaml/api/yaml").asString();

    assertEquals(schemaYaml, schemaYaml2.replace("pet store yaml", PET_STORE_SCHEMA));
  }

  @Test
  public void testExcelApi() throws IOException, InterruptedException {

    // download json schema
    String schemaCSV =
        given()
            .sessionId(SESSION_ID)
            .accept(ACCEPT_CSV)
            .when()
            .get("/pet store/api/csv")
            .asString();

    // create a new schema for excel
    db.dropCreateSchema("pet store excel");

    // download excel contents from schema
    byte[] excelContents = getContentAsByteArray(ACCEPT_EXCEL, "/pet store/api/excel");
    File excelFile = createTempFile(excelContents, ".xlsx");

    // upload excel into new schema
    String message =
        given()
            .sessionId(SESSION_ID)
            .multiPart(excelFile)
            .when()
            .post("/pet store excel/api/excel?async=true")
            .asString();

    Map<String, String> val = new ObjectMapper().readValue(message, Map.class);
    String url = val.get("url");
    String id = val.get("id");

    // poll task until complete
    Response poll = given().sessionId(SESSION_ID).when().get(url);
    int count = 0;
    // poll while running
    // (previously we checked on 'complete' but then it also fired if subtask was complete)
    while (poll.body().asString().contains("UNKNOWN")
        || poll.body().asString().contains("RUNNING")) {
      if (count++ > 100) {
        throw new MolgenisException("failed: polling took too long");
      }
      poll = given().sessionId(SESSION_ID).when().get(url);
      Thread.sleep(500);
    }

    assertFalse(poll.body().asString().contains("FAILED"));

    // check if id in tasks list
    assertTrue(
        given()
            .sessionId(SESSION_ID)
            .multiPart(excelFile)
            .when()
            .get("/pet store/api/tasks")
            .asString()
            .contains(id));

    // check if schema equal using json representation
    String schemaCSV2 =
        given()
            .sessionId(SESSION_ID)
            .accept(ACCEPT_CSV)
            .when()
            .get("/pet store excel/api/csv")
            .asString();

    assertTrue(schemaCSV2.contains("Pet"));

    // delete a new schema for excel
    db.dropSchema("pet store excel");
  }

  private File createTempFile(byte[] zipContents, String extension) throws IOException {
    File tempFile = File.createTempFile("some", extension);
    tempFile.deleteOnExit();
    OutputStream os = new FileOutputStream(tempFile);
    os.write(zipContents);
    os.flush();
    os.close();
    return tempFile;
  }

  @Test
  public void testCsvApi_tableCsvUploadDownload() {

    String path = "/pet store/api/csv/Tag";

    String result = given().sessionId(SESSION_ID).accept(ACCEPT_CSV).when().get(path).asString();
    assertTrue(result.contains("green,,colors"));

    String update = "name,parent\r\nyellow,colors\r\n";
    given().sessionId(SESSION_ID).body(update).when().post(path).then().statusCode(200);

    result = given().sessionId(SESSION_ID).accept(ACCEPT_CSV).when().get(path).asString();
    assertTrue(result.contains("yellow"));

    given().sessionId(SESSION_ID).body(update).when().delete(path).then().statusCode(200);

    result = given().sessionId(SESSION_ID).accept(ACCEPT_CSV).when().get(path).asString();
    assertTrue(result.contains("green,,colors"));
  }

  @Test
  public void testGraphqlApi() {
    String path = "/api/graphql";

    // create a new session, separate from the session shared in these tests
    String sessionId =
        given().body("{\"query\":\"{_session{email}}\"}").when().post(path).sessionId();

    String result =
        given()
            .sessionId(sessionId)
            .body("{\"query\":\"{_session{email}}\"}")
            .when()
            .post(path)
            .asString();
    assertTrue(result.contains("anonymous"));

    // if anonymous then should not be able to see users
    result =
        given()
            .sessionId(sessionId)
            .body("{\"query\":\"{_admin{userCount}}\"}")
            .when()
            .post(path)
            .asString();
    assertTrue(result.contains("errors"));

    // read admin password from environment if necessary
    String adminPass =
        (String)
            EnvironmentProperty.getParameter(
                org.molgenis.emx2.Constants.MOLGENIS_ADMIN_PW, ADMIN_PW_DEFAULT, STRING);

    result =
        given()
            .sessionId(sessionId)
            .body(
                "{\"query\":\"mutation{signin(email:\\\""
                    + db.getAdminUserName()
                    + "\\\",password:\\\""
                    + adminPass
                    + "\\\"){message}}\"}")
            .when()
            .post(path)
            .asString();
    assertTrue(result.contains("Signed in"));

    result =
        given()
            .sessionId(sessionId)
            .body("{\"query\":\"{_session{email}}\"}")
            .when()
            .post(path)
            .asString();
    assertTrue(result.contains(db.getAdminUserName()));

    // if admin then should  be able to see users
    result =
        given()
            .sessionId(sessionId)
            .body("{\"query\":\"{_admin{userCount}}\"}")
            .when()
            .post(path)
            .asString();
    assertFalse(result.contains("Error"));

    String schemaPath = "/pet store/api/graphql";
    result =
        given()
            .sessionId(sessionId)
            .body("{\"query\":\"{Pet{name}}\"}")
            .when()
            .post(schemaPath)
            .asString();
    assertTrue(result.contains("spike"));

    result =
        given()
            .sessionId(sessionId)
            .body("{\"query\":\"mutation{signout{message}}\"}")
            .when()
            .post(path)
            .asString();
    assertTrue(result.contains("signed out"));

    // if anonymous then should not be able to see users
    result =
        given()
            .sessionId(sessionId)
            .body("{\"query\":\"{_admin{userCount}}\"}")
            .when()
            .post(path)
            .asString();
    assertTrue(result.contains("errors"));
  }

  @Test
  public void testBootstrapThemeService() {
    // should success
    String css = given().when().get("/pet store/tables/theme.css?primaryColor=123123").asString();
    Assert.assertTrue(css.contains("123123"));

    // should fail
    css = given().when().get("/pet store/tables/theme.css?primaryColor=pink").asString();
    Assert.assertTrue(css.contains("pink"));
  }

  @Test
  public void testMolgenisWebservice_redirectWhenSlash() {
    given()
        .sessionId(SESSION_ID)
        .redirects()
        .follow(false)
        .expect()
        .statusCode(302)
        .header("Location", is("http://localhost:" + PORT + "/pet store/"))
        .when()
        .get("/pet store");

    given()
        .sessionId(SESSION_ID)
        .redirects()
        .follow(false)
        .expect()
        .statusCode(302)
        .header("Location", is("http://localhost:" + PORT + "/pet store/tables/"))
        .when()
        .get("/pet store/tables");
  }

  @Test
  public void testMolgenisWebservice_redirectToFirstMenuItem() {
    given()
        .redirects()
        .follow(false)
        .expect()
        .statusCode(302)
        .header("Location", is("http://localhost:" + PORT + "/pet store/tables"))
        .when()
        .get("/pet store/");

    schema
        .getMetadata()
        .setSetting(
            "menu",
            "[{\"label\":\"home\",\"href\":\"../blaat\", \"role\":\"Manager\"},{\"label\":\"home\",\"href\":\"../blaat2\", \"role\":\"Viewer\"}]");

    // sign in as shopviewer
    String shopViewerSessionId =
        given()
            .body(
                "{\"query\":\"mutation{signin(email:\\\"shopviewer\\\",password:\\\"shopviewer\\\"){message}}\"}")
            .when()
            .post("/api/graphql")
            .sessionId();

    given()
        .sessionId(shopViewerSessionId)
        .redirects()
        .follow(false)
        .expect()
        .statusCode(302)
        .header("Location", is("http://localhost:" + PORT + "/pet store/blaat2"))
        .when()
        .get("/pet store/");

    // sign in as shopviewer
    String shopManagerSessionId =
        given()
            .body(
                "{\"query\":\"mutation{signin(email:\\\"shopmanager\\\",password:\\\"shopmanager\\\"){message}}\"}")
            .when()
            .post("/api/graphql")
            .sessionId();

    given()
        .sessionId(shopManagerSessionId)
        .redirects()
        .follow(false)
        .expect()
        .statusCode(302)
        .header("Location", is("http://localhost:" + PORT + "/pet store/blaat"))
        .when()
        .get("/pet store/");

    schema.getMetadata().removeSetting("menu");
    db.becomeAdmin();
  }

  @Test
  public void testTokenBasedAuth() throws JsonProcessingException {

    // check if we can use temporary token
    String token = getToken("shopmanager", "shopmanager");
    String result;

    // without token we are anonymous
    assertTrue(
        given()
            .body("{\"query\":\"{_session{email}}\"}")
            .post("/api/graphql")
            .getBody()
            .asString()
            .contains("anonymous"));

    // with token we are shopmanager
    assertTrue(
        given()
            .header(MOLGENIS_TOKEN[0], token)
            .body("{\"query\":\"{_session{email}}\"}")
            .post("/api/graphql")
            .getBody()
            .asString()
            .contains("shopmanager"));

    // can we create a long lived token
    result =
        given()
            .header(MOLGENIS_TOKEN[0], token)
            .body(
                "{\"query\":\"mutation{createToken(email:\\\"shopmanager\\\",tokenName:\\\"mytoken\\\"){message,token}}\"}")
            .when()
            .post("/api/graphql")
            .getBody()
            .asString();
    token = new ObjectMapper().readTree(result).at("/data/createToken/token").textValue();

    // with long lived token we are shopmanager
    // also test using an alternative auth token key (should make no difference)
    assertTrue(
        given()
            .header(MOLGENIS_TOKEN[1], token)
            .body("{\"query\":\"{_session{email}}\"}")
            .post("/api/graphql")
            .getBody()
            .asString()
            .contains("shopmanager"));

    // get token for admin
    result =
        given()
            .body(
                "{\"query\":\"mutation{signin(email:\\\"admin\\\",password:\\\"admin\\\"){message,token}}\"}")
            .when()
            .post("/api/graphql")
            .getBody()
            .asString();
    token = new ObjectMapper().readTree(result).at("/data/signin/token").textValue();

    // as admin can we create a long lived token for others
    result =
        given()
            .header(MOLGENIS_TOKEN[0], token)
            .body(
                "{\"query\":\"mutation{createToken(email:\\\"shopmanager\\\" tokenName:\\\"mytoken\\\"){message,token}}\"}")
            .when()
            .post("/api/graphql")
            .getBody()
            .asString();
    token = new ObjectMapper().readTree(result).at("/data/createToken/token").textValue();

    // with long lived token we are shopmanager
    // also test using an alternative auth token key (should make no difference)
    assertTrue(
        given()
            .header(MOLGENIS_TOKEN[1], token)
            .body("{\"query\":\"{_session{email}}\"}")
            .post("/api/graphql")
            .getBody()
            .asString()
            .contains("shopmanager"));
  }

  @Test
  public void testMolgenisWebservice_robotsDotTxt() {
    when().get("/robots.txt").then().statusCode(200).body(equalTo("User-agent: *\nAllow: /"));
  }

  @Test
  public void testRdfApi() {
    // skip 'all schemas' test because data is way to big (i.e.
    // get("http://localhost:PORT/api/rdf");)
    given()
        .sessionId(SESSION_ID)
        .expect()
        .statusCode(200)
        .when()
        .get("http://localhost:" + PORT + "/pet store/api/rdf");
    given()
        .sessionId(SESSION_ID)
        .expect()
        .statusCode(200)
        .when()
        .get("http://localhost:" + PORT + "/pet store/api/rdf/Category");
    given()
        .sessionId(SESSION_ID)
        .expect()
        .statusCode(200)
        .when()
        .get("http://localhost:" + PORT + "/pet store/api/rdf/Category/column/name");
    given()
        .sessionId(SESSION_ID)
        .expect()
        .statusCode(200)
        .when()
        .get("http://localhost:" + PORT + "/pet store/api/rdf/Category?name=cat");
    given()
        .sessionId(SESSION_ID)
        .expect()
        .statusCode(400)
        .when()
        .get("http://localhost:" + PORT + "/pet store/api/rdf/doesnotexist");
    given()
        .sessionId(SESSION_ID)
        .expect()
        .statusCode(200)
        .when()
        .get("http://localhost:" + PORT + "/api/rdf?schemas=pet store");
    String result =
        given()
            .sessionId(SESSION_ID)
            .when()
            .get("http://localhost:" + PORT + "/api/rdf?schemas=pet store")
            .getBody()
            .asString();
    assertFalse(result.contains("CatalogueOntologies"));
  }

  @Test
  public void testFDPDistribution() {
    given()
        .sessionId(SESSION_ID)
        .expect()
        .statusCode(400)
        .when()
        .get("http://localhost:" + PORT + "/api/fdp/distribution/pet store/Category/ttl");
  }

  @Test
  public void testFDPHead() {
    given()
        .sessionId(SESSION_ID)
        .expect()
        .contentType("text/turtle")
        .when()
        .head("http://localhost:" + PORT + "/api/fdp");
  }

  @Test
  public void testNonDefinedFDPHead() {
    given()
        .sessionId(SESSION_ID)
        .expect()
        .contentType("text/html;charset=utf-8")
        .when()
        .head("http://localhost:" + PORT + "/api/fdp/");
  }

  @Test
  public void testFDPRedirect() {
    given()
        .sessionId(SESSION_ID)
        .redirects()
        .follow(false)
        .expect()
        .header("Location", "http://localhost:" + PORT + "/api/fdp")
        .when()
        .get("http://localhost:" + PORT + "/api/fdp/");
  }

  @Test
  public void testGraphGenome400() {
    given()
        .sessionId(SESSION_ID)
        .expect()
        .statusCode(400)
        .when()
        .get("http://localhost:" + PORT + "/api/graphgenome");
  }

  @Test
  public void downloadCsvTable() {
    Response response = downloadPet("/pet store/api/csv/Pet");
    assertTrue(
        response.getBody().asString().contains("name,category,photoUrls,status,tags,weight"));
    assertTrue(response.getBody().asString().contains("pooky,cat,,available,,9.4"));
    assertFalse(response.getBody().asString().contains("mg_"));
  }

  @Test
  public void downloadCsvTableWithSystemColumns() {
    Response response = downloadPet("/pet store/api/csv/Pet?" + INCLUDE_SYSTEM_COLUMNS + "=true");
    assertTrue(response.getBody().asString().contains("mg_"));
  }

  @Test
  public void downloadExcelTable() throws IOException {
    Response response = downloadPet("/pet store/api/excel/Pet");
    List<String> rows = TestUtils.readExcelSheet(response.getBody().asInputStream());
    assertEquals("name,category,photoUrls,status,tags,weight", rows.get(0));
    assertEquals("pooky,cat,,available,,9.4", rows.get(1));
  }

  @Test
  public void downloadExelTableWithSystemColumns() throws IOException {
    Response response = downloadPet("/pet store/api/excel/Pet?" + INCLUDE_SYSTEM_COLUMNS + "=true");
    List<String> rows = TestUtils.readExcelSheet(response.getBody().asInputStream());
    assertTrue(rows.get(0).contains("mg_"));
  }

  @Test
  public void downloadZipTable() throws IOException, InterruptedException {
    File file = TestUtils.responseToFile(downloadPet("/pet store/api/zip/Pet"));
    List<File> files = TestUtils.extractFileFromZip(file);
    String result = Files.readString(files.get(0).toPath());
    assertTrue(result.contains("name,category,photoUrls,status,tags,weight"));
    assertTrue(result.contains("pooky,cat,,available,,9.4"));
  }

  @Test
  public void downloadZipTableWithSystemColumns() throws IOException, InterruptedException {
    File file =
        TestUtils.responseToFile(
            downloadPet("/pet store/api/zip/Pet?" + INCLUDE_SYSTEM_COLUMNS + "=true"));
    List<File> files = TestUtils.extractFileFromZip(file);
    String result = Files.readString(files.get(0).toPath());
    assertTrue(result.contains("mg_"));
  }

  private Response downloadPet(String requestString) {
    return given()
        .sessionId(SESSION_ID)
        .accept(ACCEPT_EXCEL)
        .expect()
        .statusCode(200)
        .when()
        .get(requestString);
  }

  @Test
  @Disabled("unstable")
  public void testScriptExecution() throws JsonProcessingException, InterruptedException {
    // get token for admin
    String token = getToken("admin", "admin");
    String result;

    // submit simple
    result =
        given()
            .header(MOLGENIS_TOKEN[0], token)
            .when()
            .post("/api/scripts/hello+world")
            .getBody()
            .asString();
    String taskId = new ObjectMapper().readTree(result).at("/id").textValue();

    // poll until completed
    String taskUrl = "/api/tasks/" + taskId;
    // poll task until complete
    result = given().header(MOLGENIS_TOKEN[0], token).when().get(taskUrl).getBody().asString();
    String status = new ObjectMapper().readTree(result).at("/status").textValue();
    int count = 0;
    // poll while running
    while (!result.contains("ERROR") && !"COMPLETED".equals(status) && !"ERROR".equals(status)) {
      if (count++ > 10) {
        throw new MolgenisException("failed: polling took too long, result is: " + result);
      }
      Thread.sleep(1000);
      result = given().header(MOLGENIS_TOKEN[0], token).when().get(taskUrl).getBody().asString();
      status = new ObjectMapper().readTree(result).at("/status").textValue();
    }
    if (result.contains("ERROR")) {
      fail(result);
    }

    String outputURL = "/api/tasks/" + taskId + "/output";
    result = given().header(MOLGENIS_TOKEN[0], token).when().get(outputURL).getBody().asString();
    if (result.equals("Readme")) {
      System.out.println("testScriptExcution error: " + result);
    }
    assertEquals("Readme", result);

    // now with parameters

    // submit simple
    result =
        given()
            .header(MOLGENIS_TOKEN[0], token)
            .body("blaat")
            .when()
            .post("/api/scripts/hello+world")
            .getBody()
            .asString();
    taskId = new ObjectMapper().readTree(result).at("/id").textValue();

    // poll until completed
    taskUrl = "/api/tasks/" + taskId;
    // poll task until complete
    result = given().header(MOLGENIS_TOKEN[0], token).when().get(taskUrl).getBody().asString();
    status = new ObjectMapper().readTree(result).at("/status").textValue();
    count = 0;
    // poll while running
    // (previously we checked on 'complete' but then it also fired if subtask was complete)
    while (!result.contains("ERROR") && !"COMPLETED".equals(status) && !"ERROR".equals(status)) {
      if (count++ > 10) {
        throw new MolgenisException("failed: polling took too long, result is: " + result);
      }
      Thread.sleep(1000);
      result = given().header(MOLGENIS_TOKEN[0], token).when().get(taskUrl).getBody().asString();
      status = new ObjectMapper().readTree(result).at("/status").textValue();
    }
    if (result.contains("ERROR")) {
      fail(result);
    }

    assertTrue(result.contains("sys.argv[1]=blaat")); // the expected output
  }

  @Test
  public void testScriptScheduling() throws JsonProcessingException, InterruptedException {
    // make sure the 'test' script is not there already from a previous test
    db.getSchema(SYSTEM_SCHEMA).getTable("Jobs").truncate();
    db.getSchema(SYSTEM_SCHEMA).getTable("Scripts").delete(row("name", "test"));

    String token = getToken("admin", "admin");
    String result;

    // simply retrieve the results using get
    // todo: also allow anonymous
    result =
        given()
            .header(MOLGENIS_TOKEN[0], token)
            .when()
            .get(SYSTEM_PREFIX + "/api/scripts/hello+world")
            .getBody()
            .asString();
    assertEquals("Readme", result);

    // simply retrieve the results using get, outside schema
    // todo: also allow anonymous
    result =
        given()
            .header(MOLGENIS_TOKEN[0], token)
            .when()
            .get("/api/scripts/hello+world")
            .getBody()
            .asString();
    assertEquals("Readme", result);

    // or async using post and then we get a task id
    // simply retrieve the results using get
    // todo: also allow anonymous
    result =
        given()
            .header(MOLGENIS_TOKEN[0], token)
            .when()
            .body("blaat")
            .post(SYSTEM_PREFIX + "/api/scripts/hello+world")
            .asString();

    Row jobMetadata = waitForScriptToComplete("hello world");
    // retrieve the file
    result =
        given()
            .header(MOLGENIS_TOKEN[0], token)
            .when()
            .body("blaat")
            .get(SYSTEM_PREFIX + "/api/tasks/" + jobMetadata.getString("id") + "/output")
            .asString();
    assertEquals("Readme", result);
    // also works outside schema
    result =
        given()
            .header(MOLGENIS_TOKEN[0], token)
            .when()
            .body("blaat")
            .get("/api/tasks/" + jobMetadata.getString("id") + "/output")
            .asString();
    assertEquals("Readme", result);

    // save a scheduled script that fires every second
    result =
        given()
            .header(MOLGENIS_TOKEN[0], token)
            .when()
            .body(
                "{\"query\":\"mutation{insert(Scripts:{name:\\\"test\\\",cron:\\\"0/5 * * * * ?\\\",script:\\\"print('test123')\\\"}){message}}\"}")
            .post(SYSTEM_PREFIX + "/api/graphql")
            .getBody()
            .asString();

    // see that it is listed
    result =
        given()
            .header(MOLGENIS_TOKEN[0], token)
            .when()
            .get("/api/tasks/scheduled")
            .getBody()
            .asString();
    assertTrue(result.contains("test")); // should contain our script

    // delete the scripts
    result =
        given()
            .header(MOLGENIS_TOKEN[0], token)
            .when()
            .body("{\"query\":\"mutation{delete(Scripts:{name:\\\"test\\\"}){message}}\"}")
            .post(SYSTEM_PREFIX + "/api/graphql")
            .getBody()
            .asString();

    assertTrue(result.contains("delete 1 records from Scripts"));

    // script should be deleted
    assertTrue(
        db.getSchema(SYSTEM_SCHEMA)
                .getTable("Scripts")
                .where(f("name", EQUALS, "test"))
                .retrieveRows()
                .size()
            == 0,
        "script should be deleted");

    // check if the jobs that ran were okay
    assertNotNull(jobMetadata, "should have at least a job");
    System.out.println(jobMetadata);
    assertEquals("COMPLETED", jobMetadata.getString("status"));

    // script should be unscheduled
    result =
        given()
            .header(MOLGENIS_TOKEN[0], token)
            .when()
            .get("/api/tasks/scheduled")
            .getBody()
            .asString();
    assertTrue(result.contains("[]"), "script should be unscheduled");
  }

  private static String getToken(String email, String password) throws JsonProcessingException {
    String mutation =
        """
        mutation { signin(email: "%s" ,password: "%s" ) { message, token } }
        """
            .formatted(email, password);

    Map<String, String> request = new HashMap<>();
    request.put("query", mutation);

    String result = given().body(request).when().post("/api/graphql").getBody().asString();
    return new ObjectMapper().readTree(result).at("/data/signin/token").textValue();
  }

  @Test
  void testJSONLDonJSONLDEndpoint() {
    given()
        .sessionId(SESSION_ID)
        .expect()
        .contentType("application/ld+json")
        .statusCode(200)
        .when()
        .get("/pet store/api/jsonld");

    given()
        .sessionId(SESSION_ID)
        .expect()
        .contentType("application/ld+json")
        .statusCode(200)
        .when()
        .get("/pet store/api/jsonld/Pet");
  }

  @Test
  void testTurtleOnTTLEndpoint() {
    given()
        .sessionId(SESSION_ID)
        .expect()
        .contentType("text/turtle")
        .statusCode(200)
        .when()
        .get("/pet store/api/ttl");

    given()
        .sessionId(SESSION_ID)
        .expect()
        .contentType("text/turtle")
        .statusCode(200)
        .when()
        .get("/pet store/api/ttl/Pet");
  }

  @Test
  public void testBeaconApiSmokeTests() {
    String result = given().get("/api/beacon/configuration").getBody().asString();
    assertTrue(result.contains("productionStatus"));

    result = given().get("/api/beacon/map").getBody().asString();
    assertTrue(result.contains("endpointSets"));

    result = given().get("/api/beacon/entry_types").getBody().asString();
    assertTrue(result.contains("entry"));

    result = given().get("/api/beacon/datasets").getBody().asString();
    assertTrue(result.contains("datasets"));

    result = given().get("/api/beacon/g_variants").getBody().asString();
    assertTrue(result.contains("datasets"));

    result = given().get("/api/beacon/analyses").getBody().asString();
    assertTrue(result.contains("datasets"));

    result = given().get("/api/beacon/biosamples").getBody().asString();
    assertTrue(result.contains("datasets"));

    result = given().get("/api/beacon/cohorts").getBody().asString();
    assertTrue(result.contains("datasets"));

    result = given().get("/api/beacon/individuals").getBody().asString();
    assertTrue(result.contains("datasets"));

    result = given().get("/api/beacon/runs").getBody().asString();
    assertTrue(result.contains("datasets"));
  }

  @Test
  public void testFairDataPointSmoke() {
    // todo: enable fdp somehow? I suppose we would need a publid fair data hub for this?

    // String result = given().get("/api/fdp").getBody().asString();
    // assertTrue(result.contains("endpointSets"));

    //    result = given().get("/api/fdp/catalogue/pet store/Pet").getBody().asString();
    //    assertTrue(result.contains("todo"));
    //
    //    result = given().get("/api/fdp/dataset/pet store/Pet").getBody().asString();
    //    assertTrue(result.contains("todo"));
    //
    //    result = given().get("/api/fdp/distribution/pet store/json/json").getBody().asString();
    //    assertTrue(result.contains("todo"));
    //
    //    result = given().get("/api/fdp/profile").getBody().asString();
    //    assertTrue(result.contains("todo"));
    //
    //    result = given().get("/api/fdp/catalogue/profile").getBody().asString();
    //    assertTrue(result.contains("todo"));
    //
    //    result = given().get("/api/fdp/dataset/profile").getBody().asString();
    //    assertTrue(result.contains("todo"));
    //
    //    result = given().get("/api/fdp/distribution/profile").getBody().asString();
    //    assertTrue(result.contains("todo"));
  }

  @Test
  void testThatTablesWithSpaceCanBeDownloaded() {
    var table = schema.getTable(TABLE_WITH_SPACES);

    given()
        .sessionId(SESSION_ID)
        .expect()
        .statusCode(200)
        .when()
        .get("/pet store/api/jsonld/" + table.getIdentifier());

    given()
        .sessionId(SESSION_ID)
        .expect()
        .statusCode(200)
        .when()
        .get("/pet store/api/ttl/" + table.getIdentifier());

    given()
        .sessionId(SESSION_ID)
        .expect()
        .statusCode(200)
        .when()
        .get("/pet store/api/excel/" + table.getIdentifier());

    given()
        .sessionId(SESSION_ID)
        .expect()
        .statusCode(200)
        .when()
        .get("/pet store/api/csv/" + table.getIdentifier());
  }

  @Test
  void testProfileApi() {
    String result = result = given().get("/api/profiles").getBody().asString();
    assertTrue(result.contains("Samples"));
  }

  @Test
  void testAnalyticsApi() throws JsonProcessingException {

    db.getSchema(SYSTEM_SCHEMA).getTable("AnalyticsTrigger").truncate();
    String adminToken = getToken("admin", "admin");

    // add a trigger
    Map<String, String> addRequest = new HashMap<>();
    addRequest.put("name", "my-trigger");
    addRequest.put("cssSelector", "#my-favorite-button");

    String resp =
        given()
            .header(X_MOLGENIS_TOKEN, adminToken)
            .when()
            .body(addRequest)
            .post("/pet store/api/trigger")
            .getBody()
            .asString();
    assertEquals("{\"status\":\"SUCCESS\"}", resp);

    // fetch a triggers
    String triggers = given().get("/pet store/api/trigger").getBody().asString();
    assertEquals(
        "[{\"name\":\"my-trigger\",\"cssSelector\":\"#my-favorite-button\",\"schemaName\":\"pet store\",\"appName\":null}]",
        triggers);

    // update a trigger
    Map<String, String> updateRequest = new HashMap<>();
    updateRequest.put("cssSelector", "#my-update-button");

    String updateResp =
        given()
            .header(X_MOLGENIS_TOKEN, adminToken)
            .when()
            .body(updateRequest)
            .put("/pet store/api/trigger/my-trigger")
            .getBody()
            .asString();
    assertEquals("{\"status\":\"SUCCESS\"}", updateResp);

    // re-fetch a triggers to check update
    String updated = given().get("/pet store/api/trigger").getBody().asString();
    assertEquals(
        "[{\"name\":\"my-trigger\",\"cssSelector\":\"#my-update-button\",\"schemaName\":\"pet store\",\"appName\":null}]",
        updated);

    // delete a trigger
    given()
        .header(X_MOLGENIS_TOKEN, adminToken)
        .delete("/pet store/api/trigger/my-trigger")
        .getBody()
        .asString();
    assertEquals("{\"status\":\"SUCCESS\"}", resp);

    // refetch triggers
    String triggersAfterDelete = given().get("/pet store/api/trigger").getBody().asString();
    assertEquals("[]", triggersAfterDelete);
  }

  @Test
  void signIn() throws JsonProcessingException {
    String token = getToken("admin", "admin");
    assertTrue(token.length() > 10);
  }

  private Row waitForScriptToComplete(String scriptName) throws InterruptedException {
    Table jobs = db.getSchema(SYSTEM_SCHEMA).getTable("Jobs");
    Filter f = f("script", f("name", EQUALS, scriptName));
    int count = 0;
    Row firstJob = null;
    // should run every 5 secs, lets give it some time to complete at least 1 job
    while ((firstJob == null || !"COMPLETED".equals(firstJob.getString("status"))) && count < 60) {
      List<Row> jobList = jobs.where(f).orderBy("submitDate", Order.ASC).retrieveRows();
      if (jobList.size() > 0) {
        firstJob = jobList.get(0);
      }
      count++; // timing could make this test flakey
      Thread.sleep(1000);
    }
    return firstJob;
  }
}<|MERGE_RESOLUTION|>--- conflicted
+++ resolved
@@ -283,21 +283,12 @@
     // upload csv metadata and data into the new schema
     // here we use 'body' (instead of 'multiPart' in e.g. testCsvApi_zipUploadDownload) because csv,
     // json and yaml import is submitted in the request body
-<<<<<<< HEAD
-    acceptFileUpload(contentsMetaFile, "molgenis");
-    acceptFileUpload(contentsCategoryDataFile, "Category");
-    acceptFileUpload(contentsTagDataFile, "Tag");
-    acceptFileUpload(contentsPetDataFile, "Pet");
-    acceptFileUpload(contentsOrderDataFile, "Order");
-    acceptFileUpload(contentsUserDataFile, "User");
-    acceptFileUpload(contentsTableWithSpacesDataFile, TABLE_WITH_SPACES);
-=======
     acceptFileUpload(contentsMetaFile, "molgenis", false);
     acceptFileUpload(contentsCategoryDataFile, "Category", false);
     acceptFileUpload(contentsTagDataFile, "Tag", false);
     acceptFileUpload(contentsPetDataFile, "Pet", false);
     acceptFileUpload(contentsUserDataFile, "User", false);
->>>>>>> d04d436e
+    acceptFileUpload(contentsTableWithSpacesDataFile, TABLE_WITH_SPACES, false);
 
     // download csv from the new schema
     String contentsMetaNew = getContentAsString("/api/csv");
@@ -310,15 +301,6 @@
             "/api/csv/" + TABLE_WITH_SPACES.toUpperCase()); // to test for case insensitive match
 
     // test if existing and new schema are equal
-<<<<<<< HEAD
-    assertEquals(new String(contentsMeta), contentsMetaNew);
-    assertEquals(new String(contentsCategoryData), contentsCategoryDataNew);
-    assertEquals(new String(contentsOrderData), contentsOrderDataNew);
-    assertEquals(new String(contentsPetData), contentsPetDataNew);
-    assertEquals(new String(contentsUserData), contentsUserDataNew);
-    assertEquals(new String(contentsTagData), contentsTagDataNew);
-    assertEquals(new String(contentsTableWithSpacesData), contentsTableWithSpacesDataNew);
-=======
     assertArrayEquals(toSortedArray(new String(contentsMeta)), toSortedArray(contentsMetaNew));
     assertArrayEquals(
         toSortedArray(new String(contentsCategoryData)), toSortedArray(contentsCategoryDataNew));
@@ -328,6 +310,9 @@
         toSortedArray(new String(contentsUserData)), toSortedArray(contentsUserDataNew));
     assertArrayEquals(
         toSortedArray(new String(contentsTagData)), toSortedArray(contentsTagDataNew));
+    assertArrayEquals(
+        toSortedArray(new String(contentsTableWithSpacesData)),
+        toSortedArray(contentsTableWithSpacesDataNew));
 
     // Test async
     String response = acceptFileUpload(contentsOrderDataFile, "Order", true);
@@ -338,7 +323,6 @@
     String[] lines = string.split("\n");
     Arrays.sort(lines);
     return lines;
->>>>>>> d04d436e
   }
 
   @Test
