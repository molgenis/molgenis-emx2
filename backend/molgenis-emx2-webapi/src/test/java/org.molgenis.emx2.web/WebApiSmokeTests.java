package org.molgenis.emx2.web;

import static com.github.stefanbirkner.systemlambda.SystemLambda.withEnvironmentVariable;
import static io.restassured.RestAssured.given;
import static io.restassured.RestAssured.when;
import static org.hamcrest.CoreMatchers.equalTo;
import static org.hamcrest.CoreMatchers.is;
import static org.junit.jupiter.api.Assertions.*;
import static org.molgenis.emx2.Column.column;
import static org.molgenis.emx2.ColumnType.STRING;
import static org.molgenis.emx2.Constants.MOLGENIS_HTTP_PORT;
import static org.molgenis.emx2.Constants.SYSTEM_SCHEMA;
import static org.molgenis.emx2.FilterBean.f;
import static org.molgenis.emx2.Operator.EQUALS;
import static org.molgenis.emx2.Row.row;
<<<<<<< HEAD
import static org.molgenis.emx2.RunMolgenisEmx2.CATALOGUE_DEMO;
=======
>>>>>>> 2629a6ed
import static org.molgenis.emx2.TableMetadata.table;
import static org.molgenis.emx2.sql.SqlDatabase.ADMIN_PW_DEFAULT;
import static org.molgenis.emx2.sql.SqlDatabase.ANONYMOUS;
import static org.molgenis.emx2.web.Constants.*;

import com.fasterxml.jackson.core.JsonProcessingException;
import com.fasterxml.jackson.databind.ObjectMapper;
import graphql.Assert;
import io.restassured.RestAssured;
import io.restassured.response.Response;
import java.io.File;
import java.io.FileOutputStream;
import java.io.IOException;
import java.io.OutputStream;
import java.nio.charset.StandardCharsets;
import java.nio.file.Files;
import java.util.List;
import java.util.Map;
import org.junit.jupiter.api.*;
import org.molgenis.emx2.*;
import org.molgenis.emx2.Order;
import org.molgenis.emx2.datamodels.PetStoreLoader;
import org.molgenis.emx2.io.tablestore.TableStore;
import org.molgenis.emx2.io.tablestore.TableStoreForCsvInZipFile;
import org.molgenis.emx2.io.tablestore.TableStoreForXlsxFile;
import org.molgenis.emx2.sql.TestDatabaseFactory;
import org.molgenis.emx2.utils.EnvironmentProperty;

/* this is a smoke test for the integration of web api with the database layer. So not complete coverage of all services but only a few essential requests to pass most endpoints */
@TestMethodOrder(MethodOrderer.MethodName.class)
@Tag("slow")
public class WebApiSmokeTests {

  public static final String DATA_PET_STORE = "/pet store/api/csv";
  public static final String PET_SHOP_OWNER = "pet_shop_owner";
  public static final String SYSTEM_PREFIX = "/" + SYSTEM_SCHEMA;
<<<<<<< HEAD
  public static final String TABLE_WITH_SPACES = "table with spaces";
=======
  public static final String PET_STORE_SCHEMA = "pet store";
>>>>>>> 2629a6ed
  public static String SESSION_ID; // to toss around a session for the tests
  private static Database db;
  private static Schema schema;
  final String CSV_TEST_SCHEMA = "pet store csv";
  static final int PORT = 8081; // other then default so we can see effect

  @BeforeAll
  public static void before() throws Exception {
    // FIXME: beforeAll fails under windows
    // setup test schema
    db = TestDatabaseFactory.getTestDatabase();

    // start web service for testing, including env variables
    withEnvironmentVariable(MOLGENIS_HTTP_PORT, "" + PORT)
        // disable because of parallism issues .and(MOLGENIS_INCLUDE_CATALOGUE_DEMO, "true")
        .execute(() -> RunMolgenisEmx2.main(new String[] {}));

    // set default rest assured settings
    RestAssured.port = PORT;
    RestAssured.baseURI = "http://localhost";

    // create an admin session to work with
    String adminPass =
        (String)
            EnvironmentProperty.getParameter(
                org.molgenis.emx2.Constants.MOLGENIS_ADMIN_PW, ADMIN_PW_DEFAULT, STRING);
    SESSION_ID =
        given()
            .body(
                "{\"query\":\"mutation{signin(email:\\\""
                    + db.getAdminUserName()
                    + "\\\",password:\\\""
                    + adminPass
                    + "\\\"){message}}\"}")
            .when()
            .post("api/graphql")
            .sessionId();

    // Always create test database from scratch to avoid instability due to side effects.
    db.dropSchemaIfExists(PET_STORE_SCHEMA);
    schema = db.createSchema(PET_STORE_SCHEMA);
    PetStoreLoader petStoreLoader = new PetStoreLoader();
    petStoreLoader.load(schema, true);

    // grant a user permission
    schema.addMember(PET_SHOP_OWNER, Privileges.OWNER.toString());
    schema.addMember(ANONYMOUS, Privileges.VIEWER.toString());
    db.grantCreateSchema(PET_SHOP_OWNER);
<<<<<<< HEAD
    if (schema.getTable(TABLE_WITH_SPACES) == null) {
      schema.create(table(TABLE_WITH_SPACES, column("name", STRING).setKey(1)));
    }
=======
    schema.create(table("table with spaces", column("name", STRING).setKey(1)));
>>>>>>> 2629a6ed
  }

  @AfterAll
  public static void after() {
    MolgenisWebservice.stop();
    // Always clean up database to avoid instability due to side effects.
    db.dropSchemaIfExists(PET_STORE_SCHEMA);
  }

  @Test
  public void testCsvApi_zipUploadDownload() throws IOException {
    // get original schema
    String schemaCsv =
        given().sessionId(SESSION_ID).accept(ACCEPT_CSV).when().get(DATA_PET_STORE).asString();

    // create a new schema for zip
    db.dropCreateSchema("pet store zip");

    // download zip contents of old schema
    byte[] zipContents = getContentAsByteArray(ACCEPT_ZIP, "/pet store/api/zip");

    // upload zip contents into new schema
    File zipFile = createTempFile(zipContents, ".zip");
    given()
        .sessionId(SESSION_ID)
        .multiPart(zipFile)
        .when()
        .post("/pet store zip/api/zip")
        .then()
        .statusCode(200);

    // check if schema equal using json representation
    String schemaCsv2 =
        given()
            .sessionId(SESSION_ID)
            .accept(ACCEPT_CSV)
            .when()
            .get("/pet store zip/api/csv")
            .asString();
    assertEquals(schemaCsv, schemaCsv2);

    // delete the new schema
    db.dropSchema("pet store zip");
  }

  @Test
  public void testReports() throws IOException {
    // create a new schema for report
    Schema schema = db.dropCreateSchema("pet store reports");
    new PetStoreLoader().load(schema, true);

    // check if reports work
    byte[] zipContents =
        getContentAsByteArray(ACCEPT_ZIP, "/pet store reports/api/reports/zip?id=0");
    File zipFile = createTempFile(zipContents, ".zip");
    TableStore store = new TableStoreForCsvInZipFile(zipFile.toPath());
    store.containsTable("pet report");

    // check if reports work with parameters
    zipContents =
        getContentAsByteArray(
            ACCEPT_ZIP, "/pet store reports/api/reports/zip?id=1&name=spike,pooky");
    zipFile = createTempFile(zipContents, ".zip");
    store = new TableStoreForCsvInZipFile(zipFile.toPath());
    store.containsTable("pet report with parameters");

    // check if reports work
    byte[] excelContents =
        getContentAsByteArray(ACCEPT_ZIP, "/pet store reports/api/reports/excel?id=0");
    File excelFile = createTempFile(excelContents, ".xlsx");
    store = new TableStoreForXlsxFile(excelFile.toPath());
    assertTrue(store.containsTable("pet report"));

    // check if reports work with parameters
    excelContents =
        getContentAsByteArray(
            ACCEPT_ZIP, "/pet store reports/api/reports/excel?id=1&name=spike,pooky");
    excelFile = createTempFile(excelContents, ".xlsx");
    store = new TableStoreForXlsxFile(excelFile.toPath());
    assertTrue(store.containsTable("pet report with parameters"));
    assertTrue(excelContents.length > 0);
  }

  @Test
  public void testCsvApi_csvTableMetadataUpdate() throws IOException {

    // fresh schema for testing
    db.dropCreateSchema(CSV_TEST_SCHEMA);

    // full table header present in exported table metadata
    String header =
        "tableName,tableExtends,tableType,columnName,columnType,key,required,refSchema,refTable,refLink,refBack,refLabel,defaultValue,validation,visible,computed,semantics,profiles,label,description\r\n";

    // add new table with description and semantics as metadata
    addUpdateTableAndCompare(
        header,
        "tableName,description,semantics\r\nTestMetaTable,TestDesc,TestSem",
        "TestMetaTable,,,,,,,,,,,,,,,,TestSem,,,TestDesc\r\n");

    // update table without new description or semantics, values should be untouched
    addUpdateTableAndCompare(
        header,
        "tableName\r\nTestMetaTable",
        "TestMetaTable,,,,,,,,,,,,,,,,TestSem,,,TestDesc\r\n");

    // update only description, semantics should be untouched
    addUpdateTableAndCompare(
        header,
        "tableName,description\r\nTestMetaTable,NewTestDesc",
        "TestMetaTable,,,,,,,,,,,,,,,,TestSem,,,NewTestDesc\r\n");

    // make semantics empty by not supplying a value, description  should be untouched
    addUpdateTableAndCompare(
        header,
        "tableName,semantics\r\nTestMetaTable,",
        "TestMetaTable,,,,,,,,,,,,,,,,,,,NewTestDesc\r\n");

    // make description empty while also adding a new value for semantics
    addUpdateTableAndCompare(
        header,
        "tableName,description,semantics\r\nTestMetaTable,,NewTestSem",
        "TestMetaTable,,,,,,,,,,,,,,,,NewTestSem,,,\r\n");

    // empty both description and semantics
    addUpdateTableAndCompare(
        header,
        "tableName,description,semantics\r\nTestMetaTable,,",
        "TestMetaTable,,,,,,,,,,,,,,,,,,,\r\n");

    // add description value, and string array value for semantics
    addUpdateTableAndCompare(
        header,
        "tableName,description,semantics\r\nTestMetaTable,TestDesc,\"TestSem1,TestSem2\"",
        "TestMetaTable,,,,,,,,,,,,,,,,\"TestSem1,TestSem2\",,,TestDesc\r\n");
  }

  /**
   * Helper function to prevent code duplication
   *
   * @param header
   * @param tableMeta
   * @param expected
   * @throws IOException
   */
  private void addUpdateTableAndCompare(String header, String tableMeta, String expected)
      throws IOException {
    byte[] addUpdateTable = tableMeta.getBytes(StandardCharsets.UTF_8);
    File addUpdateTableFile = createTempFile(addUpdateTable, ".csv");
    acceptFileUpload(addUpdateTableFile, "molgenis");
    String actual = getContentAsString("/api/csv");
    assertEquals(header + expected, actual);
  }

  @Test
  public void testCsvApi_csvUploadDownload() throws IOException {
    // create a new schema for complete csv data round trip
    db.dropCreateSchema(CSV_TEST_SCHEMA);

    // download csv metadata and data from existing schema
    byte[] contentsMeta = getContentAsByteArray(ACCEPT_CSV, "/pet store/api/csv");
    byte[] contentsCategoryData = getContentAsByteArray(ACCEPT_CSV, "/pet store/api/csv/Category");
    byte[] contentsOrderData = getContentAsByteArray(ACCEPT_CSV, "/pet store/api/csv/Order");
    byte[] contentsPetData = getContentAsByteArray(ACCEPT_CSV, "/pet store/api/csv/Pet");
    byte[] contentsUserData = getContentAsByteArray(ACCEPT_CSV, "/pet store/api/csv/User");
    byte[] contentsTagData = getContentAsByteArray(ACCEPT_CSV, "/pet store/api/csv/Tag");

    // create tmp files for csv metadata and data
    File contentsMetaFile = createTempFile(contentsMeta, ".csv");
    File contentsCategoryDataFile = createTempFile(contentsCategoryData, ".csv");
    File contentsOrderDataFile = createTempFile(contentsOrderData, ".csv");
    File contentsPetDataFile = createTempFile(contentsPetData, ".csv");
    File contentsUserDataFile = createTempFile(contentsUserData, ".csv");
    File contentsTagDataFile = createTempFile(contentsTagData, ".csv");

    // upload csv metadata and data into the new schema
    // here we use 'body' (instead of 'multiPart' in e.g. testCsvApi_zipUploadDownload) because csv,
    // json and yaml import is submitted in the request body
    acceptFileUpload(contentsMetaFile, "molgenis");
    acceptFileUpload(contentsCategoryDataFile, "Category");
    acceptFileUpload(contentsTagDataFile, "Tag");
    acceptFileUpload(contentsPetDataFile, "Pet");
    acceptFileUpload(contentsOrderDataFile, "Order");
    acceptFileUpload(contentsUserDataFile, "User");

    // download csv from the new schema
    String contentsMetaNew = getContentAsString("/api/csv");
    String contentsCategoryDataNew = getContentAsString("/api/csv/Category");
    String contentsOrderDataNew = getContentAsString("/api/csv/Order");
    String contentsPetDataNew = getContentAsString("/api/csv/Pet");
    String contentsUserDataNew = getContentAsString("/api/csv/User");
    String contentsTagDataNew = getContentAsString("/api/csv/Tag");

    // test if existing and new schema are equal
    assertEquals(new String(contentsMeta), contentsMetaNew);
    assertEquals(new String(contentsCategoryData), contentsCategoryDataNew);
    assertEquals(new String(contentsOrderData), contentsOrderDataNew);
    assertEquals(new String(contentsPetData), contentsPetDataNew);
    assertEquals(new String(contentsUserData), contentsUserDataNew);
    assertEquals(new String(contentsTagData), contentsTagDataNew);
  }

  @Test
  public void testCsvApi_tableFilter() {
    String result =
        given()
            .sessionId(SESSION_ID)
            .queryParam("filter", "{\"name\":{\"equals\":\"pooky\"}}")
            .accept(ACCEPT_CSV)
            .when()
            .get("/pet store/api/csv/Pet")
            .asString();
    assertTrue(result.contains("pooky"));
    assertFalse(result.contains("spike"));

    result =
        given()
            .sessionId(SESSION_ID)
            .queryParam("filter", "{\"tags\":{\"name\": {\"equals\":\"blue\"}}}")
            .accept(ACCEPT_CSV)
            .when()
            .get("/pet store/api/csv/Pet")
            .asString();
    assertTrue(result.contains("jerry"));
    assertFalse(result.contains("spike"));
  }

  private void acceptFileUpload(File content, String table) {
    given()
        .sessionId(SESSION_ID)
        .body(content)
        .header("fileName", table)
        .when()
        .post("/" + CSV_TEST_SCHEMA + "/api/csv")
        .then()
        .statusCode(200);
  }

  private String getContentAsString(String path) {
    return given()
        .sessionId(SESSION_ID)
        .accept(ACCEPT_CSV)
        .when()
        .get("/" + CSV_TEST_SCHEMA + path)
        .asString();
  }

  private byte[] getContentAsByteArray(String fileType, String path) {
    return given().sessionId(SESSION_ID).accept(fileType).when().get(path).asByteArray();
  }

  @Test
  @Disabled("gives many false positive errors")
  public void testJsonYamlApi() {
    String schemaJson = given().sessionId(SESSION_ID).when().get("/pet store/api/json").asString();

    db.dropCreateSchema("pet store json");

    given()
        .sessionId(SESSION_ID)
        .body(schemaJson)
        .when()
        .post("/pet store json/api/json")
        .then()
        .statusCode(200);

    String schemaJson2 =
        given().sessionId(SESSION_ID).when().get("/pet store json/api/json").asString();

    assertEquals(schemaJson, schemaJson2.replace("pet store json", PET_STORE_SCHEMA));

    String schemaYaml = given().sessionId(SESSION_ID).when().get("/pet store/api/yaml").asString();

    db.dropCreateSchema("pet store yaml");

    given()
        .sessionId(SESSION_ID)
        .body(schemaYaml)
        .when()
        .post("/pet store yaml/api/yaml")
        .then()
        .statusCode(200);

    String schemaYaml2 =
        given().sessionId(SESSION_ID).when().get("/pet store yaml/api/yaml").asString();

    assertEquals(schemaYaml, schemaYaml2.replace("pet store yaml", PET_STORE_SCHEMA));
  }

  @Test
  public void testExcelApi() throws IOException, InterruptedException {

    // download json schema
    String schemaCSV =
        given()
            .sessionId(SESSION_ID)
            .accept(ACCEPT_CSV)
            .when()
            .get("/pet store/api/csv")
            .asString();

    // create a new schema for excel
    db.dropCreateSchema("pet store excel");

    // download excel contents from schema
    byte[] excelContents = getContentAsByteArray(ACCEPT_EXCEL, "/pet store/api/excel");
    File excelFile = createTempFile(excelContents, ".xlsx");

    // upload excel into new schema
    String message =
        given()
            .sessionId(SESSION_ID)
            .multiPart(excelFile)
            .when()
            .post("/pet store excel/api/excel?async=true")
            .asString();

    Map<String, String> val = new ObjectMapper().readValue(message, Map.class);
    String url = val.get("url");
    String id = val.get("id");

    // poll task until complete
    Response poll = given().sessionId(SESSION_ID).when().get(url);
    int count = 0;
    // poll while running
    // (previously we checked on 'complete' but then it also fired if subtask was complete)
    while (poll.body().asString().contains("UNKNOWN")
        || poll.body().asString().contains("RUNNING")) {
      if (count++ > 100) {
        throw new MolgenisException("failed: polling took too long");
      }
      poll = given().sessionId(SESSION_ID).when().get(url);
      Thread.sleep(500);
    }

    assertFalse(poll.body().asString().contains("FAILED"));

    // check if id in tasks list
    assertTrue(
        given()
            .sessionId(SESSION_ID)
            .multiPart(excelFile)
            .when()
            .get("/pet store/api/tasks")
            .asString()
            .contains(id));

    // check if schema equal using json representation
    String schemaCSV2 =
        given()
            .sessionId(SESSION_ID)
            .accept(ACCEPT_CSV)
            .when()
            .get("/pet store excel/api/csv")
            .asString();

    assertTrue(schemaCSV2.contains("Pet"));

    // delete a new schema for excel
    db.dropSchema("pet store excel");
  }

  private File createTempFile(byte[] zipContents, String extension) throws IOException {
    File tempFile = File.createTempFile("some", extension);
    tempFile.deleteOnExit();
    OutputStream os = new FileOutputStream(tempFile);
    os.write(zipContents);
    os.flush();
    os.close();
    return tempFile;
  }

  @Test
  public void testCsvApi_tableCsvUploadDownload() {

    String path = "/pet store/api/csv/Tag";

    String result = given().sessionId(SESSION_ID).accept(ACCEPT_CSV).when().get(path).asString();
    assertTrue(result.contains("green,,colors"));

    String update = "name,parent\r\nyellow,colors\r\n";
    given().sessionId(SESSION_ID).body(update).when().post(path).then().statusCode(200);

    result = given().sessionId(SESSION_ID).accept(ACCEPT_CSV).when().get(path).asString();
    assertTrue(result.contains("yellow"));

    given().sessionId(SESSION_ID).body(update).when().delete(path).then().statusCode(200);

    result = given().sessionId(SESSION_ID).accept(ACCEPT_CSV).when().get(path).asString();
    assertTrue(result.contains("green,,colors"));
  }

  @Test
  public void testGraphqlApi() {
    String path = "/api/graphql";

    // create a new session, separate from the session shared in these tests
    String sessionId =
        given().body("{\"query\":\"{_session{email}}\"}").when().post(path).sessionId();

    String result =
        given()
            .sessionId(sessionId)
            .body("{\"query\":\"{_session{email}}\"}")
            .when()
            .post(path)
            .asString();
    assertTrue(result.contains("anonymous"));

    // if anonymous then should not be able to see users
    result =
        given()
            .sessionId(sessionId)
            .body("{\"query\":\"{_admin{userCount}}\"}")
            .when()
            .post(path)
            .asString();
    assertTrue(result.contains("errors"));

    // read admin password from environment if necessary
    String adminPass =
        (String)
            EnvironmentProperty.getParameter(
                org.molgenis.emx2.Constants.MOLGENIS_ADMIN_PW, ADMIN_PW_DEFAULT, STRING);

    result =
        given()
            .sessionId(sessionId)
            .body(
                "{\"query\":\"mutation{signin(email:\\\""
                    + db.getAdminUserName()
                    + "\\\",password:\\\""
                    + adminPass
                    + "\\\"){message}}\"}")
            .when()
            .post(path)
            .asString();
    assertTrue(result.contains("Signed in"));

    result =
        given()
            .sessionId(sessionId)
            .body("{\"query\":\"{_session{email}}\"}")
            .when()
            .post(path)
            .asString();
    assertTrue(result.contains(db.getAdminUserName()));

    // if admin then should  be able to see users
    result =
        given()
            .sessionId(sessionId)
            .body("{\"query\":\"{_admin{userCount}}\"}")
            .when()
            .post(path)
            .asString();
    assertFalse(result.contains("Error"));

    String schemaPath = "/pet store/api/graphql";
    result =
        given()
            .sessionId(sessionId)
            .body("{\"query\":\"{Pet{name}}\"}")
            .when()
            .post(schemaPath)
            .asString();
    assertTrue(result.contains("spike"));

    result =
        given()
            .sessionId(sessionId)
            .body("{\"query\":\"mutation{signout{message}}\"}")
            .when()
            .post(path)
            .asString();
    assertTrue(result.contains("signed out"));

    // if anonymous then should not be able to see users
    result =
        given()
            .sessionId(sessionId)
            .body("{\"query\":\"{_admin{userCount}}\"}")
            .when()
            .post(path)
            .asString();
    assertTrue(result.contains("errors"));
  }

  @Test
  public void testBootstrapThemeService() {
    // should success
    String css = given().when().get("/pet store/tables/theme.css?primaryColor=123123").asString();
    Assert.assertTrue(css.contains("123123"));

    // should fail
    css = given().when().get("/pet store/tables/theme.css?primaryColor=pink").asString();
    Assert.assertTrue(css.contains("pink"));
  }

  @Test
  public void testMolgenisWebservice_redirectWhenSlash() {
    given()
        .sessionId(SESSION_ID)
        .redirects()
        .follow(false)
        .expect()
        .statusCode(302)
        .header("Location", is("http://localhost:" + PORT + "/pet store/"))
        .when()
        .get("/pet store");

    given()
        .sessionId(SESSION_ID)
        .redirects()
        .follow(false)
        .expect()
        .statusCode(302)
        .header("Location", is("http://localhost:" + PORT + "/pet store/tables/"))
        .when()
        .get("/pet store/tables");
  }

  @Test
  public void testMolgenisWebservice_redirectToFirstMenuItem() {
    given()
        .redirects()
        .follow(false)
        .expect()
        .statusCode(302)
        .header("Location", is("http://localhost:" + PORT + "/pet store/tables"))
        .when()
        .get("/pet store/");

    schema
        .getMetadata()
        .setSetting(
            "menu",
            "[{\"label\":\"home\",\"href\":\"../blaat\", \"role\":\"Manager\"},{\"label\":\"home\",\"href\":\"../blaat2\", \"role\":\"Viewer\"}]");

    // sign in as shopviewer
    String shopViewerSessionId =
        given()
            .body(
                "{\"query\":\"mutation{signin(email:\\\"shopviewer\\\",password:\\\"shopviewer\\\"){message}}\"}")
            .when()
            .post("/api/graphql")
            .sessionId();

    given()
        .sessionId(shopViewerSessionId)
        .redirects()
        .follow(false)
        .expect()
        .statusCode(302)
        .header("Location", is("http://localhost:" + PORT + "/pet store/blaat2"))
        .when()
        .get("/pet store/");

    // sign in as shopviewer
    String shopManagerSessionId =
        given()
            .body(
                "{\"query\":\"mutation{signin(email:\\\"shopmanager\\\",password:\\\"shopmanager\\\"){message}}\"}")
            .when()
            .post("/api/graphql")
            .sessionId();

    given()
        .sessionId(shopManagerSessionId)
        .redirects()
        .follow(false)
        .expect()
        .statusCode(302)
        .header("Location", is("http://localhost:" + PORT + "/pet store/blaat"))
        .when()
        .get("/pet store/");

    schema.getMetadata().removeSetting("menu");
    db.becomeAdmin();
  }

  @Test
  public void testTokenBasedAuth() throws JsonProcessingException {

    // check if we can use temporary token
    String result =
        given()
            .body(
                "{\"query\":\"mutation{signin(email:\\\"shopmanager\\\",password:\\\"shopmanager\\\"){message,token}}\"}")
            .when()
            .post("/api/graphql")
            .getBody()
            .asString();
    String token = new ObjectMapper().readTree(result).at("/data/signin/token").textValue();

    // without token we are anonymous
    assertTrue(
        given()
            .body("{\"query\":\"{_session{email}}\"}")
            .post("/api/graphql")
            .getBody()
            .asString()
            .contains("anonymous"));

    // with token we are shopmanager
    assertTrue(
        given()
            .header(MOLGENIS_TOKEN[0], token)
            .body("{\"query\":\"{_session{email}}\"}")
            .post("/api/graphql")
            .getBody()
            .asString()
            .contains("shopmanager"));

    // can we create a long lived token
    result =
        given()
            .header(MOLGENIS_TOKEN[0], token)
            .body(
                "{\"query\":\"mutation{createToken(email:\\\"shopmanager\\\",tokenName:\\\"mytoken\\\"){message,token}}\"}")
            .when()
            .post("/api/graphql")
            .getBody()
            .asString();
    token = new ObjectMapper().readTree(result).at("/data/createToken/token").textValue();

    // with long lived token we are shopmanager
    // also test using an alternative auth token key (should make no difference)
    assertTrue(
        given()
            .header(MOLGENIS_TOKEN[1], token)
            .body("{\"query\":\"{_session{email}}\"}")
            .post("/api/graphql")
            .getBody()
            .asString()
            .contains("shopmanager"));

    // get token for admin
    result =
        given()
            .body(
                "{\"query\":\"mutation{signin(email:\\\"admin\\\",password:\\\"admin\\\"){message,token}}\"}")
            .when()
            .post("/api/graphql")
            .getBody()
            .asString();
    token = new ObjectMapper().readTree(result).at("/data/signin/token").textValue();

    // as admin can we create a long lived token for others
    result =
        given()
            .header(MOLGENIS_TOKEN[0], token)
            .body(
                "{\"query\":\"mutation{createToken(email:\\\"shopmanager\\\" tokenName:\\\"mytoken\\\"){message,token}}\"}")
            .when()
            .post("/api/graphql")
            .getBody()
            .asString();
    token = new ObjectMapper().readTree(result).at("/data/createToken/token").textValue();

    // with long lived token we are shopmanager
    // also test using an alternative auth token key (should make no difference)
    assertTrue(
        given()
            .header(MOLGENIS_TOKEN[1], token)
            .body("{\"query\":\"{_session{email}}\"}")
            .post("/api/graphql")
            .getBody()
            .asString()
            .contains("shopmanager"));
  }

  @Test
  public void testMolgenisWebservice_robotsDotTxt() {
    when().get("/robots.txt").then().statusCode(200).body(equalTo("User-agent: *\nAllow: /"));
  }

  @Test
  public void testRdfApi() {
    // skip 'all schemas' test because data is way to big (i.e.
    // get("http://localhost:PORT/api/rdf");)
    given()
        .sessionId(SESSION_ID)
        .expect()
        .statusCode(200)
        .when()
        .get("http://localhost:" + PORT + "/pet store/api/rdf");
    given()
        .sessionId(SESSION_ID)
        .expect()
        .statusCode(200)
        .when()
        .get("http://localhost:" + PORT + "/pet store/api/rdf/Category");
    given()
        .sessionId(SESSION_ID)
        .expect()
        .statusCode(200)
        .when()
        .get("http://localhost:" + PORT + "/pet store/api/rdf/Category/column/name");
    given()
        .sessionId(SESSION_ID)
        .expect()
        .statusCode(200)
        .when()
        .get("http://localhost:" + PORT + "/pet store/api/rdf/Category/bmFtZQ==&Y2F0");
    given()
        .sessionId(SESSION_ID)
        .expect()
        .statusCode(400)
        .when()
        .get("http://localhost:" + PORT + "/pet store/api/rdf/doesnotexist");
  }

  @Test
  public void testFDPDistribution() {
    given()
        .sessionId(SESSION_ID)
        .expect()
        .statusCode(400)
        .when()
        .get("http://localhost:" + PORT + "/api/fdp/distribution/pet store/Category/ttl");
  }

  @Test
  public void testGraphGenome400() {
    given()
        .sessionId(SESSION_ID)
        .expect()
        .statusCode(400)
        .when()
        .get("http://localhost:" + PORT + "/api/graphgenome");
  }

  @Test
  public void downloadCsvTable() {
    Response response = downloadPet("/pet store/api/csv/Pet");
    assertTrue(
        response.getBody().asString().contains("name,category,photoUrls,status,tags,weight"));
    assertTrue(response.getBody().asString().contains("pooky,cat,,available,,9.4"));
    assertFalse(response.getBody().asString().contains("mg_"));
  }

  @Test
  public void downloadCsvTableWithSystemColumns() {
    Response response = downloadPet("/pet store/api/csv/Pet?" + INCLUDE_SYSTEM_COLUMNS + "=true");
    assertTrue(response.getBody().asString().contains("mg_"));
  }

  @Test
  public void downloadExcelTable() throws IOException {
    Response response = downloadPet("/pet store/api/excel/Pet");
    List<String> rows = TestUtils.readExcelSheet(response.getBody().asInputStream());
    assertEquals("name,category,photoUrls,status,tags,weight", rows.get(0));
    assertEquals("pooky,cat,,available,,9.4", rows.get(1));
  }

  @Test
  public void downloadExelTableWithSystemColumns() throws IOException {
    Response response = downloadPet("/pet store/api/excel/Pet?" + INCLUDE_SYSTEM_COLUMNS + "=true");
    List<String> rows = TestUtils.readExcelSheet(response.getBody().asInputStream());
    assertTrue(rows.get(0).contains("mg_"));
  }

  @Test
  public void downloadZipTable() throws IOException, InterruptedException {
    File file = TestUtils.responseToFile(downloadPet("/pet store/api/zip/Pet"));
    List<File> files = TestUtils.extractFileFromZip(file);
    String result = Files.readString(files.get(0).toPath());
    assertTrue(result.contains("name,category,photoUrls,status,tags,weight"));
    assertTrue(result.contains("pooky,cat,,available,,9.4"));
  }

  @Test
  public void downloadZipTableWithSystemColumns() throws IOException, InterruptedException {
    File file =
        TestUtils.responseToFile(
            downloadPet("/pet store/api/zip/Pet?" + INCLUDE_SYSTEM_COLUMNS + "=true"));
    List<File> files = TestUtils.extractFileFromZip(file);
    String result = Files.readString(files.get(0).toPath());
    assertTrue(result.contains("mg_"));
  }

  private Response downloadPet(String requestString) {
    return given()
        .sessionId(SESSION_ID)
        .accept(ACCEPT_EXCEL)
        .expect()
        .statusCode(200)
        .when()
        .get(requestString);
  }

  @Test
  @Disabled("unstable")
  public void testScriptExecution() throws JsonProcessingException, InterruptedException {
    // get token for admin
    String result =
        given()
            .body(
                "{\"query\":\"mutation{signin(email:\\\"admin\\\",password:\\\"admin\\\"){message,token}}\"}")
            .when()
            .post("/api/graphql")
            .getBody()
            .asString();
    String token = new ObjectMapper().readTree(result).at("/data/signin/token").textValue();

    // submit simple
    result =
        given()
            .header(MOLGENIS_TOKEN[0], token)
            .when()
            .post("/api/scripts/hello+world")
            .getBody()
            .asString();
    String taskId = new ObjectMapper().readTree(result).at("/id").textValue();

    // poll until completed
    String taskUrl = "/api/tasks/" + taskId;
    // poll task until complete
    result = given().header(MOLGENIS_TOKEN[0], token).when().get(taskUrl).getBody().asString();
    String status = new ObjectMapper().readTree(result).at("/status").textValue();
    int count = 0;
    // poll while running
    while (!result.contains("ERROR") && !"COMPLETED".equals(status) && !"ERROR".equals(status)) {
      if (count++ > 10) {
        throw new MolgenisException("failed: polling took too long, result is: " + result);
      }
      Thread.sleep(1000);
      result = given().header(MOLGENIS_TOKEN[0], token).when().get(taskUrl).getBody().asString();
      status = new ObjectMapper().readTree(result).at("/status").textValue();
    }
    if (result.contains("ERROR")) {
      fail(result);
    }

    String outputURL = "/api/tasks/" + taskId + "/output";
    result = given().header(MOLGENIS_TOKEN[0], token).when().get(outputURL).getBody().asString();
    if (result.equals("Readme")) {
      System.out.println("testScriptExcution error: " + result);
    }
    assertEquals("Readme", result);

    // now with parameters

    // submit simple
    result =
        given()
            .header(MOLGENIS_TOKEN[0], token)
            .body("blaat")
            .when()
            .post("/api/scripts/hello+world")
            .getBody()
            .asString();
    taskId = new ObjectMapper().readTree(result).at("/id").textValue();

    // poll until completed
    taskUrl = "/api/tasks/" + taskId;
    // poll task until complete
    result = given().header(MOLGENIS_TOKEN[0], token).when().get(taskUrl).getBody().asString();
    status = new ObjectMapper().readTree(result).at("/status").textValue();
    count = 0;
    // poll while running
    // (previously we checked on 'complete' but then it also fired if subtask was complete)
    while (!result.contains("ERROR") && !"COMPLETED".equals(status) && !"ERROR".equals(status)) {
      if (count++ > 10) {
        throw new MolgenisException("failed: polling took too long, result is: " + result);
      }
      Thread.sleep(1000);
      result = given().header(MOLGENIS_TOKEN[0], token).when().get(taskUrl).getBody().asString();
      status = new ObjectMapper().readTree(result).at("/status").textValue();
    }
    if (result.contains("ERROR")) {
      fail(result);
    }

    assertTrue(result.contains("sys.argv[1]=blaat")); // the expected output
  }

  @Test
  public void testScriptScheduling() throws JsonProcessingException, InterruptedException {
    // make sure the 'test' script is not there already from a previous test
    db.getSchema(SYSTEM_SCHEMA).getTable("Jobs").truncate();
    db.getSchema(SYSTEM_SCHEMA).getTable("Scripts").delete(row("name", "test"));

    // get token for admin
    String result =
        given()
            .body(
                "{\"query\":\"mutation{signin(email:\\\"admin\\\",password:\\\"admin\\\"){message,token}}\"}")
            .when()
            .post("/api/graphql")
            .getBody()
            .asString();
    String token = new ObjectMapper().readTree(result).at("/data/signin/token").textValue();

    // simply retrieve the results using get
    // todo: also allow anonymous
    result =
        given()
            .header(MOLGENIS_TOKEN[0], token)
            .when()
            .get(SYSTEM_PREFIX + "/api/scripts/hello+world")
            .getBody()
            .asString();
    assertEquals("Readme", result);

    // simply retrieve the results using get, outside schema
    // todo: also allow anonymous
    result =
        given()
            .header(MOLGENIS_TOKEN[0], token)
            .when()
            .get("/api/scripts/hello+world")
            .getBody()
            .asString();
    assertEquals("Readme", result);

    // or async using post and then we get a task id
    // simply retrieve the results using get
    // todo: also allow anonymous
    result =
        given()
            .header(MOLGENIS_TOKEN[0], token)
            .when()
            .body("blaat")
            .post(SYSTEM_PREFIX + "/api/scripts/hello+world")
            .asString();

    Row jobMetadata = waitForScriptToComplete("hello world");
    // retrieve the file
    result =
        given()
            .header(MOLGENIS_TOKEN[0], token)
            .when()
            .body("blaat")
            .get(SYSTEM_PREFIX + "/api/tasks/" + jobMetadata.getString("id") + "/output")
            .asString();
    assertEquals("Readme", result);
    // also works outside schema
    result =
        given()
            .header(MOLGENIS_TOKEN[0], token)
            .when()
            .body("blaat")
            .get("/api/tasks/" + jobMetadata.getString("id") + "/output")
            .asString();
    assertEquals("Readme", result);

    // save a scheduled script that fires every second
    result =
        given()
            .header(MOLGENIS_TOKEN[0], token)
            .when()
            .body(
                "{\"query\":\"mutation{insert(Scripts:{name:\\\"test\\\",cron:\\\"0/5 * * * * ?\\\",script:\\\"print('test123')\\\"}){message}}\"}")
            .post(SYSTEM_PREFIX + "/api/graphql")
            .getBody()
            .asString();

    // see that it is listed
    result =
        given()
            .header(MOLGENIS_TOKEN[0], token)
            .when()
            .get("/api/tasks/scheduled")
            .getBody()
            .asString();
    assertTrue(result.contains("test")); // should contain our script

    // delete the scripts
    result =
        given()
            .header(MOLGENIS_TOKEN[0], token)
            .when()
            .body("{\"query\":\"mutation{delete(Scripts:{name:\\\"test\\\"}){message}}\"}")
            .post(SYSTEM_PREFIX + "/api/graphql")
            .getBody()
            .asString();

    assertTrue(result.contains("delete 1 records from Scripts"));

    // script should be deleted
    assertTrue(
        db.getSchema(SYSTEM_SCHEMA)
                .getTable("Scripts")
                .where(f("name", EQUALS, "test"))
                .retrieveRows()
                .size()
            == 0,
        "script should be deleted");

    // check if the jobs that ran were okay
    assertNotNull(jobMetadata, "should have at least a job");
    System.out.println(jobMetadata);
    assertEquals("COMPLETED", jobMetadata.getString("status"));

    // script should be unscheduled
    result =
        given()
            .header(MOLGENIS_TOKEN[0], token)
            .when()
            .get("/api/tasks/scheduled")
            .getBody()
            .asString();
    assertTrue(result.contains("[]"), "script should be unscheduled");
  }

  @Test
  void testJSONLDonJSONLDEndpoint() {
    given()
        .sessionId(SESSION_ID)
        .expect()
        .contentType("application/ld+json")
        .statusCode(200)
        .when()
        .get("/pet store/api/jsonld");

    given()
        .sessionId(SESSION_ID)
        .expect()
        .contentType("application/ld+json")
        .statusCode(200)
        .when()
        .get("/pet store/api/jsonld/Pet");
  }

  @Test
  void testTurtleOnTTLEndpoint() {
    given()
        .sessionId(SESSION_ID)
        .expect()
        .contentType("text/turtle")
        .statusCode(200)
        .when()
        .get("/pet store/api/ttl");

    given()
        .sessionId(SESSION_ID)
        .expect()
        .contentType("text/turtle")
        .statusCode(200)
        .when()
        .get("/pet store/api/ttl/Pet");
  }

  @Test
  @Disabled("unstable")
  public void testBeaconApiSmokeTests() {
    // todo: ideally we would here validate the responses against json schemas, are those schemas
    // easily available?
    // todo: can we put in some relevant filter parameters so we really test if they are functional?

    String result = given().get("/api/beacon").getBody().asString();
    assertTrue(result.contains("info"));

    result = given().get("/api/beacon/configuration").getBody().asString();
    assertTrue(result.contains("productionStatus"));

    result = given().get("/api/beacon/map").getBody().asString();
    assertTrue(result.contains("endpointSets"));

    result = given().get("/api/beacon/entry_types").getBody().asString();
    assertTrue(result.contains("entry"));

    result = given().get("/api/beacon/datasets").getBody().asString();
    assertTrue(result.contains("datasets"));

    result = given().get("/api/beacon/g_variants").getBody().asString();
    assertTrue(result.contains("datasets"));

    result = given().get("/api/beacon/analyses").getBody().asString();
    assertTrue(result.contains("datasets"));

    result = given().get("/api/beacon/biosamples").getBody().asString();
    assertTrue(result.contains("datasets"));

    result = given().get("/api/beacon/cohorts").getBody().asString();
    assertTrue(result.contains("datasets"));

    result = given().get("/api/beacon/individuals").getBody().asString();
    assertTrue(result.contains("datasets"));

    result = given().get("/api/beacon/runs").getBody().asString();
    assertTrue(result.contains("datasets"));
  }

  @Test
  public void testFairDataPointSmoke() {
    // todo: enable fdp somehow? I suppose we would need a publid fair data hub for this?

    // String result = given().get("/api/fdp").getBody().asString();
    // assertTrue(result.contains("endpointSets"));

    //    result = given().get("/api/fdp/catalogue/pet store/Pet").getBody().asString();
    //    assertTrue(result.contains("todo"));
    //
    //    result = given().get("/api/fdp/dataset/pet store/Pet").getBody().asString();
    //    assertTrue(result.contains("todo"));
    //
    //    result = given().get("/api/fdp/distribution/pet store/json/json").getBody().asString();
    //    assertTrue(result.contains("todo"));
    //
    //    result = given().get("/api/fdp/profile").getBody().asString();
    //    assertTrue(result.contains("todo"));
    //
    //    result = given().get("/api/fdp/catalogue/profile").getBody().asString();
    //    assertTrue(result.contains("todo"));
    //
    //    result = given().get("/api/fdp/dataset/profile").getBody().asString();
    //    assertTrue(result.contains("todo"));
    //
    //    result = given().get("/api/fdp/distribution/profile").getBody().asString();
    //    assertTrue(result.contains("todo"));
  }

  @Test
  void testThatTablesWithSpaceCanBeDownloaded() {
    var table = schema.getTable(TABLE_WITH_SPACES);

    given()
        .sessionId(SESSION_ID)
        .expect()
        .statusCode(200)
        .when()
        .get("/pet store/api/jsonld/" + table.getIdentifier());

    given()
        .sessionId(SESSION_ID)
        .expect()
        .statusCode(200)
        .when()
        .get("/pet store/api/ttl/" + table.getIdentifier());

    given()
        .sessionId(SESSION_ID)
        .expect()
        .statusCode(200)
        .when()
        .get("/pet store/api/excel/" + table.getIdentifier());

    given()
        .sessionId(SESSION_ID)
        .expect()
        .statusCode(200)
        .when()
        .get("/pet store/api/csv/" + table.getIdentifier());
  }

  private Row waitForScriptToComplete(String scriptName) throws InterruptedException {
    Table jobs = db.getSchema(SYSTEM_SCHEMA).getTable("Jobs");
    Filter f = f("script", f("name", EQUALS, scriptName));
    int count = 0;
    Row firstJob = null;
    // should run every 5 secs, lets give it some time to complete at least 1 job
    while ((firstJob == null || !"COMPLETED".equals(firstJob.getString("status"))) && count < 60) {
      List<Row> jobList = jobs.where(f).orderBy("submitDate", Order.ASC).retrieveRows();
      if (jobList.size() > 0) {
        firstJob = jobList.get(0);
      }
      count++; // timing could make this test flakey
      Thread.sleep(1000);
    }
    return firstJob;
  }
}<|MERGE_RESOLUTION|>--- conflicted
+++ resolved
@@ -13,10 +13,6 @@
 import static org.molgenis.emx2.FilterBean.f;
 import static org.molgenis.emx2.Operator.EQUALS;
 import static org.molgenis.emx2.Row.row;
-<<<<<<< HEAD
-import static org.molgenis.emx2.RunMolgenisEmx2.CATALOGUE_DEMO;
-=======
->>>>>>> 2629a6ed
 import static org.molgenis.emx2.TableMetadata.table;
 import static org.molgenis.emx2.sql.SqlDatabase.ADMIN_PW_DEFAULT;
 import static org.molgenis.emx2.sql.SqlDatabase.ANONYMOUS;
@@ -53,11 +49,8 @@
   public static final String DATA_PET_STORE = "/pet store/api/csv";
   public static final String PET_SHOP_OWNER = "pet_shop_owner";
   public static final String SYSTEM_PREFIX = "/" + SYSTEM_SCHEMA;
-<<<<<<< HEAD
   public static final String TABLE_WITH_SPACES = "table with spaces";
-=======
   public static final String PET_STORE_SCHEMA = "pet store";
->>>>>>> 2629a6ed
   public static String SESSION_ID; // to toss around a session for the tests
   private static Database db;
   private static Schema schema;
@@ -106,13 +99,9 @@
     schema.addMember(PET_SHOP_OWNER, Privileges.OWNER.toString());
     schema.addMember(ANONYMOUS, Privileges.VIEWER.toString());
     db.grantCreateSchema(PET_SHOP_OWNER);
-<<<<<<< HEAD
     if (schema.getTable(TABLE_WITH_SPACES) == null) {
       schema.create(table(TABLE_WITH_SPACES, column("name", STRING).setKey(1)));
     }
-=======
-    schema.create(table("table with spaces", column("name", STRING).setKey(1)));
->>>>>>> 2629a6ed
   }
 
   @AfterAll
