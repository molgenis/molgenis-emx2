package org.molgenis.emx2.web;

import static com.github.stefanbirkner.systemlambda.SystemLambda.withEnvironmentVariable;
import static io.restassured.RestAssured.*;
import static org.hamcrest.CoreMatchers.equalTo;
import static org.hamcrest.CoreMatchers.is;
import static org.junit.jupiter.api.Assertions.*;
import static org.molgenis.emx2.ColumnType.STRING;
import static org.molgenis.emx2.Constants.MOLGENIS_HTTP_PORT;
import static org.molgenis.emx2.Constants.SYSTEM_SCHEMA;
import static org.molgenis.emx2.FilterBean.f;
import static org.molgenis.emx2.Operator.EQUALS;
import static org.molgenis.emx2.Row.row;
import static org.molgenis.emx2.RunMolgenisEmx2.CATALOGUE_DEMO;
import static org.molgenis.emx2.sql.SqlDatabase.ADMIN_PW_DEFAULT;
import static org.molgenis.emx2.sql.SqlDatabase.ANONYMOUS;
import static org.molgenis.emx2.web.Constants.*;

import com.fasterxml.jackson.core.JsonProcessingException;
import com.fasterxml.jackson.databind.ObjectMapper;
import graphql.Assert;
import io.restassured.RestAssured;
import io.restassured.response.Response;
import java.io.File;
import java.io.FileOutputStream;
import java.io.IOException;
import java.io.OutputStream;
import java.nio.charset.StandardCharsets;
import java.nio.file.Files;
import java.util.List;
import java.util.Map;
import org.junit.jupiter.api.*;
import org.junit.jupiter.api.Tag;
import org.molgenis.emx2.*;
import org.molgenis.emx2.Order;
import org.molgenis.emx2.datamodels.PetStoreLoader;
import org.molgenis.emx2.io.tablestore.TableStore;
import org.molgenis.emx2.io.tablestore.TableStoreForCsvInZipFile;
import org.molgenis.emx2.io.tablestore.TableStoreForXlsxFile;
import org.molgenis.emx2.sql.TestDatabaseFactory;
import org.molgenis.emx2.utils.EnvironmentProperty;

/* this is a smoke test for the integration of web api with the database layer. So not complete coverage of all services but only a few essential requests to pass most endpoints */
@TestMethodOrder(MethodOrderer.MethodName.class)
@Tag("slow")
public class WebApiSmokeTests {

  public static final String DATA_PET_STORE = "/pet store/api/csv";
  public static final String PET_SHOP_OWNER = "pet_shop_owner";
  public static final String SYSTEM_PREFIX = "/" + SYSTEM_SCHEMA;
  public static String SESSION_ID; // to toss around a session for the tests
  private static Database db;
  private static Schema schema;
  final String CSV_TEST_SCHEMA = "pet store csv";
  static final int PORT = 8081; // other then default so we can see effect

  @BeforeAll
  public static void before() throws Exception {

    // setup test schema
    db = TestDatabaseFactory.getTestDatabase();

    // start web service for testing, including env variables
    withEnvironmentVariable(MOLGENIS_HTTP_PORT, "" + PORT)
        // disable because of parallism issues .and(MOLGENIS_INCLUDE_CATALOGUE_DEMO, "true")
        .execute(() -> RunMolgenisEmx2.main(new String[] {}));

    // set default rest assured settings
    RestAssured.port = PORT;
    RestAssured.baseURI = "http://localhost";

    // create an admin session to work with
    String adminPass =
        (String)
            EnvironmentProperty.getParameter(
                org.molgenis.emx2.Constants.MOLGENIS_ADMIN_PW, ADMIN_PW_DEFAULT, STRING);
    SESSION_ID =
        given()
            .body(
                "{\"query\":\"mutation{signin(email:\\\""
                    + db.getAdminUserName()
                    + "\\\",password:\\\""
                    + adminPass
                    + "\\\"){message}}\"}")
            .when()
            .post("api/graphql")
            .sessionId();

    // should be created
    schema = db.getSchema("pet store");
    // grant a user permission
    schema.addMember(PET_SHOP_OWNER, Privileges.OWNER.toString());
    schema.addMember(ANONYMOUS, Privileges.VIEWER.toString());
    db.grantCreateSchema(PET_SHOP_OWNER);
  }

  @AfterAll
  public static void after() {
    MolgenisWebservice.stop();
    db.dropSchemaIfExists(CATALOGUE_DEMO);
  }

  @Test
  public void testCsvApi_zipUploadDownload() throws IOException {
    // get original schema
    String schemaCsv =
        given().sessionId(SESSION_ID).accept(ACCEPT_CSV).when().get(DATA_PET_STORE).asString();

    // create a new schema for zip
    db.dropCreateSchema("pet store zip");

    // download zip contents of old schema
    byte[] zipContents = getContentAsByteArray(ACCEPT_ZIP, "/pet store/api/zip");

    // upload zip contents into new schema
    File zipFile = createTempFile(zipContents, ".zip");
    given()
        .sessionId(SESSION_ID)
        .multiPart(zipFile)
        .when()
        .post("/pet store zip/api/zip")
        .then()
        .statusCode(200);

    // check if schema equal using json representation
    String schemaCsv2 =
        given()
            .sessionId(SESSION_ID)
            .accept(ACCEPT_CSV)
            .when()
            .get("/pet store zip/api/csv")
            .asString();
    assertEquals(schemaCsv, schemaCsv2);

    // delete the new schema
    db.dropSchema("pet store zip");
  }

  @Test
  public void testReports() throws IOException {
    // create a new schema for report
    Schema schema = db.dropCreateSchema("pet store reports");
    new PetStoreLoader().load(schema, true);

    // check if reports work
    byte[] zipContents =
        getContentAsByteArray(ACCEPT_ZIP, "/pet store reports/api/reports/zip?id=0");
    File zipFile = createTempFile(zipContents, ".zip");
    TableStore store = new TableStoreForCsvInZipFile(zipFile.toPath());
    store.containsTable("pet report");

    // check if reports work with parameters
    zipContents =
        getContentAsByteArray(
            ACCEPT_ZIP, "/pet store reports/api/reports/zip?id=1&name=spike,pooky");
    zipFile = createTempFile(zipContents, ".zip");
    store = new TableStoreForCsvInZipFile(zipFile.toPath());
    store.containsTable("pet report with parameters");

    // check if reports work
    byte[] excelContents =
        getContentAsByteArray(ACCEPT_ZIP, "/pet store reports/api/reports/excel?id=0");
    File excelFile = createTempFile(excelContents, ".xlsx");
    store = new TableStoreForXlsxFile(excelFile.toPath());
    assertTrue(store.containsTable("pet report"));

    // check if reports work with parameters
    excelContents =
        getContentAsByteArray(
            ACCEPT_ZIP, "/pet store reports/api/reports/excel?id=1&name=spike,pooky");
    excelFile = createTempFile(excelContents, ".xlsx");
    store = new TableStoreForXlsxFile(excelFile.toPath());
    assertTrue(store.containsTable("pet report with parameters"));
    assertTrue(excelContents.length > 0);
  }

  @Test
  public void testCsvApi_csvTableMetadataUpdate() throws IOException {

    // fresh schema for testing
    db.dropCreateSchema(CSV_TEST_SCHEMA);

    // full table header present in exported table metadata
    String header =
        "tableName,tableExtends,tableType,columnName,columnType,key,required,refSchema,refTable,refLink,refBack,refLabel,validation,visible,computed,semantics,label,description\r\n";

    // add new table with description and semantics as metadata
    addUpdateTableAndCompare(
        header,
        "tableName,description,semantics\r\nTestMetaTable,TestDesc,TestSem",
        "TestMetaTable,,,,,,,,,,,,,,,TestSem,,TestDesc\r\n");

    // update table without new description or semantics, values should be untouched
    addUpdateTableAndCompare(
        header, "tableName\r\nTestMetaTable", "TestMetaTable,,,,,,,,,,,,,,,TestSem,,TestDesc\r\n");

    // update only description, semantics should be untouched
    addUpdateTableAndCompare(
        header,
        "tableName,description\r\nTestMetaTable,NewTestDesc",
        "TestMetaTable,,,,,,,,,,,,,,,TestSem,,NewTestDesc\r\n");

    // make semantics empty by not supplying a value, description  should be untouched
    addUpdateTableAndCompare(
        header,
        "tableName,semantics\r\nTestMetaTable,",
        "TestMetaTable,,,,,,,,,,,,,,,,,NewTestDesc\r\n");

    // make description empty while also adding a new value for semantics
    addUpdateTableAndCompare(
        header,
        "tableName,description,semantics\r\nTestMetaTable,,NewTestSem",
        "TestMetaTable,,,,,,,,,,,,,,,NewTestSem,,\r\n");

    // empty both description and semantics
    addUpdateTableAndCompare(
        header,
        "tableName,description,semantics\r\nTestMetaTable,,",
        "TestMetaTable,,,,,,,,,,,,,,,,,\r\n");

    // add description value, and string array value for semantics
    addUpdateTableAndCompare(
        header,
        "tableName,description,semantics\r\nTestMetaTable,TestDesc,\"TestSem1,TestSem2\"",
        "TestMetaTable,,,,,,,,,,,,,,,\"TestSem1,TestSem2\",,TestDesc\r\n");
  }

  /**
   * Helper function to prevent code duplication
   *
   * @param header
   * @param tableMeta
   * @param expected
   * @throws IOException
   */
  private void addUpdateTableAndCompare(String header, String tableMeta, String expected)
      throws IOException {
    byte[] addUpdateTable = tableMeta.getBytes(StandardCharsets.UTF_8);
    File addUpdateTableFile = createTempFile(addUpdateTable, ".csv");
    acceptFileUpload(addUpdateTableFile, "molgenis");
    String actual = getContentAsString("/api/csv");
    assertEquals(header + expected, actual);
  }

  @Test
  public void testCsvApi_csvUploadDownload() throws IOException {
    // create a new schema for complete csv data round trip
    db.dropCreateSchema(CSV_TEST_SCHEMA);

    // download csv metadata and data from existing schema
    byte[] contentsMeta = getContentAsByteArray(ACCEPT_CSV, "/pet store/api/csv");
    byte[] contentsCategoryData = getContentAsByteArray(ACCEPT_CSV, "/pet store/api/csv/Category");
    byte[] contentsOrderData = getContentAsByteArray(ACCEPT_CSV, "/pet store/api/csv/Order");
    byte[] contentsPetData = getContentAsByteArray(ACCEPT_CSV, "/pet store/api/csv/Pet");
    byte[] contentsUserData = getContentAsByteArray(ACCEPT_CSV, "/pet store/api/csv/User");
    byte[] contentsTagData = getContentAsByteArray(ACCEPT_CSV, "/pet store/api/csv/Tag");

    // create tmp files for csv metadata and data
    File contentsMetaFile = createTempFile(contentsMeta, ".csv");
    File contentsCategoryDataFile = createTempFile(contentsCategoryData, ".csv");
    File contentsOrderDataFile = createTempFile(contentsOrderData, ".csv");
    File contentsPetDataFile = createTempFile(contentsPetData, ".csv");
    File contentsUserDataFile = createTempFile(contentsUserData, ".csv");
    File contentsTagDataFile = createTempFile(contentsTagData, ".csv");

    // upload csv metadata and data into the new schema
    // here we use 'body' (instead of 'multiPart' in e.g. testCsvApi_zipUploadDownload) because csv,
    // json and yaml import is submitted in the request body
    acceptFileUpload(contentsMetaFile, "molgenis");
    acceptFileUpload(contentsCategoryDataFile, "Category");
    acceptFileUpload(contentsTagDataFile, "Tag");
    acceptFileUpload(contentsPetDataFile, "Pet");
    acceptFileUpload(contentsOrderDataFile, "Order");
    acceptFileUpload(contentsUserDataFile, "User");

    // download csv from the new schema
    String contentsMetaNew = getContentAsString("/api/csv");
    String contentsCategoryDataNew = getContentAsString("/api/csv/Category");
    String contentsOrderDataNew = getContentAsString("/api/csv/Order");
    String contentsPetDataNew = getContentAsString("/api/csv/Pet");
    String contentsUserDataNew = getContentAsString("/api/csv/User");
    String contentsTagDataNew = getContentAsString("/api/csv/Tag");

    // test if existing and new schema are equal
    assertEquals(new String(contentsMeta), contentsMetaNew);
    assertEquals(new String(contentsCategoryData), contentsCategoryDataNew);
    assertEquals(new String(contentsOrderData), contentsOrderDataNew);
    assertEquals(new String(contentsPetData), contentsPetDataNew);
    assertEquals(new String(contentsUserData), contentsUserDataNew);
    assertEquals(new String(contentsTagData), contentsTagDataNew);
  }

  @Test
  public void testCsvApi_tableFilter() {
    String result =
        given()
            .sessionId(SESSION_ID)
            .queryParam("filter", "{\"name\":{\"equals\":\"pooky\"}}")
            .accept(ACCEPT_CSV)
            .when()
            .get("/pet store/api/csv/Pet")
            .asString();
    assertTrue(result.contains("pooky"));
    assertFalse(result.contains("spike"));

    result =
        given()
            .sessionId(SESSION_ID)
            .queryParam("filter", "{\"tags\":{\"name\": {\"equals\":\"blue\"}}}")
            .accept(ACCEPT_CSV)
            .when()
            .get("/pet store/api/csv/Pet")
            .asString();
    assertTrue(result.contains("jerry"));
    assertFalse(result.contains("spike"));
  }

  private void acceptFileUpload(File content, String table) {
    given()
        .sessionId(SESSION_ID)
        .body(content)
        .header("fileName", table)
        .when()
        .post("/" + CSV_TEST_SCHEMA + "/api/csv")
        .then()
        .statusCode(200);
  }

  private String getContentAsString(String path) {
    return given()
        .sessionId(SESSION_ID)
        .accept(ACCEPT_CSV)
        .when()
        .get("/" + CSV_TEST_SCHEMA + path)
        .asString();
  }

  private byte[] getContentAsByteArray(String fileType, String path) {
    return given().sessionId(SESSION_ID).accept(fileType).when().get(path).asByteArray();
  }

  @Test
<<<<<<< HEAD
  @Disabled("gives many false positive errors")
=======
  @Disabled("unstable")
>>>>>>> 49a1b7f8
  public void testJsonYamlApi() {
    String schemaJson = given().sessionId(SESSION_ID).when().get("/pet store/api/json").asString();

    db.dropCreateSchema("pet store json");

    given()
        .sessionId(SESSION_ID)
        .body(schemaJson)
        .when()
        .post("/pet store json/api/json")
        .then()
        .statusCode(200);

    String schemaJson2 =
        given().sessionId(SESSION_ID).when().get("/pet store json/api/json").asString();

    assertEquals(schemaJson, schemaJson2.replace("pet store json", "pet store"));

    String schemaYaml = given().sessionId(SESSION_ID).when().get("/pet store/api/yaml").asString();

    db.dropCreateSchema("pet store yaml");

    given()
        .sessionId(SESSION_ID)
        .body(schemaYaml)
        .when()
        .post("/pet store yaml/api/yaml")
        .then()
        .statusCode(200);

    String schemaYaml2 =
        given().sessionId(SESSION_ID).when().get("/pet store yaml/api/yaml").asString();

    assertEquals(schemaYaml, schemaYaml2.replace("pet store yaml", "pet store"));
  }

  @Test
  public void testExcelApi() throws IOException, InterruptedException {

    // download json schema
    String schemaCSV =
        given()
            .sessionId(SESSION_ID)
            .accept(ACCEPT_CSV)
            .when()
            .get("/pet store/api/csv")
            .asString();

    // create a new schema for excel
    db.dropCreateSchema("pet store excel");

    // download excel contents from schema
    byte[] excelContents = getContentAsByteArray(ACCEPT_EXCEL, "/pet store/api/excel");
    File excelFile = createTempFile(excelContents, ".xlsx");

    // upload excel into new schema
    String message =
        given()
            .sessionId(SESSION_ID)
            .multiPart(excelFile)
            .when()
            .post("/pet store excel/api/excel?async=true")
            .asString();

    Map<String, String> val = new ObjectMapper().readValue(message, Map.class);
    String url = val.get("url");
    String id = val.get("id");

    // poll task until complete
    Response poll = given().sessionId(SESSION_ID).when().get(url);
    int count = 0;
    // poll while running
    // (previously we checked on 'complete' but then it also fired if subtask was complete)
    while (poll.body().asString().contains("UNKNOWN")
        || poll.body().asString().contains("RUNNING")) {
      if (count++ > 100) {
        throw new MolgenisException("failed: polling took too long");
      }
      poll = given().sessionId(SESSION_ID).when().get(url);
      Thread.sleep(500);
    }

    assertFalse(poll.body().asString().contains("FAILED"));

    // check if id in tasks list
    assertTrue(
        given()
            .sessionId(SESSION_ID)
            .multiPart(excelFile)
            .when()
            .get("/pet store/api/tasks")
            .asString()
            .contains(id));

    // check if schema equal using json representation
    String schemaCSV2 =
        given()
            .sessionId(SESSION_ID)
            .accept(ACCEPT_CSV)
            .when()
            .get("/pet store excel/api/csv")
            .asString();

    assertTrue(schemaCSV2.contains("Pet"));

    // delete a new schema for excel
    db.dropSchema("pet store excel");
  }

  private File createTempFile(byte[] zipContents, String extension) throws IOException {
    File tempFile = File.createTempFile("some", extension);
    tempFile.deleteOnExit();
    OutputStream os = new FileOutputStream(tempFile);
    os.write(zipContents);
    os.flush();
    os.close();
    return tempFile;
  }

  @Test
  public void testCsvApi_tableCsvUploadDownload() {

    String path = "/pet store/api/csv/Tag";

    String result = given().sessionId(SESSION_ID).accept(ACCEPT_CSV).when().get(path).asString();
    assertTrue(result.contains("green,,colors"));

    String update = "name,parent\r\nyellow,colors\r\n";
    given().sessionId(SESSION_ID).body(update).when().post(path).then().statusCode(200);

    result = given().sessionId(SESSION_ID).accept(ACCEPT_CSV).when().get(path).asString();
    assertTrue(result.contains("yellow"));

    given().sessionId(SESSION_ID).body(update).when().delete(path).then().statusCode(200);

    result = given().sessionId(SESSION_ID).accept(ACCEPT_CSV).when().get(path).asString();
    assertTrue(result.contains("green,,colors"));
  }

  @Test
  public void testGraphqlApi() {
    String path = "/api/graphql";

    // create a new session, separate from the session shared in these tests
    String sessionId =
        given().body("{\"query\":\"{_session{email}}\"}").when().post(path).sessionId();

    String result =
        given()
            .sessionId(sessionId)
            .body("{\"query\":\"{_session{email}}\"}")
            .when()
            .post(path)
            .asString();
    assertTrue(result.contains("anonymous"));

    // if anonymous then should not be able to see users
    result =
        given()
            .sessionId(sessionId)
            .body("{\"query\":\"{_admin{userCount}}\"}")
            .when()
            .post(path)
            .asString();
    assertTrue(result.contains("errors"));

    // read admin password from environment if necessary
    String adminPass =
        (String)
            EnvironmentProperty.getParameter(
                org.molgenis.emx2.Constants.MOLGENIS_ADMIN_PW, ADMIN_PW_DEFAULT, STRING);

    result =
        given()
            .sessionId(sessionId)
            .body(
                "{\"query\":\"mutation{signin(email:\\\""
                    + db.getAdminUserName()
                    + "\\\",password:\\\""
                    + adminPass
                    + "\\\"){message}}\"}")
            .when()
            .post(path)
            .asString();
    assertTrue(result.contains("Signed in"));

    result =
        given()
            .sessionId(sessionId)
            .body("{\"query\":\"{_session{email}}\"}")
            .when()
            .post(path)
            .asString();
    assertTrue(result.contains(db.getAdminUserName()));

    // if admin then should  be able to see users
    result =
        given()
            .sessionId(sessionId)
            .body("{\"query\":\"{_admin{userCount}}\"}")
            .when()
            .post(path)
            .asString();
    assertFalse(result.contains("Error"));

    String schemaPath = "/pet store/api/graphql";
    result =
        given()
            .sessionId(sessionId)
            .body("{\"query\":\"{Pet{name}}\"}")
            .when()
            .post(schemaPath)
            .asString();
    assertTrue(result.contains("spike"));

    result =
        given()
            .sessionId(sessionId)
            .body("{\"query\":\"mutation{signout{message}}\"}")
            .when()
            .post(path)
            .asString();
    assertTrue(result.contains("signed out"));

    // if anonymous then should not be able to see users
    result =
        given()
            .sessionId(sessionId)
            .body("{\"query\":\"{_admin{userCount}}\"}")
            .when()
            .post(path)
            .asString();
    assertTrue(result.contains("errors"));
  }

  @Test
  public void testBootstrapThemeService() {
    // should success
    String css = given().when().get("/pet store/tables/theme.css?primaryColor=123123").asString();
    Assert.assertTrue(css.contains("123123"));

    // should fail
    css = given().when().get("/pet store/tables/theme.css?primaryColor=pink").asString();
    Assert.assertTrue(css.contains("pink"));
  }

  @Test
  public void testMolgenisWebservice_redirectWhenSlash() {
    given()
        .sessionId(SESSION_ID)
        .redirects()
        .follow(false)
        .expect()
        .statusCode(302)
        .header("Location", is("http://localhost:" + PORT + "/pet store/"))
        .when()
        .get("/pet store");

    given()
        .sessionId(SESSION_ID)
        .redirects()
        .follow(false)
        .expect()
        .statusCode(302)
        .header("Location", is("http://localhost:" + PORT + "/pet store/tables/"))
        .when()
        .get("/pet store/tables");
  }

  @Test
  public void testMolgenisWebservice_redirectToFirstMenuItem() {
    given()
        .redirects()
        .follow(false)
        .expect()
        .statusCode(302)
        .header("Location", is("http://localhost:" + PORT + "/pet store/tables"))
        .when()
        .get("/pet store/");

    schema
        .getMetadata()
        .setSetting(
            "menu",
            "[{\"label\":\"home\",\"href\":\"../blaat\", \"role\":\"Manager\"},{\"label\":\"home\",\"href\":\"../blaat2\", \"role\":\"Viewer\"}]");

    // sign in as shopviewer
    String shopViewerSessionId =
        given()
            .body(
                "{\"query\":\"mutation{signin(email:\\\"shopviewer\\\",password:\\\"shopviewer\\\"){message}}\"}")
            .when()
            .post("/api/graphql")
            .sessionId();

    given()
        .sessionId(shopViewerSessionId)
        .redirects()
        .follow(false)
        .expect()
        .statusCode(302)
        .header("Location", is("http://localhost:" + PORT + "/pet store/blaat2"))
        .when()
        .get("/pet store/");

    // sign in as shopviewer
    String shopManagerSessionId =
        given()
            .body(
                "{\"query\":\"mutation{signin(email:\\\"shopmanager\\\",password:\\\"shopmanager\\\"){message}}\"}")
            .when()
            .post("/api/graphql")
            .sessionId();

    given()
        .sessionId(shopManagerSessionId)
        .redirects()
        .follow(false)
        .expect()
        .statusCode(302)
        .header("Location", is("http://localhost:" + PORT + "/pet store/blaat"))
        .when()
        .get("/pet store/");

    schema.getMetadata().removeSetting("menu");
    db.becomeAdmin();
  }

  @Test
  public void testTokenBasedAuth() throws JsonProcessingException {

    // check if we can use temporary token
    String result =
        given()
            .body(
                "{\"query\":\"mutation{signin(email:\\\"shopmanager\\\",password:\\\"shopmanager\\\"){message,token}}\"}")
            .when()
            .post("/api/graphql")
            .getBody()
            .asString();
    String token = new ObjectMapper().readTree(result).at("/data/signin/token").textValue();

    // without token we are anonymous
    assertTrue(
        given()
            .body("{\"query\":\"{_session{email}}\"}")
            .post("/api/graphql")
            .getBody()
            .asString()
            .contains("anonymous"));

    // with token we are shopmanager
    assertTrue(
        given()
            .header(MOLGENIS_TOKEN[0], token)
            .body("{\"query\":\"{_session{email}}\"}")
            .post("/api/graphql")
            .getBody()
            .asString()
            .contains("shopmanager"));

    // can we create a long lived token
    result =
        given()
            .header(MOLGENIS_TOKEN[0], token)
            .body(
                "{\"query\":\"mutation{createToken(email:\\\"shopmanager\\\",tokenName:\\\"mytoken\\\"){message,token}}\"}")
            .when()
            .post("/api/graphql")
            .getBody()
            .asString();
    token = new ObjectMapper().readTree(result).at("/data/createToken/token").textValue();

    // with long lived token we are shopmanager
    // also test using an alternative auth token key (should make no difference)
    assertTrue(
        given()
            .header(MOLGENIS_TOKEN[1], token)
            .body("{\"query\":\"{_session{email}}\"}")
            .post("/api/graphql")
            .getBody()
            .asString()
            .contains("shopmanager"));

    // get token for admin
    result =
        given()
            .body(
                "{\"query\":\"mutation{signin(email:\\\"admin\\\",password:\\\"admin\\\"){message,token}}\"}")
            .when()
            .post("/api/graphql")
            .getBody()
            .asString();
    token = new ObjectMapper().readTree(result).at("/data/signin/token").textValue();

    // as admin can we create a long lived token for others
    result =
        given()
            .header(MOLGENIS_TOKEN[0], token)
            .body(
                "{\"query\":\"mutation{createToken(email:\\\"shopmanager\\\" tokenName:\\\"mytoken\\\"){message,token}}\"}")
            .when()
            .post("/api/graphql")
            .getBody()
            .asString();
    token = new ObjectMapper().readTree(result).at("/data/createToken/token").textValue();

    // with long lived token we are shopmanager
    // also test using an alternative auth token key (should make no difference)
    assertTrue(
        given()
            .header(MOLGENIS_TOKEN[1], token)
            .body("{\"query\":\"{_session{email}}\"}")
            .post("/api/graphql")
            .getBody()
            .asString()
            .contains("shopmanager"));
  }

  @Test
  public void testMolgenisWebservice_robotsDotTxt() {
    when().get("/robots.txt").then().statusCode(200).body(equalTo("User-agent: *\nAllow: /"));
  }

  @Test
  public void testRdfApi() {
    // skip 'all schemas' test because data is way to big (i.e.
    // get("http://localhost:PORT/api/rdf");)
    given()
        .sessionId(SESSION_ID)
        .expect()
        .statusCode(200)
        .when()
        .get("http://localhost:" + PORT + "/pet store/api/rdf");
    given()
        .sessionId(SESSION_ID)
        .expect()
        .statusCode(200)
        .when()
        .get("http://localhost:" + PORT + "/pet store/api/rdf/Category");
    given()
        .sessionId(SESSION_ID)
        .expect()
        .statusCode(200)
        .when()
        .get("http://localhost:" + PORT + "/pet store/api/rdf/Category/column/name");
    given()
        .sessionId(SESSION_ID)
        .expect()
        .statusCode(200)
        .when()
        .get("http://localhost:" + PORT + "/pet store/api/rdf/Category/cat");
    given()
        .sessionId(SESSION_ID)
        .expect()
        .statusCode(400)
        .when()
        .get("http://localhost:" + PORT + "/pet store/api/rdf/doesnotexist");
  }

  @Test
  public void testLinkedDataApi() {
    given()
        .sessionId(SESSION_ID)
        .expect()
        .statusCode(200)
        .when()
        .get("http://localhost:" + PORT + "/pet store/api/jsonld");
    given()
        .sessionId(SESSION_ID)
        .expect()
        .statusCode(200)
        .when()
        .get("http://localhost:" + PORT + "/pet store/api/ttl");
    given()
        .sessionId(SESSION_ID)
        .expect()
        .statusCode(200)
        .when()
        .get("http://localhost:" + PORT + "/pet store/api/jsonld/Category");
    given()
        .sessionId(SESSION_ID)
        .expect()
        .statusCode(200)
        .when()
        .get("http://localhost:" + PORT + "/pet store/api/ttl/Category");
    given()
        .sessionId(SESSION_ID)
        .expect()
        .statusCode(400)
        .when()
        .get("http://localhost:" + PORT + "/pet store/api/ttl/doesnotexist");
  }

  @Test
  public void testFDPDistribution() {
    given()
        .sessionId(SESSION_ID)
        .expect()
        .statusCode(400)
        .when()
        .get("http://localhost:" + PORT + "/api/fdp/distribution/pet store/Category/ttl");
  }

  @Test
  public void testGraphGenome400() {
    given()
        .sessionId(SESSION_ID)
        .expect()
        .statusCode(400)
        .when()
        .get("http://localhost:" + PORT + "/api/graphgenome");
  }

  @Test
  public void downloadCsvTable() {
    Response response = downloadPet("/pet store/api/csv/Pet");
    assertTrue(
        response.getBody().asString().contains("name,category,photoUrls,status,tags,weight"));
    assertTrue(response.getBody().asString().contains("pooky,cat,,available,,9.4"));
    assertFalse(response.getBody().asString().contains("mg_"));
  }

  @Test
  public void downloadCsvTableWithSystemColumns() {
    Response response = downloadPet("/pet store/api/csv/Pet?" + INCLUDE_SYSTEM_COLUMNS + "=true");
    assertTrue(response.getBody().asString().contains("mg_"));
  }

  @Test
  public void downloadExcelTable() throws IOException {
    Response response = downloadPet("/pet store/api/excel/Pet");
    List<String> rows = TestUtils.readExcelSheet(response.getBody().asInputStream());
    assertEquals("name,category,photoUrls,status,tags,weight", rows.get(0));
    assertEquals("pooky,cat,,available,,9.4", rows.get(1));
  }

  @Test
  public void downloadExelTableWithSystemColumns() throws IOException {
    Response response = downloadPet("/pet store/api/excel/Pet?" + INCLUDE_SYSTEM_COLUMNS + "=true");
    List<String> rows = TestUtils.readExcelSheet(response.getBody().asInputStream());
    assertTrue(rows.get(0).contains("mg_"));
  }

  @Test
  public void downloadZipTable() throws IOException, InterruptedException {
    File file = TestUtils.responseToFile(downloadPet("/pet store/api/zip/Pet"));
    List<File> files = TestUtils.extractFileFromZip(file);
    String result = Files.readString(files.get(0).toPath());
    assertTrue(result.contains("name,category,photoUrls,status,tags,weight"));
    assertTrue(result.contains("pooky,cat,,available,,9.4"));
  }

  @Test
  public void downloadZipTableWithSystemColumns() throws IOException, InterruptedException {
    File file =
        TestUtils.responseToFile(
            downloadPet("/pet store/api/zip/Pet?" + INCLUDE_SYSTEM_COLUMNS + "=true"));
    List<File> files = TestUtils.extractFileFromZip(file);
    String result = Files.readString(files.get(0).toPath());
    assertTrue(result.contains("mg_"));
  }

  private Response downloadPet(String requestString) {
    return given()
        .sessionId(SESSION_ID)
        .accept(ACCEPT_EXCEL)
        .expect()
        .statusCode(200)
        .when()
        .get(requestString);
  }

  @Test
  @Disabled("unstable")
  public void testScriptExecution() throws JsonProcessingException, InterruptedException {
    // get token for admin
    String result =
        given()
            .body(
                "{\"query\":\"mutation{signin(email:\\\"admin\\\",password:\\\"admin\\\"){message,token}}\"}")
            .when()
            .post("/api/graphql")
            .getBody()
            .asString();
    String token = new ObjectMapper().readTree(result).at("/data/signin/token").textValue();

    // submit simple
    result =
        given()
            .header(MOLGENIS_TOKEN[0], token)
            .when()
            .post("/api/scripts/hello+world")
            .getBody()
            .asString();
    String taskId = new ObjectMapper().readTree(result).at("/id").textValue();

    // poll until completed
    String taskUrl = "/api/tasks/" + taskId;
    // poll task until complete
    result = given().header(MOLGENIS_TOKEN[0], token).when().get(taskUrl).getBody().asString();
    String status = new ObjectMapper().readTree(result).at("/status").textValue();
    int count = 0;
    // poll while running
    while (!result.contains("ERROR") && !"COMPLETED".equals(status) && !"ERROR".equals(status)) {
      if (count++ > 10) {
        throw new MolgenisException("failed: polling took too long, result is: " + result);
      }
      Thread.sleep(1000);
      result = given().header(MOLGENIS_TOKEN[0], token).when().get(taskUrl).getBody().asString();
      status = new ObjectMapper().readTree(result).at("/status").textValue();
    }
    if (result.contains("ERROR")) {
      fail(result);
    }

    String outputURL = "/api/tasks/" + taskId + "/output";
    result = given().header(MOLGENIS_TOKEN[0], token).when().get(outputURL).getBody().asString();
    if (result.equals("Readme")) {
      System.out.println("testScriptExcution error: " + result);
    }
    assertEquals("Readme", result);

    // now with parameters

    // submit simple
    result =
        given()
            .header(MOLGENIS_TOKEN[0], token)
            .body("blaat")
            .when()
            .post("/api/scripts/hello+world")
            .getBody()
            .asString();
    taskId = new ObjectMapper().readTree(result).at("/id").textValue();

    // poll until completed
    taskUrl = "/api/tasks/" + taskId;
    // poll task until complete
    result = given().header(MOLGENIS_TOKEN[0], token).when().get(taskUrl).getBody().asString();
    status = new ObjectMapper().readTree(result).at("/status").textValue();
    count = 0;
    // poll while running
    // (previously we checked on 'complete' but then it also fired if subtask was complete)
    while (!result.contains("ERROR") && !"COMPLETED".equals(status) && !"ERROR".equals(status)) {
      if (count++ > 10) {
        throw new MolgenisException("failed: polling took too long, result is: " + result);
      }
      Thread.sleep(1000);
      result = given().header(MOLGENIS_TOKEN[0], token).when().get(taskUrl).getBody().asString();
      status = new ObjectMapper().readTree(result).at("/status").textValue();
    }
    if (result.contains("ERROR")) {
      fail(result);
    }

    assertTrue(result.contains("sys.argv[1]=blaat")); // the expected output
  }

  @Test
  public void testScriptScheduling() throws JsonProcessingException, InterruptedException {
    // make sure the 'test' script is not there already from a previous test
    db.getSchema(SYSTEM_SCHEMA).getTable("Jobs").truncate();
    db.getSchema(SYSTEM_SCHEMA).getTable("Scripts").delete(row("name", "test"));

    // get token for admin
    String result =
        given()
            .body(
                "{\"query\":\"mutation{signin(email:\\\"admin\\\",password:\\\"admin\\\"){message,token}}\"}")
            .when()
            .post("/api/graphql")
            .getBody()
            .asString();
    String token = new ObjectMapper().readTree(result).at("/data/signin/token").textValue();

    // simply retrieve the results using get
    // todo: also allow anonymous
    result =
        given()
            .header(MOLGENIS_TOKEN[0], token)
            .when()
            .get(SYSTEM_PREFIX + "/api/scripts/hello+world")
            .getBody()
            .asString();
    assertEquals("Readme", result);

    // simply retrieve the results using get, outside schema
    // todo: also allow anonymous
    result =
        given()
            .header(MOLGENIS_TOKEN[0], token)
            .when()
            .get("/api/scripts/hello+world")
            .getBody()
            .asString();
    assertEquals("Readme", result);

    // or async using post and then we get a task id
    // simply retrieve the results using get
    // todo: also allow anonymous
    result =
        given()
            .header(MOLGENIS_TOKEN[0], token)
            .when()
            .body("blaat")
            .post(SYSTEM_PREFIX + "/api/scripts/hello+world")
            .asString();

    Row jobMetadata = waitForScriptToComplete("hello world");
    // retrieve the file
    result =
        given()
            .header(MOLGENIS_TOKEN[0], token)
            .when()
            .body("blaat")
            .get(SYSTEM_PREFIX + "/api/tasks/" + jobMetadata.getString("id") + "/output")
            .asString();
    assertEquals("Readme", result);
    // also works outside schema
    result =
        given()
            .header(MOLGENIS_TOKEN[0], token)
            .when()
            .body("blaat")
            .get("/api/tasks/" + jobMetadata.getString("id") + "/output")
            .asString();
    assertEquals("Readme", result);

    // save a scheduled script that fires every second
    result =
        given()
            .header(MOLGENIS_TOKEN[0], token)
            .when()
            .body(
                "{\"query\":\"mutation{insert(Scripts:{name:\\\"test\\\",cron:\\\"0/5 * * * * ?\\\",script:\\\"print('test123')\\\"}){message}}\"}")
            .post(SYSTEM_PREFIX + "/api/graphql")
            .getBody()
            .asString();

    // see that it is listed
    result =
        given()
            .header(MOLGENIS_TOKEN[0], token)
            .when()
            .get("/api/tasks/scheduled")
            .getBody()
            .asString();
    assertTrue(result.contains("test")); // should contain our script

    // delete the scripts
    result =
        given()
            .header(MOLGENIS_TOKEN[0], token)
            .when()
            .body("{\"query\":\"mutation{delete(Scripts:{name:\\\"test\\\"}){message}}\"}")
            .post(SYSTEM_PREFIX + "/api/graphql")
            .getBody()
            .asString();

    assertTrue(result.contains("delete 1 records from Scripts"));

    // script should be deleted
    assertTrue(
        db.getSchema(SYSTEM_SCHEMA)
                .getTable("Scripts")
                .where(f("name", EQUALS, "test"))
                .retrieveRows()
                .size()
            == 0,
        "script should be deleted");

    // check if the jobs that ran were okay
    assertNotNull(jobMetadata, "should have at least a job");
    System.out.println(jobMetadata);
    assertEquals("COMPLETED", jobMetadata.getString("status"));

    // script should be unscheduled
    result =
        given()
            .header(MOLGENIS_TOKEN[0], token)
            .when()
            .get("/api/tasks/scheduled")
            .getBody()
            .asString();
    assertTrue(result.contains("[]"), "script should be unscheduled");
  }

  @Test
  @Disabled("unstable")
  public void testBeaconApiSmokeTests() {
    // todo: ideally we would here validate the responses against json schemas, are those schemas
    // easily available?
    // todo: can we put in some relevant filter parameters so we really test if they are functional?

    String result = given().get("/api/beacon").getBody().asString();
    assertTrue(result.contains("info"));

    result = given().get("/api/beacon/configuration").getBody().asString();
    assertTrue(result.contains("productionStatus"));

    result = given().get("/api/beacon/map").getBody().asString();
    assertTrue(result.contains("endpointSets"));

    result = given().get("/api/beacon/entry_types").getBody().asString();
    assertTrue(result.contains("entry"));

    result = given().get("/api/beacon/datasets").getBody().asString();
    assertTrue(result.contains("datasets"));

    result = given().get("/api/beacon/g_variants").getBody().asString();
    assertTrue(result.contains("datasets"));

    result = given().get("/api/beacon/analyses").getBody().asString();
    assertTrue(result.contains("datasets"));

    result = given().get("/api/beacon/biosamples").getBody().asString();
    assertTrue(result.contains("datasets"));

    result = given().get("/api/beacon/cohorts").getBody().asString();
    assertTrue(result.contains("datasets"));

    result = given().get("/api/beacon/individuals").getBody().asString();
    assertTrue(result.contains("datasets"));

    result = given().get("/api/beacon/runs").getBody().asString();
    assertTrue(result.contains("datasets"));
  }

  @Test
  public void testFairDataPointSmoke() {
    // todo: enable fdp somehow? I suppose we would need a publid fair data hub for this?

    // String result = given().get("/api/fdp").getBody().asString();
    // assertTrue(result.contains("endpointSets"));

    //    result = given().get("/api/fdp/catalogue/pet store/Pet").getBody().asString();
    //    assertTrue(result.contains("todo"));
    //
    //    result = given().get("/api/fdp/dataset/pet store/Pet").getBody().asString();
    //    assertTrue(result.contains("todo"));
    //
    //    result = given().get("/api/fdp/distribution/pet store/json/json").getBody().asString();
    //    assertTrue(result.contains("todo"));
    //
    //    result = given().get("/api/fdp/profile").getBody().asString();
    //    assertTrue(result.contains("todo"));
    //
    //    result = given().get("/api/fdp/catalogue/profile").getBody().asString();
    //    assertTrue(result.contains("todo"));
    //
    //    result = given().get("/api/fdp/dataset/profile").getBody().asString();
    //    assertTrue(result.contains("todo"));
    //
    //    result = given().get("/api/fdp/distribution/profile").getBody().asString();
    //    assertTrue(result.contains("todo"));
  }

  private Row waitForScriptToComplete(String scriptName) throws InterruptedException {
    Table jobs = db.getSchema(SYSTEM_SCHEMA).getTable("Jobs");
    Filter f = f("script", f("name", EQUALS, scriptName));
    int count = 0;
    Row firstJob = null;
    // should run every 5 secs, lets give it some time to complete at least 1 job
    while ((firstJob == null || !"COMPLETED".equals(firstJob.getString("status"))) && count < 60) {
      List<Row> jobList = jobs.where(f).orderBy("submitDate", Order.ASC).retrieveRows();
      if (jobList.size() > 0) {
        firstJob = jobList.get(0);
      }
      count++; // timing could make this test flakey
      Thread.sleep(1000);
    }
    return firstJob;
  }
}<|MERGE_RESOLUTION|>--- conflicted
+++ resolved
@@ -340,11 +340,7 @@
   }
 
   @Test
-<<<<<<< HEAD
   @Disabled("gives many false positive errors")
-=======
-  @Disabled("unstable")
->>>>>>> 49a1b7f8
   public void testJsonYamlApi() {
     String schemaJson = given().sessionId(SESSION_ID).when().get("/pet store/api/json").asString();
 
