package org.molgenis.emx2.web;

import static io.restassured.RestAssured.given;
import static io.restassured.RestAssured.when;
import static org.hamcrest.CoreMatchers.equalTo;
import static org.hamcrest.CoreMatchers.is;
import static org.junit.Assert.*;
import static org.molgenis.emx2.ColumnType.STRING;
import static org.molgenis.emx2.sql.SqlDatabase.ADMIN_PW_DEFAULT;
import static org.molgenis.emx2.sql.SqlDatabase.ANONYMOUS;
import static org.molgenis.emx2.web.Constants.*;

import com.fasterxml.jackson.core.JsonProcessingException;
import com.fasterxml.jackson.databind.ObjectMapper;
import graphql.Assert;
import io.restassured.RestAssured;
import io.restassured.response.Response;
import java.io.File;
import java.io.FileOutputStream;
import java.io.IOException;
import java.io.OutputStream;
import java.nio.charset.StandardCharsets;
import java.nio.file.Files;
import java.util.List;
import java.util.Map;
import org.junit.AfterClass;
import org.junit.BeforeClass;
import org.junit.FixMethodOrder;
import org.junit.Test;
import org.junit.runners.MethodSorters;
import org.molgenis.emx2.Database;
import org.molgenis.emx2.MolgenisException;
import org.molgenis.emx2.Privileges;
import org.molgenis.emx2.Schema;
import org.molgenis.emx2.datamodels.PetStoreLoader;
import org.molgenis.emx2.sql.TestDatabaseFactory;
import org.molgenis.emx2.utils.EnvironmentProperty;

/* this is a smoke test for the integration of web api with the database layer. So not complete coverage of all services but only a few essential requests to pass most endpoints */
@FixMethodOrder(MethodSorters.NAME_ASCENDING)
public class WebApiSmokeTests {

  public static final String DATA_PET_STORE = "/pet store/api/csv";
  public static final String PET_SHOP_OWNER = "pet_shop_owner";
  public static String SESSION_ID; // to toss around a session for the tests
  private static Database db;
  private static Schema schema;
  final String CSV_TEST_SCHEMA = "pet store csv";

  @BeforeClass
  public static void before() throws IOException {

    // setup test schema
    db = TestDatabaseFactory.getTestDatabase();
    schema = db.dropCreateSchema("pet store");
    new PetStoreLoader().load(schema, true);

    // grant a user permission
    schema.addMember(PET_SHOP_OWNER, Privileges.OWNER.toString());
    schema.addMember(ANONYMOUS, Privileges.VIEWER.toString());
    db.grantCreateSchema(PET_SHOP_OWNER);

    // start web service for testing
    MolgenisWebservice.start(8080);

    // set default rest assured settings
    RestAssured.port = Integer.valueOf(8080);
    RestAssured.baseURI = "http://localhost";

    // create an admin session to work with
    String adminPass =
        (String)
            EnvironmentProperty.getParameter(
                org.molgenis.emx2.Constants.MOLGENIS_ADMIN_PW, ADMIN_PW_DEFAULT, STRING);
    SESSION_ID =
        given()
            .body(
                "{\"query\":\"mutation{signin(email:\\\""
                    + db.getAdminUserName()
                    + "\\\",password:\\\""
                    + adminPass
                    + "\\\"){message}}\"}")
            .when()
            .post("api/graphql")
            .sessionId();
  }

  @AfterClass
  public static void after() {
    MolgenisWebservice.stop();
  }

  @Test
  public void testCsvApi_zipUploadDownload() throws IOException {
    // get original schema
    String schemaCsv =
        given().sessionId(SESSION_ID).accept(ACCEPT_CSV).when().get(DATA_PET_STORE).asString();

    // create a new schema for zip
    db.dropCreateSchema("pet store zip");

    // download zip contents of old schema
    byte[] zipContents = getContentAsByteArray(ACCEPT_ZIP, "/pet store/api/zip");

    // upload zip contents into new schema
    File zipFile = createTempFile(zipContents, ".zip");
    given()
        .sessionId(SESSION_ID)
        .multiPart(zipFile)
        .when()
        .post("/pet store zip/api/zip")
        .then()
        .statusCode(200);

    // check if schema equal using json representation
    String schemaCsv2 =
        given()
            .sessionId(SESSION_ID)
            .accept(ACCEPT_CSV)
            .when()
            .get("/pet store zip/api/csv")
            .asString();
    assertEquals(schemaCsv, schemaCsv2);

    // check if reports work
    zipContents = getContentAsByteArray(ACCEPT_ZIP, "/pet store/api/reports/zip?id=0");
    assertTrue(zipContents.length > 0);

    // delete the new schema
    db.dropSchema("pet store zip");
  }

  @Test
  public void testCsvApi_csvTableMetadataUpdate() throws IOException {

    // fresh schema for testing
    db.dropCreateSchema(CSV_TEST_SCHEMA);

    // full table header present in exported table metadata
    String header =
<<<<<<< HEAD
        "tableName,tableExtends,tableType,columnName,columnType,key,required,refSchema,refTable,refLink,refBack,validation,visible,computed,semantics,description\r\n";
=======
        "tableName,tableExtends,tableType,columnName,columnType,key,required,refSchema,refTable,refLink,refBack,validation,semantics,label,description\r\n";
>>>>>>> 28f12326

    // add new table with description and semantics as metadata
    addUpdateTableAndCompare(
        header,
        "tableName,description,semantics\r\nTestMetaTable,TestDesc,TestSem",
<<<<<<< HEAD
        "TestMetaTable,,,,,,,,,,,,,,TestSem,TestDesc\r\n");

    // update table without new description or semantics, values should be untouched
    addUpdateTableAndCompare(
        header, "tableName\r\nTestMetaTable", "TestMetaTable,,,,,,,,,,,,,,TestSem,TestDesc\r\n");
=======
        "TestMetaTable,,,,,,,,,,,,TestSem,,TestDesc\r\n");

    // update table without new description or semantics, values should be untouched
    addUpdateTableAndCompare(
        header, "tableName\r\nTestMetaTable", "TestMetaTable,,,,,,,,,,,,TestSem,,TestDesc\r\n");
>>>>>>> 28f12326

    // update only description, semantics should be untouched
    addUpdateTableAndCompare(
        header,
        "tableName,description\r\nTestMetaTable,NewTestDesc",
<<<<<<< HEAD
        "TestMetaTable,,,,,,,,,,,,,,TestSem,NewTestDesc\r\n");
=======
        "TestMetaTable,,,,,,,,,,,,TestSem,,NewTestDesc\r\n");
>>>>>>> 28f12326

    // make semantics empty by not supplying a value, description  should be untouched
    addUpdateTableAndCompare(
        header,
        "tableName,semantics\r\nTestMetaTable,",
<<<<<<< HEAD
        "TestMetaTable,,,,,,,,,,,,,,,NewTestDesc\r\n");
=======
        "TestMetaTable,,,,,,,,,,,,,,NewTestDesc\r\n");
>>>>>>> 28f12326

    // make description empty while also adding a new value for semantics
    addUpdateTableAndCompare(
        header,
        "tableName,description,semantics\r\nTestMetaTable,,NewTestSem",
<<<<<<< HEAD
        "TestMetaTable,,,,,,,,,,,,,,NewTestSem,\r\n");
=======
        "TestMetaTable,,,,,,,,,,,,NewTestSem,,\r\n");
>>>>>>> 28f12326

    // empty both description and semantics
    addUpdateTableAndCompare(
        header,
        "tableName,description,semantics\r\nTestMetaTable,,",
<<<<<<< HEAD
        "TestMetaTable,,,,,,,,,,,,,,,\r\n");
=======
        "TestMetaTable,,,,,,,,,,,,,,\r\n");
>>>>>>> 28f12326

    // add description value, and string array value for semantics
    addUpdateTableAndCompare(
        header,
        "tableName,description,semantics\r\nTestMetaTable,TestDesc,\"TestSem1,TestSem2\"",
<<<<<<< HEAD
        "TestMetaTable,,,,,,,,,,,,,,\"TestSem1,TestSem2\",TestDesc\r\n");
=======
        "TestMetaTable,,,,,,,,,,,,\"TestSem1,TestSem2\",,TestDesc\r\n");
>>>>>>> 28f12326
  }

  /**
   * Helper function to prevent code duplication
   *
   * @param header
   * @param tableMeta
   * @param expected
   * @throws IOException
   */
  private void addUpdateTableAndCompare(String header, String tableMeta, String expected)
      throws IOException {
    byte[] addUpdateTable = tableMeta.getBytes(StandardCharsets.UTF_8);
    File addUpdateTableFile = createTempFile(addUpdateTable, ".csv");
    acceptFileUpload(addUpdateTableFile, "molgenis");
    String actual = getContentAsString("/api/csv");
    assertEquals(header + expected, actual);
  }

  @Test
  public void testCsvApi_csvUploadDownload() throws IOException {
    // create a new schema for complete csv data round trip
    db.dropCreateSchema(CSV_TEST_SCHEMA);

    // download csv metadata and data from existing schema
    byte[] contentsMeta = getContentAsByteArray(ACCEPT_CSV, "/pet store/api/csv");
    byte[] contentsCategoryData = getContentAsByteArray(ACCEPT_CSV, "/pet store/api/csv/Category");
    byte[] contentsOrderData = getContentAsByteArray(ACCEPT_CSV, "/pet store/api/csv/Order");
    byte[] contentsPetData = getContentAsByteArray(ACCEPT_CSV, "/pet store/api/csv/Pet");
    byte[] contentsUserData = getContentAsByteArray(ACCEPT_CSV, "/pet store/api/csv/User");
    byte[] contentsTagData = getContentAsByteArray(ACCEPT_CSV, "/pet store/api/csv/Tag");

    // create tmp files for csv metadata and data
    File contentsMetaFile = createTempFile(contentsMeta, ".csv");
    File contentsCategoryDataFile = createTempFile(contentsCategoryData, ".csv");
    File contentsOrderDataFile = createTempFile(contentsOrderData, ".csv");
    File contentsPetDataFile = createTempFile(contentsPetData, ".csv");
    File contentsUserDataFile = createTempFile(contentsUserData, ".csv");
    File contentsTagDataFile = createTempFile(contentsTagData, ".csv");

    // upload csv metadata and data into the new schema
    // here we use 'body' (instead of 'multiPart' in e.g. testCsvApi_zipUploadDownload) because csv,
    // json and yaml import is submitted in the request body
    acceptFileUpload(contentsMetaFile, "molgenis");
    acceptFileUpload(contentsCategoryDataFile, "Category");
    acceptFileUpload(contentsTagDataFile, "Tag");
    acceptFileUpload(contentsPetDataFile, "Pet");
    acceptFileUpload(contentsOrderDataFile, "Order");
    acceptFileUpload(contentsUserDataFile, "User");

    // download csv from the new schema
    String contentsMetaNew = getContentAsString("/api/csv");
    String contentsCategoryDataNew = getContentAsString("/api/csv/Category");
    String contentsOrderDataNew = getContentAsString("/api/csv/Order");
    String contentsPetDataNew = getContentAsString("/api/csv/Pet");
    String contentsUserDataNew = getContentAsString("/api/csv/User");
    String contentsTagDataNew = getContentAsString("/api/csv/Tag");

    // test if existing and new schema are equal
    assertEquals(new String(contentsMeta), contentsMetaNew);
    assertEquals(new String(contentsCategoryData), contentsCategoryDataNew);
    assertEquals(new String(contentsOrderData), contentsOrderDataNew);
    assertEquals(new String(contentsPetData), contentsPetDataNew);
    assertEquals(new String(contentsUserData), contentsUserDataNew);
    assertEquals(new String(contentsTagData), contentsTagDataNew);
  }

  @Test
  public void testCsvApi_tableFilter() {
    String result =
        given()
            .sessionId(SESSION_ID)
            .queryParam("filter", "{\"name\":{\"equals\":\"pooky\"}}")
            .accept(ACCEPT_CSV)
            .when()
            .get("/pet store/api/csv/Pet")
            .asString();
    assertTrue(result.contains("pooky"));
    assertFalse(result.contains("spike"));

    result =
        given()
            .sessionId(SESSION_ID)
            .queryParam("filter", "{\"tags\":{\"name\": {\"equals\":\"blue\"}}}")
            .accept(ACCEPT_CSV)
            .when()
            .get("/pet store/api/csv/Pet")
            .asString();
    assertTrue(result.contains("jerry"));
    assertFalse(result.contains("spike"));
  }

  private void acceptFileUpload(File content, String table) {
    given()
        .sessionId(SESSION_ID)
        .body(content)
        .header("fileName", table)
        .when()
        .post("/" + CSV_TEST_SCHEMA + "/api/csv")
        .then()
        .statusCode(200);
  }

  private String getContentAsString(String path) {
    return given()
        .sessionId(SESSION_ID)
        .accept(ACCEPT_CSV)
        .when()
        .get("/" + CSV_TEST_SCHEMA + path)
        .asString();
  }

  private byte[] getContentAsByteArray(String fileType, String path) {
    return given().sessionId(SESSION_ID).accept(fileType).when().get(path).asByteArray();
  }

  @Test
  public void testJsonYamlApi() {
    String schemaJson = given().sessionId(SESSION_ID).when().get("/pet store/api/json").asString();

    db.dropCreateSchema("pet store json");

    given()
        .sessionId(SESSION_ID)
        .body(schemaJson)
        .when()
        .post("/pet store json/api/json")
        .then()
        .statusCode(200);

    String schemaJson2 =
        given().sessionId(SESSION_ID).when().get("/pet store json/api/json").asString();

    assertEquals(schemaJson, schemaJson2.replace("pet store json", "pet store"));

    String schemaYaml = given().sessionId(SESSION_ID).when().get("/pet store/api/yaml").asString();

    db.dropCreateSchema("pet store yaml");

    given()
        .sessionId(SESSION_ID)
        .body(schemaYaml)
        .when()
        .post("/pet store yaml/api/yaml")
        .then()
        .statusCode(200);

    String schemaYaml2 =
        given().sessionId(SESSION_ID).when().get("/pet store yaml/api/yaml").asString();

    assertEquals(schemaYaml, schemaYaml2.replace("pet store yaml", "pet store"));
  }

  @Test
  public void testExcelApi() throws IOException, InterruptedException {

    // download json schema
    String schemaCSV =
        given()
            .sessionId(SESSION_ID)
            .accept(ACCEPT_CSV)
            .when()
            .get("/pet store/api/csv")
            .asString();

    // create a new schema for excel
    db.dropCreateSchema("pet store excel");

    // download excel contents from schema
    byte[] excelContents = getContentAsByteArray(ACCEPT_EXCEL, "/pet store/api/excel");
    File excelFile = createTempFile(excelContents, ".xlsx");

    // upload excel into new schema
    String message =
        given()
            .sessionId(SESSION_ID)
            .multiPart(excelFile)
            .when()
            .post("/pet store excel/api/excel?async=true")
            .asString();

    Map<String, String> val = new ObjectMapper().readValue(message, Map.class);
    String url = val.get("url");
    String id = val.get("id");

    // poll task until complete
    Response poll = given().sessionId(SESSION_ID).when().get(url);
    int count = 0;
    // poll while running
    // (previously we checked on 'complete' but then it also fired if subtask was complete)
    while (poll.body().asString().contains("UNKNOWN")
        || poll.body().asString().contains("RUNNING")) {
      if (count++ > 100) {
        throw new MolgenisException("failed: polling took too long");
      }
      poll = given().sessionId(SESSION_ID).when().get(url);
      Thread.sleep(500);
    }

    // check if id in tasks list
    assertTrue(
        given()
            .sessionId(SESSION_ID)
            .multiPart(excelFile)
            .when()
            .get("/pet store/api/tasks")
            .asString()
            .contains(id));

    // check if schema equal using json representation
    String schemaCSV2 =
        given()
            .sessionId(SESSION_ID)
            .accept(ACCEPT_CSV)
            .when()
            .get("/pet store excel/api/csv")
            .asString();

    assertTrue(schemaCSV2.contains("Pet"));

    // delete a new schema for excel
    db.dropSchema("pet store excel");
  }

  private File createTempFile(byte[] zipContents, String extension) throws IOException {
    File tempFile = File.createTempFile("some", extension);
    tempFile.deleteOnExit();
    OutputStream os = new FileOutputStream(tempFile);
    os.write(zipContents);
    os.flush();
    os.close();
    return tempFile;
  }

  @Test
  public void testCsvApi_tableCsvUploadDownload() {

    String path = "/pet store/api/csv/Tag";

    String result = given().sessionId(SESSION_ID).accept(ACCEPT_CSV).when().get(path).asString();
    assertTrue(result.contains("green,,colors"));

    String update = "name,parent\r\nyellow,colors\r\n";
    given().sessionId(SESSION_ID).body(update).when().post(path).then().statusCode(200);

    result = given().sessionId(SESSION_ID).accept(ACCEPT_CSV).when().get(path).asString();
    assertTrue(result.contains("yellow"));

    given().sessionId(SESSION_ID).body(update).when().delete(path).then().statusCode(200);

    result = given().sessionId(SESSION_ID).accept(ACCEPT_CSV).when().get(path).asString();
    assertTrue(result.contains("green,,colors"));
  }

  @Test
  public void testGraphqlApi() {
    String path = "/api/graphql";

    // create a new session, separate from the session shared in these tests
    String sessionId =
        given().body("{\"query\":\"{_session{email}}\"}").when().post(path).sessionId();

    String result =
        given()
            .sessionId(sessionId)
            .body("{\"query\":\"{_session{email}}\"}")
            .when()
            .post(path)
            .asString();
    assertTrue(result.contains("anonymous"));

    // if anonymous then should not be able to see users
    result =
        given()
            .sessionId(sessionId)
            .body("{\"query\":\"{_admin{userCount}}\"}")
            .when()
            .post(path)
            .asString();
    assertTrue(result.contains("Error"));

    // read admin password from environment if necessary
    String adminPass =
        (String)
            EnvironmentProperty.getParameter(
                org.molgenis.emx2.Constants.MOLGENIS_ADMIN_PW, ADMIN_PW_DEFAULT, STRING);

    result =
        given()
            .sessionId(sessionId)
            .body(
                "{\"query\":\"mutation{signin(email:\\\""
                    + db.getAdminUserName()
                    + "\\\",password:\\\""
                    + adminPass
                    + "\\\"){message}}\"}")
            .when()
            .post(path)
            .asString();
    assertTrue(result.contains("Signed in"));

    result =
        given()
            .sessionId(sessionId)
            .body("{\"query\":\"{_session{email}}\"}")
            .when()
            .post(path)
            .asString();
    assertTrue(result.contains(db.getAdminUserName()));

    // if admin then should  be able to see users
    result =
        given()
            .sessionId(sessionId)
            .body("{\"query\":\"{_admin{userCount}}\"}")
            .when()
            .post(path)
            .asString();
    assertFalse(result.contains("Error"));

    String schemaPath = "/pet store/api/graphql";
    result =
        given()
            .sessionId(sessionId)
            .body("{\"query\":\"{Pet{name}}\"}")
            .when()
            .post(schemaPath)
            .asString();
    assertTrue(result.contains("spike"));

    result =
        given()
            .sessionId(sessionId)
            .body("{\"query\":\"mutation{signout{message}}\"}")
            .when()
            .post(path)
            .asString();
    assertTrue(result.contains("signed out"));

    // if anonymous then should not be able to see users
    result =
        given()
            .sessionId(sessionId)
            .body("{\"query\":\"{_admin{userCount}}\"}")
            .when()
            .post(path)
            .asString();
    assertTrue(result.contains("Error"));
  }

  @Test
  public void testBootstrapThemeService() {
    // should success
    String css = given().when().get("/pet store/tables/theme.css?primaryColor=123123").asString();
    Assert.assertTrue(css.contains("123123"));

    // should fail
    css = given().when().get("/pet store/tables/theme.css?primaryColor=pink").asString();
    Assert.assertTrue(css.contains("pink"));
  }

  @Test
  public void testMolgenisWebservice_redirectWhenSlash() {
    given()
        .sessionId(SESSION_ID)
        .redirects()
        .follow(false)
        .expect()
        .statusCode(302)
        .header("Location", is("http://localhost:8080/pet store/"))
        .when()
        .get("/pet store");

    given()
        .sessionId(SESSION_ID)
        .redirects()
        .follow(false)
        .expect()
        .statusCode(302)
        .header("Location", is("http://localhost:8080/pet store/tables/"))
        .when()
        .get("/pet store/tables");
  }

  @Test
  public void testMolgenisWebservice_redirectToFirstMenuItem() {
    given()
        .redirects()
        .follow(false)
        .expect()
        .statusCode(302)
        .header("Location", is("http://localhost:8080/pet store/tables"))
        .when()
        .get("/pet store/");

    schema
        .getMetadata()
        .setSetting(
            "menu",
            "[{\"label\":\"home\",\"href\":\"../blaat\", \"role\":\"Manager\"},{\"label\":\"home\",\"href\":\"../blaat2\", \"role\":\"Viewer\"}]");

    // sign in as shopviewer
    String shopViewerSessionId =
        given()
            .body(
                "{\"query\":\"mutation{signin(email:\\\"shopviewer\\\",password:\\\"shopviewer\\\"){message}}\"}")
            .when()
            .post("/api/graphql")
            .sessionId();

    given()
        .sessionId(shopViewerSessionId)
        .redirects()
        .follow(false)
        .expect()
        .statusCode(302)
        .header("Location", is("http://localhost:8080/pet store/blaat2"))
        .when()
        .get("/pet store/");

    // sign in as shopviewer
    String shopManagerSessionId =
        given()
            .body(
                "{\"query\":\"mutation{signin(email:\\\"shopmanager\\\",password:\\\"shopmanager\\\"){message}}\"}")
            .when()
            .post("/api/graphql")
            .sessionId();

    given()
        .sessionId(shopManagerSessionId)
        .redirects()
        .follow(false)
        .expect()
        .statusCode(302)
        .header("Location", is("http://localhost:8080/pet store/blaat"))
        .when()
        .get("/pet store/");

    schema.getMetadata().removeSetting("menu");
    db.becomeAdmin();
  }

  @Test
  public void testTokenBasedAuth() throws JsonProcessingException {

    // check if we can use temporary token
    String result =
        given()
            .body(
                "{\"query\":\"mutation{signin(email:\\\"shopmanager\\\",password:\\\"shopmanager\\\"){message,token}}\"}")
            .when()
            .post("/api/graphql")
            .getBody()
            .asString();
    String token = new ObjectMapper().readTree(result).at("/data/signin/token").textValue();

    // without token we are anonymous
    assertTrue(
        given()
            .body("{\"query\":\"{_session{email}}\"}")
            .post("/api/graphql")
            .getBody()
            .asString()
            .contains("anonymous"));

    // with token we are shopmanager
    assertTrue(
        given()
            .header(MOLGENIS_TOKEN[0], token)
            .body("{\"query\":\"{_session{email}}\"}")
            .post("/api/graphql")
            .getBody()
            .asString()
            .contains("shopmanager"));

    // can we create a long lived token
    result =
        given()
            .header(MOLGENIS_TOKEN[0], token)
            .body(
                "{\"query\":\"mutation{createToken(email:\\\"shopmanager\\\",tokenName:\\\"mytoken\\\"){message,token}}\"}")
            .when()
            .post("/api/graphql")
            .getBody()
            .asString();
    token = new ObjectMapper().readTree(result).at("/data/createToken/token").textValue();

    // with long lived token we are shopmanager
    // also test using an alternative auth token key (should make no difference)
    assertTrue(
        given()
            .header(MOLGENIS_TOKEN[1], token)
            .body("{\"query\":\"{_session{email}}\"}")
            .post("/api/graphql")
            .getBody()
            .asString()
            .contains("shopmanager"));

    // get token for admin
    result =
        given()
            .body(
                "{\"query\":\"mutation{signin(email:\\\"admin\\\",password:\\\"admin\\\"){message,token}}\"}")
            .when()
            .post("/api/graphql")
            .getBody()
            .asString();
    token = new ObjectMapper().readTree(result).at("/data/signin/token").textValue();

    // as admin can we create a long lived token for others
    result =
        given()
            .header(MOLGENIS_TOKEN[0], token)
            .body(
                "{\"query\":\"mutation{createToken(email:\\\"shopmanager\\\" tokenName:\\\"mytoken\\\"){message,token}}\"}")
            .when()
            .post("/api/graphql")
            .getBody()
            .asString();
    token = new ObjectMapper().readTree(result).at("/data/createToken/token").textValue();

    // with long lived token we are shopmanager
    // also test using an alternative auth token key (should make no difference)
    assertTrue(
        given()
            .header(MOLGENIS_TOKEN[1], token)
            .body("{\"query\":\"{_session{email}}\"}")
            .post("/api/graphql")
            .getBody()
            .asString()
            .contains("shopmanager"));
  }

  @Test
  public void testMolgenisWebservice_robotsDotTxt() {
    when().get("/robots.txt").then().statusCode(200).body(equalTo("User-agent: *\nAllow: /"));
  }

  @Test
  public void testRdfApi() {
    // skip 'all schemas' test because data is way to big (i.e.
    // get("http://localhost:8080/api/rdf");)
    given()
        .sessionId(SESSION_ID)
        .expect()
        .statusCode(200)
        .when()
        .get("http://localhost:8080/pet store/api/rdf");
    given()
        .sessionId(SESSION_ID)
        .expect()
        .statusCode(200)
        .when()
        .get("http://localhost:8080/pet store/api/rdf/Category");
    given()
        .sessionId(SESSION_ID)
        .expect()
        .statusCode(200)
        .when()
        .get("http://localhost:8080/pet store/api/rdf/Category/column/name");
    given()
        .sessionId(SESSION_ID)
        .expect()
        .statusCode(200)
        .when()
        .get("http://localhost:8080/pet store/api/rdf/Category/cat");
    given()
        .sessionId(SESSION_ID)
        .expect()
        .statusCode(400)
        .when()
        .get("http://localhost:8080/pet store/api/rdf/doesnotexist");
  }

  @Test
  public void testLinkedDataApi() {
    given()
        .sessionId(SESSION_ID)
        .expect()
        .statusCode(200)
        .when()
        .get("http://localhost:8080/pet store/api/jsonld");
    given()
        .sessionId(SESSION_ID)
        .expect()
        .statusCode(200)
        .when()
        .get("http://localhost:8080/pet store/api/ttl");
    given()
        .sessionId(SESSION_ID)
        .expect()
        .statusCode(200)
        .when()
        .get("http://localhost:8080/pet store/api/jsonld/Category");
    given()
        .sessionId(SESSION_ID)
        .expect()
        .statusCode(200)
        .when()
        .get("http://localhost:8080/pet store/api/ttl/Category");
    given()
        .sessionId(SESSION_ID)
        .expect()
        .statusCode(400)
        .when()
        .get("http://localhost:8080/pet store/api/ttl/doesnotexist");
  }

  @Test
  public void testFDPDistribution() {
    given()
        .sessionId(SESSION_ID)
        .expect()
        .statusCode(400)
        .when()
        .get("http://localhost:8080/api/fdp/distribution/pet store/Category/ttl");
  }

  @Test
  public void testGraphGenome400() {
    given()
        .sessionId(SESSION_ID)
        .expect()
        .statusCode(400)
        .when()
        .get("http://localhost:8080/api/graphgenome");
  }

  @Test
  public void downloadCsvTable() {
    Response response = downloadPet("/pet store/api/csv/Pet");
    assertTrue(
        response
            .getBody()
            .asString()
            .contains("name,category,photoUrls,details,status,tags,weight"));
    assertTrue(response.getBody().asString().contains("pooky,cat,,,available,,9.4"));
    assertFalse(response.getBody().asString().contains("mg_"));
  }

  @Test
  public void downloadCsvTableWithSystemColumns() {
    Response response = downloadPet("/pet store/api/csv/Pet?" + INCLUDE_SYSTEM_COLUMNS + "=true");
    assertTrue(response.getBody().asString().contains("mg_"));
  }

  @Test
  public void downloadExcelTable() throws IOException {
    Response response = downloadPet("/pet store/api/excel/Pet");
    List<String> rows = TestUtils.readExcelSheet(response.getBody().asInputStream());
    assertEquals("name,category,photoUrls,details,status,tags,weight", rows.get(0));
    assertEquals("pooky,cat,,,available,,9.4", rows.get(1));
  }

  @Test
  public void downloadExelTableWithSystemColumns() throws IOException {
    Response response = downloadPet("/pet store/api/excel/Pet?" + INCLUDE_SYSTEM_COLUMNS + "=true");
    List<String> rows = TestUtils.readExcelSheet(response.getBody().asInputStream());
    assertTrue(rows.get(0).contains("mg_"));
  }

  @Test
  public void downloadZipTable() throws IOException, InterruptedException {
    File file = TestUtils.responseToFile(downloadPet("/pet store/api/zip/Pet"));
    List<File> files = TestUtils.extractFileFromZip(file);
    String result = Files.readString(files.get(0).toPath());
    assertTrue(result.contains("name,category,photoUrls,details,status,tags,weight"));
    assertTrue(result.contains("pooky,cat,,,available,,9.4"));
  }

  @Test
  public void downloadZipTableWithSystemColumns() throws IOException, InterruptedException {
    File file =
        TestUtils.responseToFile(
            downloadPet("/pet store/api/zip/Pet?" + INCLUDE_SYSTEM_COLUMNS + "=true"));
    List<File> files = TestUtils.extractFileFromZip(file);
    String result = Files.readString(files.get(0).toPath());
    assertTrue(result.contains("mg_"));
  }

  private Response downloadPet(String requestString) {
    return given()
        .sessionId(SESSION_ID)
        .accept(ACCEPT_EXCEL)
        .expect()
        .statusCode(200)
        .when()
        .get(requestString);
  }
}<|MERGE_RESOLUTION|>--- conflicted
+++ resolved
@@ -138,79 +138,47 @@
 
     // full table header present in exported table metadata
     String header =
-<<<<<<< HEAD
-        "tableName,tableExtends,tableType,columnName,columnType,key,required,refSchema,refTable,refLink,refBack,validation,visible,computed,semantics,description\r\n";
-=======
-        "tableName,tableExtends,tableType,columnName,columnType,key,required,refSchema,refTable,refLink,refBack,validation,semantics,label,description\r\n";
->>>>>>> 28f12326
+        "tableName,tableExtends,tableType,columnName,columnType,key,required,refSchema,refTable,refLink,refBack,validation,visible,computed,semantics,label,description\r\n";
 
     // add new table with description and semantics as metadata
     addUpdateTableAndCompare(
         header,
         "tableName,description,semantics\r\nTestMetaTable,TestDesc,TestSem",
-<<<<<<< HEAD
-        "TestMetaTable,,,,,,,,,,,,,,TestSem,TestDesc\r\n");
+        "TestMetaTable,,,,,,,,,,,,,,TestSem,,TestDesc\r\n");
 
     // update table without new description or semantics, values should be untouched
     addUpdateTableAndCompare(
-        header, "tableName\r\nTestMetaTable", "TestMetaTable,,,,,,,,,,,,,,TestSem,TestDesc\r\n");
-=======
-        "TestMetaTable,,,,,,,,,,,,TestSem,,TestDesc\r\n");
-
-    // update table without new description or semantics, values should be untouched
-    addUpdateTableAndCompare(
-        header, "tableName\r\nTestMetaTable", "TestMetaTable,,,,,,,,,,,,TestSem,,TestDesc\r\n");
->>>>>>> 28f12326
+        header, "tableName\r\nTestMetaTable", "TestMetaTable,,,,,,,,,,,,,,TestSem,,TestDesc\r\n");
 
     // update only description, semantics should be untouched
     addUpdateTableAndCompare(
         header,
         "tableName,description\r\nTestMetaTable,NewTestDesc",
-<<<<<<< HEAD
-        "TestMetaTable,,,,,,,,,,,,,,TestSem,NewTestDesc\r\n");
-=======
-        "TestMetaTable,,,,,,,,,,,,TestSem,,NewTestDesc\r\n");
->>>>>>> 28f12326
+        "TestMetaTable,,,,,,,,,,,,,,TestSem,,NewTestDesc\r\n");
 
     // make semantics empty by not supplying a value, description  should be untouched
     addUpdateTableAndCompare(
         header,
         "tableName,semantics\r\nTestMetaTable,",
-<<<<<<< HEAD
-        "TestMetaTable,,,,,,,,,,,,,,,NewTestDesc\r\n");
-=======
-        "TestMetaTable,,,,,,,,,,,,,,NewTestDesc\r\n");
->>>>>>> 28f12326
+        "TestMetaTable,,,,,,,,,,,,,,,,NewTestDesc\r\n");
 
     // make description empty while also adding a new value for semantics
     addUpdateTableAndCompare(
         header,
         "tableName,description,semantics\r\nTestMetaTable,,NewTestSem",
-<<<<<<< HEAD
-        "TestMetaTable,,,,,,,,,,,,,,NewTestSem,\r\n");
-=======
-        "TestMetaTable,,,,,,,,,,,,NewTestSem,,\r\n");
->>>>>>> 28f12326
+        "TestMetaTable,,,,,,,,,,,,,,NewTestSem,,\r\n");
 
     // empty both description and semantics
     addUpdateTableAndCompare(
         header,
         "tableName,description,semantics\r\nTestMetaTable,,",
-<<<<<<< HEAD
-        "TestMetaTable,,,,,,,,,,,,,,,\r\n");
-=======
-        "TestMetaTable,,,,,,,,,,,,,,\r\n");
->>>>>>> 28f12326
+        "TestMetaTable,,,,,,,,,,,,,,,,\r\n");
 
     // add description value, and string array value for semantics
     addUpdateTableAndCompare(
         header,
         "tableName,description,semantics\r\nTestMetaTable,TestDesc,\"TestSem1,TestSem2\"",
-<<<<<<< HEAD
-        "TestMetaTable,,,,,,,,,,,,,,\"TestSem1,TestSem2\",TestDesc\r\n");
-=======
-        "TestMetaTable,,,,,,,,,,,,\"TestSem1,TestSem2\",,TestDesc\r\n");
->>>>>>> 28f12326
+        "TestMetaTable,,,,,,,,,,,,,,\"TestSem1,TestSem2\",,TestDesc\r\n");
   }
 
   /**
