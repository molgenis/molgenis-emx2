package org.molgenis.emx2.web;

import static io.restassured.RestAssured.given;
import static io.restassured.RestAssured.when;
import static org.hamcrest.CoreMatchers.equalTo;
import static org.hamcrest.CoreMatchers.is;
import static org.junit.jupiter.api.Assertions.*;
import static org.molgenis.emx2.Column.column;
import static org.molgenis.emx2.ColumnType.STRING;
import static org.molgenis.emx2.Constants.SYSTEM_SCHEMA;
import static org.molgenis.emx2.FilterBean.f;
import static org.molgenis.emx2.Operator.EQUALS;
import static org.molgenis.emx2.Row.row;
import static org.molgenis.emx2.TableMetadata.table;
import static org.molgenis.emx2.datamodels.DataModels.Profile.PET_STORE;
import static org.molgenis.emx2.sql.SqlDatabase.ADMIN_PW_DEFAULT;
import static org.molgenis.emx2.sql.SqlDatabase.ANONYMOUS;
import static org.molgenis.emx2.web.Constants.*;

import com.fasterxml.jackson.core.JsonProcessingException;
import com.fasterxml.jackson.databind.ObjectMapper;
import graphql.Assert;
import io.restassured.RestAssured;
import io.restassured.response.Response;
import io.restassured.specification.RequestSender;
import java.io.File;
import java.io.FileOutputStream;
import java.io.IOException;
import java.io.OutputStream;
import java.nio.charset.StandardCharsets;
import java.nio.file.Files;
import java.util.*;
import java.util.concurrent.ConcurrentLinkedQueue;
import java.util.concurrent.CountDownLatch;
import java.util.concurrent.ExecutorService;
import java.util.concurrent.Executors;
import org.junit.jupiter.api.*;
import org.molgenis.emx2.*;
import org.molgenis.emx2.Order;
import org.molgenis.emx2.io.tablestore.TableStore;
import org.molgenis.emx2.io.tablestore.TableStoreForCsvInZipFile;
import org.molgenis.emx2.io.tablestore.TableStoreForXlsxFile;
import org.molgenis.emx2.sql.TestDatabaseFactory;
import org.molgenis.emx2.utils.EnvironmentProperty;

/* this is a smoke test for the integration of web api with the database layer. So not complete coverage of all services but only a few essential requests to pass most endpoints */
@TestMethodOrder(MethodOrderer.MethodName.class)
@Tag("slow")
public class WebApiSmokeTests {

  public static final String DATA_PET_STORE = "/pet store/api/csv";
  public static final String PET_SHOP_OWNER = "pet_shop_owner";
  public static final String PET_SHOP_VIEWER = "shopviewer";
  public static final String PET_SHOP_MANAGER = "shopmanager";
  public static final String SYSTEM_PREFIX = "/" + SYSTEM_SCHEMA;
  public static final String TABLE_WITH_SPACES = "table with spaces";
  public static final String PET_STORE_SCHEMA = "pet store";
  public static String SESSION_ID; // to toss around a session for the tests
  private static Database db;
  private static Schema schema;
  final String CSV_TEST_SCHEMA = "pet store csv";
  static final int PORT = 8081; // other than default so we can see effect

  @BeforeAll
  public static void before() throws Exception {
    // FIXME: beforeAll fails under windows
    // setup test schema
    db = TestDatabaseFactory.getTestDatabase();

    // start web service for testing, including env variables
    RunMolgenisEmx2.main(new String[] {String.valueOf(PORT)});

    // set default rest assured settings
    RestAssured.port = PORT;
    RestAssured.baseURI = "http://localhost";

    // create an admin session to work with
    String adminPass =
        (String)
            EnvironmentProperty.getParameter(
                org.molgenis.emx2.Constants.MOLGENIS_ADMIN_PW, ADMIN_PW_DEFAULT, STRING);
    SESSION_ID =
        given()
            .body(
                "{\"query\":\"mutation{signin(email:\\\""
                    + db.getAdminUserName()
                    + "\\\",password:\\\""
                    + adminPass
                    + "\\\"){message}}\"}")
            .when()
            .post("api/graphql")
            .sessionId();

    // Always create test database from scratch to avoid instability due to side effects.
    db.dropSchemaIfExists(PET_STORE_SCHEMA);
    schema = db.createSchema(PET_STORE_SCHEMA);
    PET_STORE.getImportTask(schema, true).run();

    // grant a user permission
    db.setUserPassword(PET_SHOP_OWNER, PET_SHOP_OWNER);
    db.setUserPassword(PET_SHOP_VIEWER, PET_SHOP_VIEWER);
    db.setUserPassword(PET_SHOP_MANAGER, PET_SHOP_MANAGER);
    schema.addMember(PET_SHOP_MANAGER, Privileges.MANAGER.toString());
    schema.addMember(PET_SHOP_VIEWER, Privileges.VIEWER.toString());
    schema.addMember(PET_SHOP_OWNER, Privileges.OWNER.toString());
    schema.addMember(ANONYMOUS, Privileges.VIEWER.toString());
    db.grantCreateSchema(PET_SHOP_OWNER);
    if (schema.getTable(TABLE_WITH_SPACES) == null) {
      schema.create(table(TABLE_WITH_SPACES, column("name", STRING).setKey(1)));
    }
  }

  @AfterAll
  public static void after() {
    // Always clean up database to avoid instability due to side effects.
    db.dropSchemaIfExists(PET_STORE_SCHEMA);
    db.dropSchemaIfExists("pet store yaml");
    db.dropSchemaIfExists("pet store json");
  }

  @Test
  void testLoginMultithreaded() throws InterruptedException {
    String testUser = "test@test.com";
    String password = "somepass";

    String createUserQuery =
        "{ \"query\": \"mutation { signup(email: \\\""
            + testUser
            + "\\\", password: \\\""
            + password
            + "\\\") { message }}\"}";

    String signinQuery =
        "{\"query\":\"mutation{signin(email:\\\""
            + testUser
            + "\\\",password:\\\""
            + password
            + "\\\"){message}}\"}";

    String sessionQuery = "{ \"query\": \"{ _session { email } } \"}";

    given().sessionId(SESSION_ID).body(createUserQuery).post("/api/graphql").asString();

    int threadCount = 10;
    ExecutorService executor = Executors.newFixedThreadPool(threadCount);
    CountDownLatch readyLatch = new CountDownLatch(threadCount);
    CountDownLatch startLatch = new CountDownLatch(1);
    CountDownLatch doneLatch = new CountDownLatch(threadCount);

    // To collect any failures
    ConcurrentLinkedQueue<Throwable> failures = new ConcurrentLinkedQueue<>();

    for (int i = 0; i < threadCount; i++) {
      executor.submit(
          () -> {
            try {
              readyLatch.countDown();
              startLatch.await();

              String signinResult =
                  RestAssured.given()
                      .sessionId(SESSION_ID)
                      .body(signinQuery)
                      .post("/api/graphql")
                      .asString();

              assertTrue(
                  signinResult.contains("Signed in"),
                  "Login failed in thread: " + Thread.currentThread().getName());

              String sessionResult =
                  given().sessionId(SESSION_ID).body(sessionQuery).post("/api/graphql").asString();

              assertTrue(
                  sessionResult.contains(testUser),
                  "Session check failed in thread: " + Thread.currentThread().getName());

            } catch (Throwable t) {
              failures.add(t); // catch all errors
            } finally {
              doneLatch.countDown();
            }
          });
    }

    readyLatch.await();
    startLatch.countDown();
    doneLatch.await();
    executor.shutdown();

    // Propagate any failures to fail the test
    if (!failures.isEmpty()) {
      for (Throwable t : failures) {
        t.printStackTrace();
      }
      fail("One or more threads failed. Total failures: " + failures.size());
    }
  }

  @Test
  public void testApiRoot() {
    String result =
        given()
            .sessionId(SESSION_ID)
            .expect()
            .statusCode(200)
            .when()
            .get("/api")
            .getBody()
            .asString();
    assertTrue(result.contains("Welcome to MOLGENIS EMX2"));
  }

  @Test
  public void testCsvApi_zipUploadDownload() throws IOException {
    // get original schema
    String schemaCsv =
        given().sessionId(SESSION_ID).accept(ACCEPT_CSV).when().get(DATA_PET_STORE).asString();

    // create a new schema for zip
    db.dropCreateSchema("pet store zip");

    // download zip contents of old schema
    byte[] zipContents = getContentAsByteArray(ACCEPT_ZIP, "/pet store/api/zip");

    // upload zip contents into new schema
    File zipFile = createTempFile(zipContents, ".zip");
    given()
        .sessionId(SESSION_ID)
        .multiPart(zipFile)
        .when()
        .post("/pet store zip/api/zip")
        .then()
        .statusCode(200);

    // check if schema equal using json representation
    String schemaCsv2 =
        given()
            .sessionId(SESSION_ID)
            .accept(ACCEPT_CSV)
            .when()
            .get("/pet store zip/api/csv")
            .asString();
    assertArrayEquals(toSortedArray(schemaCsv), toSortedArray(schemaCsv2));

    // delete the new schema
    db.dropSchema("pet store zip");
  }

  @Test
  public void testReports() throws IOException {
    // create a new schema for report
    Schema schema = db.dropCreateSchema("pet store reports");
    PET_STORE.getImportTask(schema, true).run();

    // check if reports work
    byte[] zipContents =
        getContentAsByteArray(ACCEPT_ZIP, "/pet store reports/api/reports/zip?id=report1");
    File zipFile = createTempFile(zipContents, ".zip");
    TableStore store = new TableStoreForCsvInZipFile(zipFile.toPath());
    store.containsTable("pet report");

    // check if reports work with parameters
    zipContents =
        getContentAsByteArray(
            ACCEPT_ZIP, "/pet store reports/api/reports/zip?id=report2&name=spike,pooky");
    zipFile = createTempFile(zipContents, ".zip");
    store = new TableStoreForCsvInZipFile(zipFile.toPath());
    store.containsTable("pet report with parameters");

    // check if reports work
    byte[] excelContents =
        getContentAsByteArray(ACCEPT_ZIP, "/pet store reports/api/reports/excel?id=report1");
    File excelFile = createTempFile(excelContents, ".xlsx");
    store = new TableStoreForXlsxFile(excelFile.toPath());
    assertTrue(store.containsTable("report1"));

    // check if reports work with parameters
    excelContents =
        getContentAsByteArray(
            ACCEPT_ZIP, "/pet store reports/api/reports/excel?id=report2&name=spike,pooky");
    excelFile = createTempFile(excelContents, ".xlsx");
    store = new TableStoreForXlsxFile(excelFile.toPath());
    assertTrue(store.containsTable("report2"));
    assertTrue(excelContents.length > 0);

    // test json report api
    String jsonResults =
        given()
            .sessionId(SESSION_ID)
            .get("/pet store reports/api/reports/json?id=report1")
            .asString();
    assertFalse(
        jsonResults.contains("report1"),
        "single result should not include report name"); // are we sure about this?
    jsonResults =
        given()
            .sessionId(SESSION_ID)
            .get("/pet store reports/api/reports/json?id=report1,report2&name=pooky")
            .asString();
    assertTrue(
        jsonResults.contains("report1"),
        "multiple results should use the report name to nest results");
    // check that id is for keys
    jsonResults =
        given()
            .sessionId(SESSION_ID)
            .get("/pet store reports/api/reports/json?id=report1,report2&name=pooky")
            .asString();
    assertTrue(jsonResults.contains("report1"), "should use report id as key");
    assertTrue(jsonResults.contains("report2"), "should use report id as key");

    jsonResults =
        given()
            .sessionId(SESSION_ID)
            .get("/pet store reports/api/reports/json?id=report2&name=spike,pooky")
            .asString();
    assertTrue(jsonResults.contains("pooky"));

    // test report using jsonb_agg
    jsonResults =
        given()
            .sessionId(SESSION_ID)
            .get("/pet store reports/api/reports/json?id=report3")
            .asString();
    ObjectMapper objectMapper = new ObjectMapper();
    List<Object> jsonbResult = objectMapper.readValue(jsonResults, List.class);
    assertTrue(jsonbResult.get(0).toString().contains("pooky"));

    // test report using jsonb rows
    jsonResults =
        given()
            .sessionId(SESSION_ID)
            .get("/pet store reports/api/reports/json?id=report4")
            .asString();
    Object result = objectMapper.readValue(jsonResults, Object.class);
    assertTrue(result.toString().contains("pooky"));

    // test report using json objects
    jsonResults =
        given()
            .sessionId(SESSION_ID)
            .get("/pet store reports/api/reports/json?id=report5")
            .asString();
    Object jsonResult = objectMapper.readValue(jsonResults, Object.class);
    assertTrue(jsonResult.toString().contains("pooky"));

    jsonResults =
        given()
            .sessionId(SESSION_ID)
            .get("/pet store reports/api/reports/json?id=report4,report5")
            .asString();
    Map<String, Object> multipleResults = objectMapper.readValue(jsonResults, Map.class);
    // Check if multiple result are returned as proper json
    assertFalse(multipleResults.get("report4").toString().startsWith("{\""));
  }

  @Test
  public void testCsvApi_csvTableMetadataUpdate() throws IOException {

    // fresh schema for testing
    db.dropCreateSchema(CSV_TEST_SCHEMA);

    // full table header present in exported table metadata
    String header =
        "tableName,tableExtends,tableType,columnName,columnType,key,required,readonly,refSchema,refTable,refLink,refBack,refLabel,defaultValue,validation,visible,computed,semantics,profiles,label,description\r\n";

    // add new table with description and semantics as metadata
    addUpdateTableAndCompare(
        header,
        "tableName,description,semantics\r\nTestMetaTable,TestDesc,TestSem",
        "TestMetaTable,,,,,,,,,,,,,,,,,TestSem,,,TestDesc\r\n");

    // update table without new description or semantics, values should be untouched
    addUpdateTableAndCompare(
        header,
        "tableName\r\nTestMetaTable",
        "TestMetaTable,,,,,,,,,,,,,,,,,TestSem,,,TestDesc\r\n");

    // update only description, semantics should be untouched
    addUpdateTableAndCompare(
        header,
        "tableName,description\r\nTestMetaTable,NewTestDesc",
        "TestMetaTable,,,,,,,,,,,,,,,,,TestSem,,,NewTestDesc\r\n");

    // make semantics empty by not supplying a value, description  should be untouched
    addUpdateTableAndCompare(
        header,
        "tableName,semantics\r\nTestMetaTable,",
        "TestMetaTable,,,,,,,,,,,,,,,,,,,,NewTestDesc\r\n");

    // make description empty while also adding a new value for semantics
    addUpdateTableAndCompare(
        header,
        "tableName,description,semantics\r\nTestMetaTable,,NewTestSem",
        "TestMetaTable,,,,,,,,,,,,,,,,,NewTestSem,,,\r\n");

    // empty both description and semantics
    addUpdateTableAndCompare(
        header,
        "tableName,description,semantics\r\nTestMetaTable,,",
        "TestMetaTable,,,,,,,,,,,,,,,,,,,,\r\n");

    // add description value, and string array value for semantics
    addUpdateTableAndCompare(
        header,
        "tableName,description,semantics\r\nTestMetaTable,TestDesc,\"TestSem1,TestSem2\"",
        "TestMetaTable,,,,,,,,,,,,,,,,,\"TestSem1,TestSem2\",,,TestDesc\r\n");
  }

  /** Helper function to prevent code duplication */
  private void addUpdateTableAndCompare(String header, String tableMeta, String expected)
      throws IOException {
    byte[] addUpdateTable = tableMeta.getBytes(StandardCharsets.UTF_8);
    File addUpdateTableFile = createTempFile(addUpdateTable, ".csv");
    acceptFileUpload(addUpdateTableFile, "molgenis", false);
    String actual = getContentAsString("/api/csv");
    assertEquals(header + expected, actual);
  }

  @Test
  public void testCsvApi_csvUploadDownload() throws IOException {
    // create a new schema for complete csv data round trip
    db.dropCreateSchema(CSV_TEST_SCHEMA);

    // download csv metadata and data from existing schema
    byte[] contentsMeta = getContentAsByteArray(ACCEPT_CSV, "/pet store/api/csv");
    byte[] contentsCategoryData = getContentAsByteArray(ACCEPT_CSV, "/pet store/api/csv/Category");
    byte[] contentsOrderData = getContentAsByteArray(ACCEPT_CSV, "/pet store/api/csv/Order");
    byte[] contentsPetData = getContentAsByteArray(ACCEPT_CSV, "/pet store/api/csv/Pet");
    byte[] contentsUserData = getContentAsByteArray(ACCEPT_CSV, "/pet store/api/csv/User");
    byte[] contentsTagData = getContentAsByteArray(ACCEPT_CSV, "/pet store/api/csv/Tag");
    byte[] contentsTableWithSpacesData =
        getContentAsByteArray(ACCEPT_CSV, "/pet store/api/csv/" + TABLE_WITH_SPACES);

    // create tmp files for csv metadata and data
    File contentsMetaFile = createTempFile(contentsMeta, ".csv");
    File contentsCategoryDataFile = createTempFile(contentsCategoryData, ".csv");
    File contentsOrderDataFile = createTempFile(contentsOrderData, ".csv");
    File contentsPetDataFile = createTempFile(contentsPetData, ".csv");
    File contentsUserDataFile = createTempFile(contentsUserData, ".csv");
    File contentsTagDataFile = createTempFile(contentsTagData, ".csv");
    File contentsTableWithSpacesDataFile = createTempFile(contentsTableWithSpacesData, ".csv");

    // upload csv metadata and data into the new schema
    // here we use 'body' (instead of 'multiPart' in e.g. testCsvApi_zipUploadDownload) because csv,
    // json and yaml import is submitted in the request body
    acceptFileUpload(contentsMetaFile, "molgenis", false);
    acceptFileUpload(contentsCategoryDataFile, "Category", false);
    acceptFileUpload(contentsTagDataFile, "Tag", false);
    acceptFileUpload(contentsPetDataFile, "Pet", false);
    acceptFileUpload(contentsUserDataFile, "User", false);
    acceptFileUpload(contentsOrderDataFile, "Order", false);
    acceptFileUpload(contentsTableWithSpacesDataFile, TABLE_WITH_SPACES, false);

    // download csv from the new schema
    String contentsMetaNew = getContentAsString("/api/csv");
    String contentsCategoryDataNew = getContentAsString("/api/csv/Category");
    String contentsPetDataNew = getContentAsString("/api/csv/Pet");
    String contentsUserDataNew = getContentAsString("/api/csv/User");
    String contentsTagDataNew = getContentAsString("/api/csv/Tag");
    String contentsTableWithSpacesDataNew =
        getContentAsString(
            "/api/csv/" + TABLE_WITH_SPACES.toUpperCase()); // to test for case insensitive match

    // test if existing and new schema are equal
    assertArrayEquals(toSortedArray(new String(contentsMeta)), toSortedArray(contentsMetaNew));
    assertArrayEquals(
        toSortedArray(new String(contentsCategoryData)), toSortedArray(contentsCategoryDataNew));
    assertArrayEquals(
        toSortedArray(new String(contentsPetData)), toSortedArray(contentsPetDataNew));
    assertArrayEquals(
        toSortedArray(new String(contentsUserData)), toSortedArray(contentsUserDataNew));
    assertArrayEquals(
        toSortedArray(new String(contentsTagData)), toSortedArray(contentsTagDataNew));
    assertArrayEquals(
        toSortedArray(new String(contentsTableWithSpacesData)),
        toSortedArray(contentsTableWithSpacesDataNew));

    // Test async
    String response = acceptFileUpload(contentsOrderDataFile, "Order", true);
    assertTrue(response.contains("id"));
  }

  private String[] toSortedArray(String string) {
    String[] lines = string.split("\n");
    Arrays.sort(lines);
    return lines;
  }

  @Test
  public void testCsvApi_tableFilter() {
    String result =
        given()
            .sessionId(SESSION_ID)
            .queryParam("filter", "{\"name\":{\"equals\":\"pooky\"}}")
            .accept(ACCEPT_CSV)
            .when()
            .get("/pet store/api/csv/Pet")
            .asString();
    assertTrue(result.contains("pooky"));
    assertFalse(result.contains("spike"));

    result =
        given()
            .sessionId(SESSION_ID)
            .queryParam("filter", "{\"tags\":{\"name\": {\"equals\":\"blue\"}}}")
            .accept(ACCEPT_CSV)
            .when()
            .get("/pet store/api/csv/Pet")
            .asString();
    assertTrue(result.contains("jerry"));
    assertFalse(result.contains("spike"));
  }

  private String acceptFileUpload(File content, String table, boolean async) {
    Response response =
        given()
            .sessionId(SESSION_ID)
            .body(content)
            .header("fileName", table)
            .when()
            .post("/" + CSV_TEST_SCHEMA + "/api/csv" + (async ? "?async=true" : ""));

    response.then().statusCode(200);

    return response.asString();
  }

  private String getContentAsString(String path) {
    return given()
        .sessionId(SESSION_ID)
        .accept(ACCEPT_CSV)
        .when()
        .get("/" + CSV_TEST_SCHEMA + path)
        .asString();
  }

  private byte[] getContentAsByteArray(String fileType, String path) {
    return given().sessionId(SESSION_ID).accept(fileType).when().get(path).asByteArray();
  }

  @Test
  public void testJsonYamlApi() {
    String schemaJson = given().sessionId(SESSION_ID).when().get("/pet store/api/json").asString();

    db.dropCreateSchema("pet store json");

    given()
        .sessionId(SESSION_ID)
        .body(schemaJson)
        .when()
        .post("/pet store json/api/json")
        .then()
        .statusCode(200);

    String schemaJson2 =
        given().sessionId(SESSION_ID).when().get("/pet store json/api/json").asString();

    assertEquals(schemaJson, schemaJson2.replace("pet store json", PET_STORE_SCHEMA));

    String schemaYaml = given().sessionId(SESSION_ID).when().get("/pet store/api/yaml").asString();

    db.dropCreateSchema("pet store yaml");

    given()
        .sessionId(SESSION_ID)
        .body(schemaYaml)
        .when()
        .post("/pet store yaml/api/yaml")
        .then()
        .statusCode(200);

    String schemaYaml2 =
        given().sessionId(SESSION_ID).when().get("/pet store yaml/api/yaml").asString();

    assertEquals(schemaYaml, schemaYaml2.replace("pet store yaml", PET_STORE_SCHEMA));

    given()
        .sessionId(SESSION_ID)
        .body(schemaYaml2)
        .when()
        .delete("/pet store yaml/api/yaml")
        .then()
        .statusCode(200);

    given()
        .sessionId(SESSION_ID)
        .body(schemaJson2)
        .when()
        .delete("/pet store json/api/json")
        .then()
        .statusCode(200);

    db.dropSchemaIfExists("pet store yaml");
    db.dropSchemaIfExists("pet store json");
  }

  @Test
  public void testExcelApi() throws IOException, InterruptedException {

    // download json schema
    String schemaCSV =
        given()
            .sessionId(SESSION_ID)
            .accept(ACCEPT_CSV)
            .when()
            .get("/pet store/api/csv")
            .asString();

    // create a new schema for excel
    db.dropCreateSchema("pet store excel");

    // download excel contents from schema
    byte[] excelContents = getContentAsByteArray(ACCEPT_EXCEL, "/pet store/api/excel");
    File excelFile = createTempFile(excelContents, ".xlsx");

    // upload excel into new schema
    String message =
        given()
            .sessionId(SESSION_ID)
            .multiPart(excelFile)
            .when()
            .post("/pet store excel/api/excel?async=true")
            .asString();

    Map<String, String> val = new ObjectMapper().readValue(message, Map.class);
    String url = val.get("url");
    String id = val.get("id");

    // poll task until complete
    Response poll = given().sessionId(SESSION_ID).when().get(url);
    int count = 0;
    // poll while running
    // (previously we checked on 'complete' but then it also fired if subtask was complete)
    while (poll.body().asString().contains("UNKNOWN")
        || poll.body().asString().contains("RUNNING")) {
      if (count++ > 100) {
        throw new MolgenisException("failed: polling took too long");
      }
      poll = given().sessionId(SESSION_ID).when().get(url);
      Thread.sleep(500);
    }
    assertFalse(
        poll.body().asString().contains("FAILED") || poll.body().asString().contains("ERROR"));

    // check if id in tasks list
    assertTrue(
        given()
            .sessionId(SESSION_ID)
            .multiPart(excelFile)
            .when()
            .get("/pet store/api/tasks")
            .asString()
            .contains(id));

    // check if schema equal using json representation
    String schemaCSV2 =
        given()
            .sessionId(SESSION_ID)
            .accept(ACCEPT_CSV)
            .when()
            .get("/pet store excel/api/csv")
            .asString();

    assertTrue(schemaCSV2.contains("Pet"));

    // delete a new schema for excel
    db.dropSchema("pet store excel");
  }

  private File createTempFile(byte[] zipContents, String extension) throws IOException {
    File tempFile = File.createTempFile("some", extension);
    tempFile.deleteOnExit();
    OutputStream os = new FileOutputStream(tempFile);
    os.write(zipContents);
    os.flush();
    os.close();
    return tempFile;
  }

  @Test
  public void testCsvApi_tableCsvUploadDownload() {

    String path = "/pet store/api/csv/Tag";

    String result = given().sessionId(SESSION_ID).accept(ACCEPT_CSV).when().get(path).asString();
    assertTrue(result.contains("green,,,colors"));

    String update = "name,parent\r\nyellow,colors\r\n";
    given().sessionId(SESSION_ID).body(update).when().post(path).then().statusCode(200);

    result = given().sessionId(SESSION_ID).accept(ACCEPT_CSV).when().get(path).asString();
    assertTrue(result.contains("yellow"));

    given().sessionId(SESSION_ID).body(update).when().delete(path).then().statusCode(200);

    result = given().sessionId(SESSION_ID).accept(ACCEPT_CSV).when().get(path).asString();
    assertTrue(result.contains("green,,,colors"));
  }

  @Test
  public void testGraphqlApi() {
    String path = "/api/graphql";

    // create a new session, separate from the session shared in these tests
    String sessionId =
        given().body("{\"query\":\"{_session{email}}\"}").when().post(path).sessionId();

    String result =
        given()
            .sessionId(sessionId)
            .body("{\"query\":\"{_session{email}}\"}")
            .when()
            .post(path)
            .asString();
    assertTrue(result.contains("anonymous"));

    // if anonymous then should not be able to see users
    result =
        given()
            .sessionId(sessionId)
            .body("{\"query\":\"{_admin{userCount}}\"}")
            .when()
            .post(path)
            .asString();
    assertTrue(result.contains("errors"));

    // read admin password from environment if necessary
    String adminPass =
        (String)
            EnvironmentProperty.getParameter(
                org.molgenis.emx2.Constants.MOLGENIS_ADMIN_PW, ADMIN_PW_DEFAULT, STRING);

    result =
        given()
            .sessionId(sessionId)
            .body(
                "{\"query\":\"mutation{signin(email:\\\""
                    + db.getAdminUserName()
                    + "\\\",password:\\\""
                    + adminPass
                    + "\\\"){message}}\"}")
            .when()
            .post(path)
            .asString();
    assertTrue(result.contains("Signed in"));

    result =
        given()
            .sessionId(sessionId)
            .body("{\"query\":\"{_session{email}}\"}")
            .when()
            .post(path)
            .asString();
    assertTrue(result.contains(db.getAdminUserName()));

    // if admin then should  be able to see users
    result =
        given()
            .sessionId(sessionId)
            .body("{\"query\":\"{_admin{userCount}}\"}")
            .when()
            .post(path)
            .asString();
    assertFalse(result.contains("Error"));

    String schemaPath = "/pet store/api/graphql";
    result =
        given()
            .sessionId(sessionId)
            .body("{\"query\":\"{Pet{name}}\"}")
            .when()
            .post(schemaPath)
            .asString();
    assertTrue(result.contains("spike"));

    result =
        given()
            .sessionId(sessionId)
            .contentType("multipart/form-data")
            .multiPart(
                "query", "mutation insert($value:[OrderInput]){insert(Order:$value){message}}")
            .multiPart(
                "variables",
                "{\"value\":[{\"quantity\":\"5\",\"price\":22,\"pet\":{\"name\":\"pooky\"}}]}")
            .when()
            .post(schemaPath)
            .asString();
    assertTrue(result.contains("inserted 1 record"));

    result =
        given()
            .sessionId(sessionId)
            .body("{\"query\":\"mutation{signout{message}}\"}")
            .when()
            .post(path)
            .asString();
    assertTrue(result.contains("signed out"));

    // if anonymous then should not be able to see users
    result =
        given()
            .sessionId(sessionId)
            .body("{\"query\":\"{_admin{userCount}}\"}")
            .when()
            .post(path)
            .asString();
    assertTrue(result.contains("errors"));
  }

  @Test
  public void testBootstrapThemeService() {
    // should success
    String css = given().when().get("/pet store/tables/theme.css?primaryColor=123123").asString();
    Assert.assertTrue(css.contains("123123"));

    // should fail
    css = given().when().get("/pet store/tables/theme.css?primaryColor=pink").asString();
    Assert.assertTrue(css.contains("pink"));
  }

  @Test
  public void testMolgenisWebservice_redirectToFirstMenuItem() {
    given()
        .redirects()
        .follow(false)
        .expect()
        .statusCode(302)
        .header("Location", is("/pet store/tables"))
        .when()
        .get("/pet store/");

    schema
        .getMetadata()
        .setSetting(
            "menu",
            "[{\"label\":\"home\",\"href\":\"../blaat\", \"role\":\"Manager\"},{\"label\":\"home\",\"href\":\"../blaat2\", \"role\":\"Viewer\"}]");

    // sign in as shopviewer
    String shopViewerSessionId =
        given()
            .body(
                "{\"query\":\"mutation{signin(email:\\\"shopviewer\\\",password:\\\"shopviewer\\\"){message}}\"}")
            .when()
            .post("/api/graphql")
            .sessionId();

    given()
        .sessionId(shopViewerSessionId)
        .redirects()
        .follow(false)
        .expect()
        .statusCode(302)
        .header("Location", is("/pet store/blaat2"))
        .when()
        .get("/pet store/");

    // sign in as shopviewer
    String shopManagerSessionId =
        given()
            .body(
                "{\"query\":\"mutation{signin(email:\\\"shopmanager\\\",password:\\\"shopmanager\\\"){message}}\"}")
            .when()
            .post("/api/graphql")
            .sessionId();

    given()
        .sessionId(shopManagerSessionId)
        .redirects()
        .follow(false)
        .expect()
        .statusCode(302)
        .header("Location", is("/pet store/blaat"))
        .when()
        .get("/pet store/");

    schema.getMetadata().removeSetting("menu");
    db.becomeAdmin();
  }

  @Test
  public void testTokenBasedAuth() throws JsonProcessingException {

    // check if we can use temporary token
    String token = getToken("shopmanager", "shopmanager");
    String result;

    // without token we are anonymous
    assertTrue(
        given()
            .body("{\"query\":\"{_session{email}}\"}")
            .post("/api/graphql")
            .getBody()
            .asString()
            .contains("anonymous"));

    // with token we are shopmanager
    assertTrue(
        given()
            .header(MOLGENIS_TOKEN[0], token)
            .body("{\"query\":\"{_session{email}}\"}")
            .post("/api/graphql")
            .getBody()
            .asString()
            .contains("shopmanager"));

    // can we create a long lived token
    result =
        given()
            .header(MOLGENIS_TOKEN[0], token)
            .body(
                "{\"query\":\"mutation{createToken(email:\\\"shopmanager\\\",tokenName:\\\"mytoken\\\"){message,token}}\"}")
            .when()
            .post("/api/graphql")
            .getBody()
            .asString();
    token = new ObjectMapper().readTree(result).at("/data/createToken/token").textValue();

    // with long lived token we are shopmanager
    // also test using an alternative auth token key (should make no difference)
    assertTrue(
        given()
            .header(MOLGENIS_TOKEN[1], token)
            .body("{\"query\":\"{_session{email}}\"}")
            .post("/api/graphql")
            .getBody()
            .asString()
            .contains("shopmanager"));

    // get token for admin
    result =
        given()
            .body(
                "{\"query\":\"mutation{signin(email:\\\"admin\\\",password:\\\"admin\\\"){message,token}}\"}")
            .when()
            .post("/api/graphql")
            .getBody()
            .asString();
    token = new ObjectMapper().readTree(result).at("/data/signin/token").textValue();

    // as admin can we create a long lived token for others
    result =
        given()
            .header(MOLGENIS_TOKEN[0], token)
            .body(
                "{\"query\":\"mutation{createToken(email:\\\"shopmanager\\\" tokenName:\\\"mytoken\\\"){message,token}}\"}")
            .when()
            .post("/api/graphql")
            .getBody()
            .asString();
    token = new ObjectMapper().readTree(result).at("/data/createToken/token").textValue();

    // with long lived token we are shopmanager
    // also test using an alternative auth token key (should make no difference)
    assertTrue(
        given()
            .header(MOLGENIS_TOKEN[1], token)
            .body("{\"query\":\"{_session{email}}\"}")
            .post("/api/graphql")
            .getBody()
            .asString()
            .contains("shopmanager"));
  }

  @Test
  public void testMolgenisWebservice_robotsDotTxt() {
    when().get("/robots.txt").then().statusCode(200).body(equalTo("User-agent: *\nAllow: /"));
  }

  @Test
  public void testRdfApiRequest() {
    final String urlPrefix = "http://localhost:" + PORT;

    final String defaultContentType = "text/turtle";
    final String jsonldContentType = "application/ld+json";
    final String ttlContentType = "text/turtle";

    // skip 'all schemas' test because data is way to big (i.e.
    // get("http://localhost:PORT/api/rdf");)

    // Validate individual API points for /api/rdf
    rdfApiRequest(200, defaultContentType).get(urlPrefix + "/pet store/api/rdf");
    rdfApiRequest(200, defaultContentType).get(urlPrefix + "/pet store/api/rdf/Category");
    rdfApiRequest(200, defaultContentType)
        .get(urlPrefix + "/pet store/api/rdf/Category/column/name");
    rdfApiRequest(200, defaultContentType).get(urlPrefix + "/pet store/api/rdf/Category?name=cat");
    rdfApiRequestMinimalExpect(400).get(urlPrefix + "/pet store/api/rdf/doesnotexist");
    rdfApiRequest(200, defaultContentType).get(urlPrefix + "/api/rdf?schemas=pet store");

    // Validate convenience API points
    rdfApiRequest(200, jsonldContentType).get(urlPrefix + "/pet store/api/jsonld");
    rdfApiRequest(200, ttlContentType).get(urlPrefix + "/pet store/api/ttl");

    // Validate non-default content-type for /api/rdf
    rdfApiContentTypeRequest(200, jsonldContentType).get(urlPrefix + "/pet store/api/rdf");

    // Validate convenience API points with incorrect given content-type request
    rdfApiContentTypeRequest(200, ttlContentType, jsonldContentType)
        .get(urlPrefix + "/pet store/api/jsonld");
    rdfApiContentTypeRequest(200, jsonldContentType, ttlContentType)
        .get(urlPrefix + "/pet store/api/ttl");

    // Validate head for API points
    rdfApiRequest(200, defaultContentType).head(urlPrefix + "/pet store/api/rdf");
    rdfApiContentTypeRequest(200, jsonldContentType).head(urlPrefix + "/pet store/api/rdf");
    rdfApiRequest(200, jsonldContentType).head(urlPrefix + "/pet store/api/jsonld");
    rdfApiRequest(200, ttlContentType).head(urlPrefix + "/pet store/api/ttl");

    // Validate head for API points with incorrect given content-type for convenience API points
    rdfApiContentTypeRequest(200, ttlContentType, jsonldContentType)
        .head(urlPrefix + "/pet store/api/jsonld");
    rdfApiContentTypeRequest(200, jsonldContentType, ttlContentType)
        .head(urlPrefix + "/pet store/api/ttl");
  }

  @Test
  void testRdfApiContent() {
    // Output from global API call.
    String resultBase =
        given()
            .sessionId(SESSION_ID)
            .when()
            .get("http://localhost:" + PORT + "/api/rdf?schemas=pet store")
            .getBody()
            .asString();

    // Output from global API call with invalid schema.
    // TODO: https://github.com/molgenis/molgenis-emx2/issues/4954 (fix to return 204)
    String resultBaseNonExisting =
        given()
            .sessionId(SESSION_ID)
            .when()
            .get("http://localhost:" + PORT + "/api/rdf?schemas=thisSchemaTotallyDoesNotExist")
            .getBody()
            .asString();

    // Output schema API call.
    String resultSchema =
        given()
            .sessionId(SESSION_ID)
            .when()
            .get("http://localhost:" + PORT + "/pet store/api/rdf")
            .getBody()
            .asString();

    assertAll(
        // Validate base API.
        () -> assertFalse(resultBase.contains("CatalogueOntologies")),
        () ->
            assertTrue(
                resultBaseNonExisting.contains(
                    "Schema 'thisSchemaTotallyDoesNotExist' unknown or permission denied")),
        () ->
            assertTrue(
                resultBase.contains(
                    "http://localhost:" + PORT + "/pet%20store/api/rdf/Category/column/name")),
        // Validate schema API.
        () ->
            assertTrue(
                resultSchema.contains(
                    "http://localhost:" + PORT + "/pet%20store/api/rdf/Category/column/name")));
  }

  /**
   * Request that does not define a content type but does validate on this.
   *
   * @param expectStatusCode
   * @param contentType
   * @return
   */
  private RequestSender rdfApiRequest(int expectStatusCode, String expectContentType) {
    return given()
        .sessionId(SESSION_ID)
        .expect()
        .statusCode(expectStatusCode)
        .header("Content-Type", expectContentType)
        .when();
  }

  /**
   * Request that does define a content type and validates on this.
   *
   * @param expectStatusCode
   * @param contentType
   * @return
   */
  private RequestSender rdfApiContentTypeRequest(int expectStatusCode, String contentType) {
    return rdfApiContentTypeRequest(expectStatusCode, contentType, contentType);
  }

  /**
   * Request that defines given & expected content types individually and validates on this.
   *
   * @param expectStatusCode
   * @param contentType
   * @return
   */
  private RequestSender rdfApiContentTypeRequest(
      int expectStatusCode, String givenContentType, String expectedContentType) {
    return given()
        .sessionId(SESSION_ID)
        .header("Accept", givenContentType)
        .expect()
        .statusCode(expectStatusCode)
        .header("Content-Type", expectedContentType)
        .when();
  }

  /**
   * Request that only validates on status code.
   *
   * @param expectStatusCode
   * @return
   */
  private RequestSender rdfApiRequestMinimalExpect(int expectStatusCode) {
    return given().sessionId(SESSION_ID).expect().statusCode(expectStatusCode).when();
  }

  @Test
<<<<<<< HEAD
  public void testFDPDistribution() {
=======
  public void testGraphGenome400() {
>>>>>>> 3c69d830
    given()
        .sessionId(SESSION_ID)
        .expect()
        .statusCode(400)
        .when()
<<<<<<< HEAD
        .get("http://localhost:" + PORT + "/api/fdp/distribution/pet store/Category/ttl");
  }

  @Test
  public void testFDPHead() {
    given()
        .sessionId(SESSION_ID)
        .expect()
        .contentType("text/turtle")
        .when()
        .head("http://localhost:" + PORT + "/api/fdp");
=======
        .get("http://localhost:" + PORT + "/api/graphgenome");
>>>>>>> 3c69d830
  }

  @Test
  public void downloadCsvTable() {
    Response response = downloadPet("/pet store/api/csv/Pet");
    assertTrue(
        response.getBody().asString().contains("name,category,photoUrls,status,tags,weight"));
    assertTrue(response.getBody().asString().contains("pooky,cat,,available,,9.4"));
  }

  @Test
  public void downloadCsvTableWithSystemColumns() {
    Response response = downloadPet("/pet store/api/csv/Pet?" + INCLUDE_SYSTEM_COLUMNS + "=true");
    assertTrue(response.getBody().asString().contains("mg_"));
  }

  @Test
  public void downloadExcelTable() throws IOException {
    Response response = downloadPet("/pet store/api/excel/Pet");
    List<String> rows = TestUtils.readExcelSheet(response.getBody().asInputStream());
    assertEquals("name,category,photoUrls,status,tags,weight,orders,mg_draft", rows.get(0));
    assertEquals(
        "pooky,cat,,available,,9.4,ORDER:6fe7a528-2e97-48cc-91e6-a94c689b4919,", rows.get(1));
  }

  @Test
  public void downloadExelTableWithSystemColumns() throws IOException {
    Response response = downloadPet("/pet store/api/excel/Pet?" + INCLUDE_SYSTEM_COLUMNS + "=true");
    List<String> rows = TestUtils.readExcelSheet(response.getBody().asInputStream());
    assertTrue(rows.get(0).contains("mg_"));
  }

  @Test
  public void downloadZipTable() throws IOException, InterruptedException {
    File file = TestUtils.responseToFile(downloadPet("/pet store/api/zip/Pet"));
    List<File> files = TestUtils.extractFileFromZip(file);
    String result = Files.readString(files.get(0).toPath());
    assertTrue(result.contains("name,category,photoUrls,status,tags,weight"));
    assertTrue(result.contains("pooky,cat,,available,,9.4"));
  }

  @Test
  public void downloadZipTableWithSystemColumns() throws IOException, InterruptedException {
    File file =
        TestUtils.responseToFile(
            downloadPet("/pet store/api/zip/Pet?" + INCLUDE_SYSTEM_COLUMNS + "=true"));
    List<File> files = TestUtils.extractFileFromZip(file);
    String result = Files.readString(files.get(0).toPath());
    assertTrue(result.contains("mg_"));
  }

  private Response downloadPet(String requestString) {
    return given()
        .sessionId(SESSION_ID)
        .accept(ACCEPT_EXCEL)
        .expect()
        .statusCode(200)
        .when()
        .get(requestString);
  }

  @Test
  void testRoot() {
    given()
        .sessionId(SESSION_ID)
        .redirects()
        .follow(false)
        .expect()
        .statusCode(302)
        .header("Location", "/apps/central/")
        .when()
        .get("/")
        .getHeader("Location");
  }

  @Test
  @Disabled("unstable")
  public void testScriptExecution() throws JsonProcessingException, InterruptedException {
    // get token for admin
    String token = getToken("admin", "admin");
    String result;

    // submit simple
    result =
        given()
            .header(MOLGENIS_TOKEN[0], token)
            .when()
            .post("/api/scripts/hello+world")
            .getBody()
            .asString();
    String taskId = new ObjectMapper().readTree(result).at("/id").textValue();

    // poll until completed
    String taskUrl = "/api/tasks/" + taskId;
    // poll task until complete
    result = given().header(MOLGENIS_TOKEN[0], token).when().get(taskUrl).getBody().asString();
    String status = new ObjectMapper().readTree(result).at("/status").textValue();
    int count = 0;
    // poll while running
    while (!result.contains("ERROR") && !"COMPLETED".equals(status) && !"ERROR".equals(status)) {
      if (count++ > 10) {
        throw new MolgenisException("failed: polling took too long, result is: " + result);
      }
      Thread.sleep(1000);
      result = given().header(MOLGENIS_TOKEN[0], token).when().get(taskUrl).getBody().asString();
      status = new ObjectMapper().readTree(result).at("/status").textValue();
    }
    if (result.contains("ERROR")) {
      fail(result);
    }

    String outputURL = "/api/tasks/" + taskId + "/output";
    result = given().header(MOLGENIS_TOKEN[0], token).when().get(outputURL).getBody().asString();
    if (result.equals("Readme")) {
      System.out.println("testScriptExcution error: " + result);
    }
    assertEquals("Readme", result);

    // now with parameters

    // submit simple
    result =
        given()
            .header(MOLGENIS_TOKEN[0], token)
            .body("blaat")
            .when()
            .post("/api/scripts/hello+world")
            .getBody()
            .asString();
    taskId = new ObjectMapper().readTree(result).at("/id").textValue();

    // poll until completed
    taskUrl = "/api/tasks/" + taskId;
    // poll task until complete
    result = given().header(MOLGENIS_TOKEN[0], token).when().get(taskUrl).getBody().asString();
    status = new ObjectMapper().readTree(result).at("/status").textValue();
    count = 0;
    // poll while running
    // (previously we checked on 'complete' but then it also fired if subtask was complete)
    while (!result.contains("ERROR") && !"COMPLETED".equals(status) && !"ERROR".equals(status)) {
      if (count++ > 10) {
        throw new MolgenisException("failed: polling took too long, result is: " + result);
      }
      Thread.sleep(1000);
      result = given().header(MOLGENIS_TOKEN[0], token).when().get(taskUrl).getBody().asString();
      status = new ObjectMapper().readTree(result).at("/status").textValue();
    }
    if (result.contains("ERROR")) {
      fail(result);
    }

    assertTrue(result.contains("sys.argv[1]=blaat")); // the expected output
  }

  @Test
  public void testScriptScheduling() throws JsonProcessingException, InterruptedException {
    // make sure the 'test' script is not there already from a previous test
    db.getSchema(SYSTEM_SCHEMA).getTable("Jobs").truncate();
    db.getSchema(SYSTEM_SCHEMA).getTable("Scripts").delete(row("name", "test"));

    String token = getToken("admin", "admin");
    String result;

    // simply retrieve the results using get
    // todo: also allow anonymous
    result =
        given()
            .header(MOLGENIS_TOKEN[0], token)
            .when()
            .get(SYSTEM_PREFIX + "/api/scripts/hello+world")
            .getBody()
            .asString();
    assertEquals("Readme", result);

    // simply retrieve the results using get, outside schema
    // todo: also allow anonymous
    result =
        given()
            .header(MOLGENIS_TOKEN[0], token)
            .when()
            .get("/api/scripts/hello+world")
            .getBody()
            .asString();
    assertEquals("Readme", result);

    // or async using post and then we get a task id
    // simply retrieve the results using get
    // todo: also allow anonymous
    result =
        given()
            .header(MOLGENIS_TOKEN[0], token)
            .when()
            .body("blaat")
            .post(SYSTEM_PREFIX + "/api/scripts/hello+world")
            .asString();

    Row jobMetadata = waitForScriptToComplete("hello world");
    // retrieve the file
    result =
        given()
            .header(MOLGENIS_TOKEN[0], token)
            .when()
            .body("blaat")
            .get(SYSTEM_PREFIX + "/api/tasks/" + jobMetadata.getString("id") + "/output")
            .asString();
    assertEquals("Readme", result);
    // also works outside schema
    result =
        given()
            .header(MOLGENIS_TOKEN[0], token)
            .when()
            .body("blaat")
            .get("/api/tasks/" + jobMetadata.getString("id") + "/output")
            .asString();
    assertEquals("Readme", result);

    // save a scheduled script that fires every second
    result =
        given()
            .header(MOLGENIS_TOKEN[0], token)
            .when()
            .body(
                "{\"query\":\"mutation{insert(Scripts:{name:\\\"test\\\",cron:\\\"0/5 * * * * ?\\\",script:\\\"print('test123')\\\"}){message}}\"}")
            .post(SYSTEM_PREFIX + "/api/graphql")
            .getBody()
            .asString();

    // see that it is listed
    result =
        given()
            .header(MOLGENIS_TOKEN[0], token)
            .when()
            .get("/api/tasks/scheduled")
            .getBody()
            .asString();
    assertTrue(result.contains("test")); // should contain our script

    // delete the scripts
    result =
        given()
            .header(MOLGENIS_TOKEN[0], token)
            .when()
            .body("{\"query\":\"mutation{delete(Scripts:{name:\\\"test\\\"}){message}}\"}")
            .post(SYSTEM_PREFIX + "/api/graphql")
            .getBody()
            .asString();

    assertTrue(result.contains("delete 1 records from Scripts"));

    // script should be deleted
    assertTrue(
        db.getSchema(SYSTEM_SCHEMA)
            .getTable("Scripts")
            .where(f("name", EQUALS, "test"))
            .retrieveRows()
            .isEmpty(),
        "script should be deleted");

    // check if the jobs that ran were okay
    assertNotNull(jobMetadata, "should have at least a job");
    System.out.println(jobMetadata);
    assertEquals("COMPLETED", jobMetadata.getString("status"));

    // script should be unscheduled
    result =
        given()
            .header(MOLGENIS_TOKEN[0], token)
            .when()
            .get("/api/tasks/scheduled")
            .getBody()
            .asString();
    assertTrue(result.contains("[]"), "script should be unscheduled");
  }

  @Test
  @Disabled("unstable; fails on CI around 50% of the time")
  // todo update / rewrite test to be more stable in CI env
  public void testExecuteSubtaskInScriptTask()
      throws JsonProcessingException, InterruptedException {
    String parentJobName = "parentJobTest";
    Table jobs = db.getSchema(SYSTEM_SCHEMA).getTable("Scripts");
    jobs.delete(row("name", parentJobName));
    db.dropSchemaIfExists("ScriptWithFileUpload");
    String script =
        """
import asyncio
import logging
import os
from molgenis_emx2_pyclient import Client

async def main():
    logging.basicConfig(level='INFO')
    logging.getLogger("requests").setLevel(logging.WARNING)
    logging.getLogger("urllib3").setLevel(logging.WARNING)

    async with Client('http://localhost:8081', token=os.environ['MOLGENIS_TOKEN'], job="${jobId}") as client:
        await client.create_schema(name="ScriptWithFileUpload", description="TestFileUploadScript",
                    template="PET_STORE", include_demo_data=False)

if __name__ == '__main__':
    asyncio.run(main())

""";
    jobs.insert(
        row(
            "name",
            parentJobName,
            "type",
            "python",
            "script",
            script,
            "dependencies",
            "--extra-index-url https://test.pypi.org/simple/\n"
                + "molgenis-emx2-pyclient>=11.22.0"));
    String result =
        given()
            .sessionId(SESSION_ID)
            .when()
            .post("/api/scripts/" + parentJobName)
            .getBody()
            .asString();

    String url = new ObjectMapper().readTree(result).at("/url").textValue();
    assertTrue(testJobSuccess(url));

    String failingJobName = "failingJobTest";
    jobs.delete(row("name", failingJobName));
    db.dropSchemaIfExists("ScriptWithFileUpload");
    String scriptFail = script.replace("PET_STORE", "PET_STORES");
    jobs.insert(
        row(
            "name",
            failingJobName,
            "type",
            "python",
            "script",
            scriptFail,
            "dependencies",
            "--extra-index-url https://test.pypi.org/simple/\n"
                + "molgenis-emx2-pyclient>=11.22.0"));

    result =
        given()
            .sessionId(SESSION_ID)
            .when()
            .post("/api/scripts/" + failingJobName)
            .getBody()
            .asString();

    url = new ObjectMapper().readTree(result).at("/url").textValue();
    assertFalse(testJobSuccess(url));
  }

  private static boolean testJobSuccess(String url)
      throws InterruptedException, JsonProcessingException {
    String result = given().sessionId(SESSION_ID).get(url).asString();

    String status = "WAITING";
    int count = 0;
    while (!result.contains("ERROR") && !"COMPLETED".equals(status) && !"ERROR".equals(status)) {
      if (count++ > 30) {
        throw new MolgenisException("failed: polling took too long, result is: " + result);
      }
      Thread.sleep(1000);
      result = given().sessionId(SESSION_ID).get(url).asString();
      status = new ObjectMapper().readTree(result).at("/status").textValue();
    }
    return !status.equals("ERROR");
  }

  private static String getToken(String email, String password) throws JsonProcessingException {
    String mutation =
        """
        mutation { signin(email: "%s" ,password: "%s" ) { message, token } }
        """
            .formatted(email, password);

    Map<String, String> request = new HashMap<>();
    request.put("query", mutation);

    String result = given().body(request).when().post("/api/graphql").getBody().asString();
    return new ObjectMapper().readTree(result).at("/data/signin/token").textValue();
  }

  @Test
  void testJSONLDonJSONLDEndpoint() {
    given()
        .sessionId(SESSION_ID)
        .expect()
        .contentType("application/ld+json")
        .statusCode(200)
        .when()
        .get("/pet store/api/jsonld");

    given()
        .sessionId(SESSION_ID)
        .expect()
        .contentType("application/ld+json")
        .statusCode(200)
        .when()
        .get("/pet store/api/jsonld/Pet");
  }

  @Test
  void testTurtleOnTTLEndpoint() {
    given()
        .sessionId(SESSION_ID)
        .expect()
        .contentType("text/turtle")
        .statusCode(200)
        .when()
        .get("/pet store/api/ttl");

    given()
        .sessionId(SESSION_ID)
        .expect()
        .contentType("text/turtle")
        .statusCode(200)
        .when()
        .get("/pet store/api/ttl/Pet");
  }

  @Test
  public void testBeaconApiSmokeTests() {
    String result = given().get("/api/beacon/configuration").getBody().asString();
    assertTrue(result.contains("productionStatus"));

    result = given().get("/api/beacon/map").getBody().asString();
    assertTrue(result.contains("endpointSets"));

    result = given().get("/pet store/api/beacon/info").getBody().asString();
    assertTrue(result.contains("beaconInfoResponse"));

    result = given().get("/api/beacon/filtering_terms").getBody().asString();
    assertTrue(result.contains("filteringTerms"));

    result = given().get("/api/beacon/entry_types").getBody().asString();
    assertTrue(result.contains("entry"));

    result = given().get("/api/beacon/datasets").getBody().asString();
    assertTrue(result.contains("datasets"));

    result = given().get("/api/beacon/g_variants").getBody().asString();
    assertTrue(result.contains("datasets"));

    result = given().get("/api/beacon/analyses").getBody().asString();
    assertTrue(result.contains("datasets"));

    result = given().get("/api/beacon/biosamples").getBody().asString();
    assertTrue(result.contains("datasets"));

    result = given().get("/api/beacon/cohorts").getBody().asString();
    assertTrue(result.contains("datasets"));

    result = given().get("/api/beacon/individuals").getBody().asString();
    assertTrue(result.contains("datasets"));

    result =
        given()
            .body(
                """
          {
            "query": {
            "filters": [
              {
              "id": "NCIT:C28421",
              "value": "GSSO_000123",
              "operator": "="
              }
            ]
            }
          }""")
            .post("/api/beacon/individuals")
            .asString();
    assertTrue(result.contains("datasets"));

    result = given().get("/api/beacon/runs").getBody().asString();
    assertTrue(result.contains("datasets"));
  }

  @Test
  void testThatTablesWithSpaceCanBeDownloaded() {
    var table = schema.getTable(TABLE_WITH_SPACES);

    given()
        .sessionId(SESSION_ID)
        .expect()
        .statusCode(200)
        .when()
        .get("/pet store/api/jsonld/" + table.getIdentifier());

    given()
        .sessionId(SESSION_ID)
        .expect()
        .statusCode(200)
        .when()
        .get("/pet store/api/ttl/" + table.getIdentifier());

    given()
        .sessionId(SESSION_ID)
        .expect()
        .statusCode(200)
        .when()
        .get("/pet store/api/excel/" + table.getIdentifier());

    given()
        .sessionId(SESSION_ID)
        .expect()
        .statusCode(200)
        .when()
        .get("/pet store/api/csv/" + table.getIdentifier());
  }

  @Test
  void testProfileApi() {
    String result = result = given().get("/api/profiles").getBody().asString();
    assertTrue(result.contains("Samples"));
  }

  @Test
  void testAnalyticsApi() throws JsonProcessingException {

    db.getSchema(SYSTEM_SCHEMA).getTable("AnalyticsTrigger").truncate();
    String adminToken = getToken("admin", "admin");

    // add a trigger
    Map<String, String> addRequest = new HashMap<>();
    addRequest.put("name", "my-trigger");
    addRequest.put("cssSelector", "#my-favorite-button");

    String resp =
        given()
            .header(X_MOLGENIS_TOKEN, adminToken)
            .when()
            .body(addRequest)
            .post("/pet store/api/trigger")
            .getBody()
            .asString();
    assertEquals("{\"status\":\"SUCCESS\"}", resp);

    // fetch a triggers
    String triggers = given().get("/pet store/api/trigger").getBody().asString();
    assertEquals(
        "[{\"name\":\"my-trigger\",\"cssSelector\":\"#my-favorite-button\",\"schemaName\":\"pet store\",\"appName\":null}]",
        triggers);

    // update a trigger
    Map<String, String> updateRequest = new HashMap<>();
    updateRequest.put("cssSelector", "#my-update-button");

    String updateResp =
        given()
            .header(X_MOLGENIS_TOKEN, adminToken)
            .when()
            .body(updateRequest)
            .put("/pet store/api/trigger/my-trigger")
            .getBody()
            .asString();
    assertEquals("{\"status\":\"SUCCESS\"}", updateResp);

    // re-fetch a triggers to check update
    String updated = given().get("/pet store/api/trigger").getBody().asString();
    assertEquals(
        "[{\"name\":\"my-trigger\",\"cssSelector\":\"#my-update-button\",\"schemaName\":\"pet store\",\"appName\":null}]",
        updated);

    // delete a trigger
    given()
        .header(X_MOLGENIS_TOKEN, adminToken)
        .delete("/pet store/api/trigger/my-trigger")
        .getBody()
        .asString();
    assertEquals("{\"status\":\"SUCCESS\"}", resp);

    // refetch triggers
    String triggersAfterDelete = given().get("/pet store/api/trigger").getBody().asString();
    assertEquals("[]", triggersAfterDelete);
  }

  @Test
  void signIn() throws JsonProcessingException {
    String token = getToken("admin", "admin");
    assertTrue(token.length() > 10);
  }

  private Row waitForScriptToComplete(String scriptName) throws InterruptedException {
    Table jobs = db.getSchema(SYSTEM_SCHEMA).getTable("Jobs");
    Filter f = f("script", f("name", EQUALS, scriptName));
    int count = 0;
    Row firstJob = null;
    // should run every 5 secs, lets give it some time to complete at least 1 job
    while ((firstJob == null || !"COMPLETED".equals(firstJob.getString("status"))) && count < 60) {
      List<Row> jobList = jobs.where(f).orderBy("submitDate", Order.ASC).retrieveRows();
      if (jobList.size() > 0) {
        firstJob = jobList.get(0);
      }
      count++; // timing could make this test flakey
      Thread.sleep(1000);
    }
    return firstJob;
  }
}<|MERGE_RESOLUTION|>--- conflicted
+++ resolved
@@ -1118,34 +1118,6 @@
   }
 
   @Test
-<<<<<<< HEAD
-  public void testFDPDistribution() {
-=======
-  public void testGraphGenome400() {
->>>>>>> 3c69d830
-    given()
-        .sessionId(SESSION_ID)
-        .expect()
-        .statusCode(400)
-        .when()
-<<<<<<< HEAD
-        .get("http://localhost:" + PORT + "/api/fdp/distribution/pet store/Category/ttl");
-  }
-
-  @Test
-  public void testFDPHead() {
-    given()
-        .sessionId(SESSION_ID)
-        .expect()
-        .contentType("text/turtle")
-        .when()
-        .head("http://localhost:" + PORT + "/api/fdp");
-=======
-        .get("http://localhost:" + PORT + "/api/graphgenome");
->>>>>>> 3c69d830
-  }
-
-  @Test
   public void downloadCsvTable() {
     Response response = downloadPet("/pet store/api/csv/Pet");
     assertTrue(
