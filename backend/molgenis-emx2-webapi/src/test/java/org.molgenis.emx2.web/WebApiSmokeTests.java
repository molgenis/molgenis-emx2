package org.molgenis.emx2.web;

import static com.github.stefanbirkner.systemlambda.SystemLambda.withEnvironmentVariable;
import static io.restassured.RestAssured.*;
import static org.hamcrest.CoreMatchers.equalTo;
import static org.hamcrest.CoreMatchers.is;
import static org.junit.jupiter.api.Assertions.*;
import static org.molgenis.emx2.ColumnType.STRING;
import static org.molgenis.emx2.Constants.MOLGENIS_HTTP_PORT;
<<<<<<< HEAD
import static org.molgenis.emx2.Constants.MOLGENIS_INCLUDE_CATALOGUE_DEMO;
import static org.molgenis.emx2.FilterBean.f;
import static org.molgenis.emx2.Operator.EQUALS;
import static org.molgenis.emx2.Row.row;
=======
import static org.molgenis.emx2.RunMolgenisEmx2.CATALOGUE_DEMO;
>>>>>>> 8948ac02
import static org.molgenis.emx2.sql.SqlDatabase.ADMIN_PW_DEFAULT;
import static org.molgenis.emx2.sql.SqlDatabase.ANONYMOUS;
import static org.molgenis.emx2.web.Constants.*;

import com.fasterxml.jackson.core.JsonProcessingException;
import com.fasterxml.jackson.databind.ObjectMapper;
import graphql.Assert;
import io.restassured.RestAssured;
import io.restassured.response.Response;
import java.io.File;
import java.io.FileOutputStream;
import java.io.IOException;
import java.io.OutputStream;
import java.nio.charset.StandardCharsets;
import java.nio.file.Files;
import java.util.List;
import java.util.Map;
import org.junit.jupiter.api.*;
import org.junit.jupiter.api.parallel.Isolated;
import org.molgenis.emx2.*;
import org.molgenis.emx2.Order;
import org.molgenis.emx2.sql.TestDatabaseFactory;
import org.molgenis.emx2.utils.EnvironmentProperty;

/* this is a smoke test for the integration of web api with the database layer. So not complete coverage of all services but only a few essential requests to pass most endpoints */
@TestMethodOrder(MethodOrderer.MethodName.class)
@Isolated
public class WebApiSmokeTests {

  public static final String DATA_PET_STORE = "/pet store/api/csv";
  public static final String PET_SHOP_OWNER = "pet_shop_owner";
  public static String SESSION_ID; // to toss around a session for the tests
  private static Database db;
  private static Schema schema;
  final String CSV_TEST_SCHEMA = "pet store csv";
  static final int PORT = 8080; // other then default so we can see effect

  @BeforeAll
  public static void before() throws Exception {

    // setup test schema
    db = TestDatabaseFactory.getTestDatabase();

    // start web service for testing, including env variables
    withEnvironmentVariable(MOLGENIS_HTTP_PORT, "" + PORT)
        // disable because of parallism issues .and(MOLGENIS_INCLUDE_CATALOGUE_DEMO, "true")
        .execute(() -> RunMolgenisEmx2.main(new String[] {}));

    // set default rest assured settings
    RestAssured.port = PORT;
    RestAssured.baseURI = "http://localhost";

    // create an admin session to work with
    String adminPass =
        (String)
            EnvironmentProperty.getParameter(
                org.molgenis.emx2.Constants.MOLGENIS_ADMIN_PW, ADMIN_PW_DEFAULT, STRING);
    SESSION_ID =
        given()
            .body(
                "{\"query\":\"mutation{signin(email:\\\""
                    + db.getAdminUserName()
                    + "\\\",password:\\\""
                    + adminPass
                    + "\\\"){message}}\"}")
            .when()
            .post("api/graphql")
            .sessionId();

    // should be created
    schema = db.getSchema("pet store");
    // grant a user permission
    schema.addMember(PET_SHOP_OWNER, Privileges.OWNER.toString());
    schema.addMember(ANONYMOUS, Privileges.VIEWER.toString());
    db.grantCreateSchema(PET_SHOP_OWNER);
  }

  @AfterAll
  public static void after() {
    MolgenisWebservice.stop();
<<<<<<< HEAD
    db.dropCreateSchema("catalogue");
=======
    db.dropSchemaIfExists(CATALOGUE_DEMO);
>>>>>>> 8948ac02
  }

  @Test
  public void testCsvApi_zipUploadDownload() throws IOException {
    // get original schema
    String schemaCsv =
        given().sessionId(SESSION_ID).accept(ACCEPT_CSV).when().get(DATA_PET_STORE).asString();

    // create a new schema for zip
    db.dropCreateSchema("pet store zip");

    // download zip contents of old schema
    byte[] zipContents = getContentAsByteArray(ACCEPT_ZIP, "/pet store/api/zip");

    // upload zip contents into new schema
    File zipFile = createTempFile(zipContents, ".zip");
    given()
        .sessionId(SESSION_ID)
        .multiPart(zipFile)
        .when()
        .post("/pet store zip/api/zip")
        .then()
        .statusCode(200);

    // check if schema equal using json representation
    String schemaCsv2 =
        given()
            .sessionId(SESSION_ID)
            .accept(ACCEPT_CSV)
            .when()
            .get("/pet store zip/api/csv")
            .asString();
    assertEquals(schemaCsv, schemaCsv2);

    // check if reports work
    zipContents = getContentAsByteArray(ACCEPT_ZIP, "/pet store/api/reports/zip?id=0");
    assertTrue(zipContents.length > 0);

    // delete the new schema
    db.dropSchema("pet store zip");
  }

  @Test
  public void testCsvApi_csvTableMetadataUpdate() throws IOException {

    // fresh schema for testing
    db.dropCreateSchema(CSV_TEST_SCHEMA);

    // full table header present in exported table metadata
    String header =
        "tableName,tableExtends,tableType,columnName,columnType,key,required,refSchema,refTable,refLink,refBack,refLabel,validation,visible,computed,semantics,label,description\r\n";

    // add new table with description and semantics as metadata
    addUpdateTableAndCompare(
        header,
        "tableName,description,semantics\r\nTestMetaTable,TestDesc,TestSem",
        "TestMetaTable,,,,,,,,,,,,,,,TestSem,,TestDesc\r\n");

    // update table without new description or semantics, values should be untouched
    addUpdateTableAndCompare(
        header, "tableName\r\nTestMetaTable", "TestMetaTable,,,,,,,,,,,,,,,TestSem,,TestDesc\r\n");

    // update only description, semantics should be untouched
    addUpdateTableAndCompare(
        header,
        "tableName,description\r\nTestMetaTable,NewTestDesc",
        "TestMetaTable,,,,,,,,,,,,,,,TestSem,,NewTestDesc\r\n");

    // make semantics empty by not supplying a value, description  should be untouched
    addUpdateTableAndCompare(
        header,
        "tableName,semantics\r\nTestMetaTable,",
        "TestMetaTable,,,,,,,,,,,,,,,,,NewTestDesc\r\n");

    // make description empty while also adding a new value for semantics
    addUpdateTableAndCompare(
        header,
        "tableName,description,semantics\r\nTestMetaTable,,NewTestSem",
        "TestMetaTable,,,,,,,,,,,,,,,NewTestSem,,\r\n");

    // empty both description and semantics
    addUpdateTableAndCompare(
        header,
        "tableName,description,semantics\r\nTestMetaTable,,",
        "TestMetaTable,,,,,,,,,,,,,,,,,\r\n");

    // add description value, and string array value for semantics
    addUpdateTableAndCompare(
        header,
        "tableName,description,semantics\r\nTestMetaTable,TestDesc,\"TestSem1,TestSem2\"",
        "TestMetaTable,,,,,,,,,,,,,,,\"TestSem1,TestSem2\",,TestDesc\r\n");
  }

  /**
   * Helper function to prevent code duplication
   *
   * @param header
   * @param tableMeta
   * @param expected
   * @throws IOException
   */
  private void addUpdateTableAndCompare(String header, String tableMeta, String expected)
      throws IOException {
    byte[] addUpdateTable = tableMeta.getBytes(StandardCharsets.UTF_8);
    File addUpdateTableFile = createTempFile(addUpdateTable, ".csv");
    acceptFileUpload(addUpdateTableFile, "molgenis");
    String actual = getContentAsString("/api/csv");
    assertEquals(header + expected, actual);
  }

  @Test
  public void testCsvApi_csvUploadDownload() throws IOException {
    // create a new schema for complete csv data round trip
    db.dropCreateSchema(CSV_TEST_SCHEMA);

    // download csv metadata and data from existing schema
    byte[] contentsMeta = getContentAsByteArray(ACCEPT_CSV, "/pet store/api/csv");
    byte[] contentsCategoryData = getContentAsByteArray(ACCEPT_CSV, "/pet store/api/csv/Category");
    byte[] contentsOrderData = getContentAsByteArray(ACCEPT_CSV, "/pet store/api/csv/Order");
    byte[] contentsPetData = getContentAsByteArray(ACCEPT_CSV, "/pet store/api/csv/Pet");
    byte[] contentsUserData = getContentAsByteArray(ACCEPT_CSV, "/pet store/api/csv/User");
    byte[] contentsTagData = getContentAsByteArray(ACCEPT_CSV, "/pet store/api/csv/Tag");

    // create tmp files for csv metadata and data
    File contentsMetaFile = createTempFile(contentsMeta, ".csv");
    File contentsCategoryDataFile = createTempFile(contentsCategoryData, ".csv");
    File contentsOrderDataFile = createTempFile(contentsOrderData, ".csv");
    File contentsPetDataFile = createTempFile(contentsPetData, ".csv");
    File contentsUserDataFile = createTempFile(contentsUserData, ".csv");
    File contentsTagDataFile = createTempFile(contentsTagData, ".csv");

    // upload csv metadata and data into the new schema
    // here we use 'body' (instead of 'multiPart' in e.g. testCsvApi_zipUploadDownload) because csv,
    // json and yaml import is submitted in the request body
    acceptFileUpload(contentsMetaFile, "molgenis");
    acceptFileUpload(contentsCategoryDataFile, "Category");
    acceptFileUpload(contentsTagDataFile, "Tag");
    acceptFileUpload(contentsPetDataFile, "Pet");
    acceptFileUpload(contentsOrderDataFile, "Order");
    acceptFileUpload(contentsUserDataFile, "User");

    // download csv from the new schema
    String contentsMetaNew = getContentAsString("/api/csv");
    String contentsCategoryDataNew = getContentAsString("/api/csv/Category");
    String contentsOrderDataNew = getContentAsString("/api/csv/Order");
    String contentsPetDataNew = getContentAsString("/api/csv/Pet");
    String contentsUserDataNew = getContentAsString("/api/csv/User");
    String contentsTagDataNew = getContentAsString("/api/csv/Tag");

    // test if existing and new schema are equal
    assertEquals(new String(contentsMeta), contentsMetaNew);
    assertEquals(new String(contentsCategoryData), contentsCategoryDataNew);
    assertEquals(new String(contentsOrderData), contentsOrderDataNew);
    assertEquals(new String(contentsPetData), contentsPetDataNew);
    assertEquals(new String(contentsUserData), contentsUserDataNew);
    assertEquals(new String(contentsTagData), contentsTagDataNew);
  }

  @Test
  public void testCsvApi_tableFilter() {
    String result =
        given()
            .sessionId(SESSION_ID)
            .queryParam("filter", "{\"name\":{\"equals\":\"pooky\"}}")
            .accept(ACCEPT_CSV)
            .when()
            .get("/pet store/api/csv/Pet")
            .asString();
    assertTrue(result.contains("pooky"));
    assertFalse(result.contains("spike"));

    result =
        given()
            .sessionId(SESSION_ID)
            .queryParam("filter", "{\"tags\":{\"name\": {\"equals\":\"blue\"}}}")
            .accept(ACCEPT_CSV)
            .when()
            .get("/pet store/api/csv/Pet")
            .asString();
    assertTrue(result.contains("jerry"));
    assertFalse(result.contains("spike"));
  }

  private void acceptFileUpload(File content, String table) {
    given()
        .sessionId(SESSION_ID)
        .body(content)
        .header("fileName", table)
        .when()
        .post("/" + CSV_TEST_SCHEMA + "/api/csv")
        .then()
        .statusCode(200);
  }

  private String getContentAsString(String path) {
    return given()
        .sessionId(SESSION_ID)
        .accept(ACCEPT_CSV)
        .when()
        .get("/" + CSV_TEST_SCHEMA + path)
        .asString();
  }

  private byte[] getContentAsByteArray(String fileType, String path) {
    return given().sessionId(SESSION_ID).accept(fileType).when().get(path).asByteArray();
  }

  @Test
  public void testJsonYamlApi() {
    String schemaJson = given().sessionId(SESSION_ID).when().get("/pet store/api/json").asString();

    db.dropCreateSchema("pet store json");

    given()
        .sessionId(SESSION_ID)
        .body(schemaJson)
        .when()
        .post("/pet store json/api/json")
        .then()
        .statusCode(200);

    String schemaJson2 =
        given().sessionId(SESSION_ID).when().get("/pet store json/api/json").asString();

    assertEquals(schemaJson, schemaJson2.replace("pet store json", "pet store"));

    String schemaYaml = given().sessionId(SESSION_ID).when().get("/pet store/api/yaml").asString();

    db.dropCreateSchema("pet store yaml");

    given()
        .sessionId(SESSION_ID)
        .body(schemaYaml)
        .when()
        .post("/pet store yaml/api/yaml")
        .then()
        .statusCode(200);

    String schemaYaml2 =
        given().sessionId(SESSION_ID).when().get("/pet store yaml/api/yaml").asString();

    assertEquals(schemaYaml, schemaYaml2.replace("pet store yaml", "pet store"));
  }

  @Test
  public void testExcelApi() throws IOException, InterruptedException {

    // download json schema
    String schemaCSV =
        given()
            .sessionId(SESSION_ID)
            .accept(ACCEPT_CSV)
            .when()
            .get("/pet store/api/csv")
            .asString();

    // create a new schema for excel
    db.dropCreateSchema("pet store excel");

    // download excel contents from schema
    byte[] excelContents = getContentAsByteArray(ACCEPT_EXCEL, "/pet store/api/excel");
    File excelFile = createTempFile(excelContents, ".xlsx");

    // upload excel into new schema
    String message =
        given()
            .sessionId(SESSION_ID)
            .multiPart(excelFile)
            .when()
            .post("/pet store excel/api/excel?async=true")
            .asString();

    Map<String, String> val = new ObjectMapper().readValue(message, Map.class);
    String url = val.get("url");
    String id = val.get("id");

    // poll task until complete
    Response poll = given().sessionId(SESSION_ID).when().get(url);
    int count = 0;
    // poll while running
    // (previously we checked on 'complete' but then it also fired if subtask was complete)
    while (poll.body().asString().contains("UNKNOWN")
        || poll.body().asString().contains("RUNNING")) {
      if (count++ > 100) {
        throw new MolgenisException("failed: polling took too long");
      }
      poll = given().sessionId(SESSION_ID).when().get(url);
      Thread.sleep(500);
    }

    assertFalse(poll.body().asString().contains("FAILED"));

    // check if id in tasks list
    assertTrue(
        given()
            .sessionId(SESSION_ID)
            .multiPart(excelFile)
            .when()
            .get("/pet store/api/tasks")
            .asString()
            .contains(id));

    // check if schema equal using json representation
    String schemaCSV2 =
        given()
            .sessionId(SESSION_ID)
            .accept(ACCEPT_CSV)
            .when()
            .get("/pet store excel/api/csv")
            .asString();

    assertTrue(schemaCSV2.contains("Pet"));

    // delete a new schema for excel
    db.dropSchema("pet store excel");
  }

  private File createTempFile(byte[] zipContents, String extension) throws IOException {
    File tempFile = File.createTempFile("some", extension);
    tempFile.deleteOnExit();
    OutputStream os = new FileOutputStream(tempFile);
    os.write(zipContents);
    os.flush();
    os.close();
    return tempFile;
  }

  @Test
  public void testCsvApi_tableCsvUploadDownload() {

    String path = "/pet store/api/csv/Tag";

    String result = given().sessionId(SESSION_ID).accept(ACCEPT_CSV).when().get(path).asString();
    assertTrue(result.contains("green,,colors"));

    String update = "name,parent\r\nyellow,colors\r\n";
    given().sessionId(SESSION_ID).body(update).when().post(path).then().statusCode(200);

    result = given().sessionId(SESSION_ID).accept(ACCEPT_CSV).when().get(path).asString();
    assertTrue(result.contains("yellow"));

    given().sessionId(SESSION_ID).body(update).when().delete(path).then().statusCode(200);

    result = given().sessionId(SESSION_ID).accept(ACCEPT_CSV).when().get(path).asString();
    assertTrue(result.contains("green,,colors"));
  }

  @Test
  public void testGraphqlApi() {
    String path = "/api/graphql";

    // create a new session, separate from the session shared in these tests
    String sessionId =
        given().body("{\"query\":\"{_session{email}}\"}").when().post(path).sessionId();

    String result =
        given()
            .sessionId(sessionId)
            .body("{\"query\":\"{_session{email}}\"}")
            .when()
            .post(path)
            .asString();
    assertTrue(result.contains("anonymous"));

    // if anonymous then should not be able to see users
    result =
        given()
            .sessionId(sessionId)
            .body("{\"query\":\"{_admin{userCount}}\"}")
            .when()
            .post(path)
            .asString();
    assertTrue(result.contains("errors"));

    // read admin password from environment if necessary
    String adminPass =
        (String)
            EnvironmentProperty.getParameter(
                org.molgenis.emx2.Constants.MOLGENIS_ADMIN_PW, ADMIN_PW_DEFAULT, STRING);

    result =
        given()
            .sessionId(sessionId)
            .body(
                "{\"query\":\"mutation{signin(email:\\\""
                    + db.getAdminUserName()
                    + "\\\",password:\\\""
                    + adminPass
                    + "\\\"){message}}\"}")
            .when()
            .post(path)
            .asString();
    assertTrue(result.contains("Signed in"));

    result =
        given()
            .sessionId(sessionId)
            .body("{\"query\":\"{_session{email}}\"}")
            .when()
            .post(path)
            .asString();
    assertTrue(result.contains(db.getAdminUserName()));

    // if admin then should  be able to see users
    result =
        given()
            .sessionId(sessionId)
            .body("{\"query\":\"{_admin{userCount}}\"}")
            .when()
            .post(path)
            .asString();
    assertFalse(result.contains("Error"));

    String schemaPath = "/pet store/api/graphql";
    result =
        given()
            .sessionId(sessionId)
            .body("{\"query\":\"{Pet{name}}\"}")
            .when()
            .post(schemaPath)
            .asString();
    assertTrue(result.contains("spike"));

    result =
        given()
            .sessionId(sessionId)
            .body("{\"query\":\"mutation{signout{message}}\"}")
            .when()
            .post(path)
            .asString();
    assertTrue(result.contains("signed out"));

    // if anonymous then should not be able to see users
    result =
        given()
            .sessionId(sessionId)
            .body("{\"query\":\"{_admin{userCount}}\"}")
            .when()
            .post(path)
            .asString();
    assertTrue(result.contains("errors"));
  }

  @Test
  public void testBootstrapThemeService() {
    // should success
    String css = given().when().get("/pet store/tables/theme.css?primaryColor=123123").asString();
    Assert.assertTrue(css.contains("123123"));

    // should fail
    css = given().when().get("/pet store/tables/theme.css?primaryColor=pink").asString();
    Assert.assertTrue(css.contains("pink"));
  }

  @Test
  public void testMolgenisWebservice_redirectWhenSlash() {
    given()
        .sessionId(SESSION_ID)
        .redirects()
        .follow(false)
        .expect()
        .statusCode(302)
        .header("Location", is("http://localhost:" + PORT + "/pet store/"))
        .when()
        .get("/pet store");

    given()
        .sessionId(SESSION_ID)
        .redirects()
        .follow(false)
        .expect()
        .statusCode(302)
        .header("Location", is("http://localhost:" + PORT + "/pet store/tables/"))
        .when()
        .get("/pet store/tables");
  }

  @Test
  public void testMolgenisWebservice_redirectToFirstMenuItem() {
    given()
        .redirects()
        .follow(false)
        .expect()
        .statusCode(302)
        .header("Location", is("http://localhost:" + PORT + "/pet store/tables"))
        .when()
        .get("/pet store/");

    schema
        .getMetadata()
        .setSetting(
            "menu",
            "[{\"label\":\"home\",\"href\":\"../blaat\", \"role\":\"Manager\"},{\"label\":\"home\",\"href\":\"../blaat2\", \"role\":\"Viewer\"}]");

    // sign in as shopviewer
    String shopViewerSessionId =
        given()
            .body(
                "{\"query\":\"mutation{signin(email:\\\"shopviewer\\\",password:\\\"shopviewer\\\"){message}}\"}")
            .when()
            .post("/api/graphql")
            .sessionId();

    given()
        .sessionId(shopViewerSessionId)
        .redirects()
        .follow(false)
        .expect()
        .statusCode(302)
        .header("Location", is("http://localhost:" + PORT + "/pet store/blaat2"))
        .when()
        .get("/pet store/");

    // sign in as shopviewer
    String shopManagerSessionId =
        given()
            .body(
                "{\"query\":\"mutation{signin(email:\\\"shopmanager\\\",password:\\\"shopmanager\\\"){message}}\"}")
            .when()
            .post("/api/graphql")
            .sessionId();

    given()
        .sessionId(shopManagerSessionId)
        .redirects()
        .follow(false)
        .expect()
        .statusCode(302)
        .header("Location", is("http://localhost:" + PORT + "/pet store/blaat"))
        .when()
        .get("/pet store/");

    schema.getMetadata().removeSetting("menu");
    db.becomeAdmin();
  }

  @Test
  public void testTokenBasedAuth() throws JsonProcessingException {

    // check if we can use temporary token
    String result =
        given()
            .body(
                "{\"query\":\"mutation{signin(email:\\\"shopmanager\\\",password:\\\"shopmanager\\\"){message,token}}\"}")
            .when()
            .post("/api/graphql")
            .getBody()
            .asString();
    String token = new ObjectMapper().readTree(result).at("/data/signin/token").textValue();

    // without token we are anonymous
    assertTrue(
        given()
            .body("{\"query\":\"{_session{email}}\"}")
            .post("/api/graphql")
            .getBody()
            .asString()
            .contains("anonymous"));

    // with token we are shopmanager
    assertTrue(
        given()
            .header(MOLGENIS_TOKEN[0], token)
            .body("{\"query\":\"{_session{email}}\"}")
            .post("/api/graphql")
            .getBody()
            .asString()
            .contains("shopmanager"));

    // can we create a long lived token
    result =
        given()
            .header(MOLGENIS_TOKEN[0], token)
            .body(
                "{\"query\":\"mutation{createToken(email:\\\"shopmanager\\\",tokenName:\\\"mytoken\\\"){message,token}}\"}")
            .when()
            .post("/api/graphql")
            .getBody()
            .asString();
    token = new ObjectMapper().readTree(result).at("/data/createToken/token").textValue();

    // with long lived token we are shopmanager
    // also test using an alternative auth token key (should make no difference)
    assertTrue(
        given()
            .header(MOLGENIS_TOKEN[1], token)
            .body("{\"query\":\"{_session{email}}\"}")
            .post("/api/graphql")
            .getBody()
            .asString()
            .contains("shopmanager"));

    // get token for admin
    result =
        given()
            .body(
                "{\"query\":\"mutation{signin(email:\\\"admin\\\",password:\\\"admin\\\"){message,token}}\"}")
            .when()
            .post("/api/graphql")
            .getBody()
            .asString();
    token = new ObjectMapper().readTree(result).at("/data/signin/token").textValue();

    // as admin can we create a long lived token for others
    result =
        given()
            .header(MOLGENIS_TOKEN[0], token)
            .body(
                "{\"query\":\"mutation{createToken(email:\\\"shopmanager\\\" tokenName:\\\"mytoken\\\"){message,token}}\"}")
            .when()
            .post("/api/graphql")
            .getBody()
            .asString();
    token = new ObjectMapper().readTree(result).at("/data/createToken/token").textValue();

    // with long lived token we are shopmanager
    // also test using an alternative auth token key (should make no difference)
    assertTrue(
        given()
            .header(MOLGENIS_TOKEN[1], token)
            .body("{\"query\":\"{_session{email}}\"}")
            .post("/api/graphql")
            .getBody()
            .asString()
            .contains("shopmanager"));
  }

  @Test
  public void testMolgenisWebservice_robotsDotTxt() {
    when().get("/robots.txt").then().statusCode(200).body(equalTo("User-agent: *\nAllow: /"));
  }

  @Test
  public void testRdfApi() {
    // skip 'all schemas' test because data is way to big (i.e.
    // get("http://localhost:PORT/api/rdf");)
    given().sessionId(SESSION_ID).expect().statusCode(200).when().get("/pet store/api/rdf");
    given()
        .sessionId(SESSION_ID)
        .expect()
        .statusCode(200)
        .when()
        .get("/pet store/api/rdf/Category");
    given()
        .sessionId(SESSION_ID)
        .expect()
        .statusCode(200)
        .when()
        .get("/pet store/api/rdf/Category/column/name");
    given()
        .sessionId(SESSION_ID)
        .expect()
        .statusCode(200)
        .when()
        .get("/pet store/api/rdf/Category/cat");
    given()
        .sessionId(SESSION_ID)
        .expect()
        .statusCode(400)
        .when()
        .get("/pet store/api/rdf/doesnotexist");
  }

  @Test
  public void testLinkedDataApi() {
    given().sessionId(SESSION_ID).expect().statusCode(200).when().get("/pet store/api/jsonld");
    given().sessionId(SESSION_ID).expect().statusCode(200).when().get("/pet store/api/ttl");
    given()
        .sessionId(SESSION_ID)
        .expect()
        .statusCode(200)
        .when()
        .get("/pet store/api/jsonld/Category");
    given()
        .sessionId(SESSION_ID)
        .expect()
        .statusCode(200)
        .when()
        .get("/pet store/api/ttl/Category");
    given()
        .sessionId(SESSION_ID)
        .expect()
        .statusCode(400)
        .when()
        .get("/pet store/api/ttl/doesnotexist");
  }

  @Test
  public void testFDPDistribution() {
    given()
        .sessionId(SESSION_ID)
        .expect()
        .statusCode(400)
        .when()
        .get("/api/fdp/distribution/pet store/Category/ttl");
  }

  @Test
  public void testGraphGenome400() {
    given().sessionId(SESSION_ID).expect().statusCode(400).when().get("/api/graphgenome");
  }

  @Test
  public void downloadCsvTable() {
    Response response = downloadPet("/pet store/api/csv/Pet");
    assertTrue(
        response.getBody().asString().contains("name,category,photoUrls,status,tags,weight"));
    assertTrue(response.getBody().asString().contains("pooky,cat,,available,,9.4"));
    assertFalse(response.getBody().asString().contains("mg_"));
  }

  @Test
  public void downloadCsvTableWithSystemColumns() {
    Response response = downloadPet("/pet store/api/csv/Pet?" + INCLUDE_SYSTEM_COLUMNS + "=true");
    assertTrue(response.getBody().asString().contains("mg_"));
  }

  @Test
  public void downloadExcelTable() throws IOException {
    Response response = downloadPet("/pet store/api/excel/Pet");
    List<String> rows = TestUtils.readExcelSheet(response.getBody().asInputStream());
    assertEquals("name,category,photoUrls,status,tags,weight", rows.get(0));
    assertEquals("pooky,cat,,available,,9.4", rows.get(1));
  }

  @Test
  public void downloadExelTableWithSystemColumns() throws IOException {
    Response response = downloadPet("/pet store/api/excel/Pet?" + INCLUDE_SYSTEM_COLUMNS + "=true");
    List<String> rows = TestUtils.readExcelSheet(response.getBody().asInputStream());
    assertTrue(rows.get(0).contains("mg_"));
  }

  @Test
  public void downloadZipTable() throws IOException, InterruptedException {
    File file = TestUtils.responseToFile(downloadPet("/pet store/api/zip/Pet"));
    List<File> files = TestUtils.extractFileFromZip(file);
    String result = Files.readString(files.get(0).toPath());
    assertTrue(result.contains("name,category,photoUrls,status,tags,weight"));
    assertTrue(result.contains("pooky,cat,,available,,9.4"));
  }

  @Test
  public void downloadZipTableWithSystemColumns() throws IOException, InterruptedException {
    File file =
        TestUtils.responseToFile(
            downloadPet("/pet store/api/zip/Pet?" + INCLUDE_SYSTEM_COLUMNS + "=true"));
    List<File> files = TestUtils.extractFileFromZip(file);
    String result = Files.readString(files.get(0).toPath());
    assertTrue(result.contains("mg_"));
  }

  private Response downloadPet(String requestString) {
    return given()
        .sessionId(SESSION_ID)
        .accept(ACCEPT_EXCEL)
        .expect()
        .statusCode(200)
        .when()
        .get(requestString);
  }

  @Test
  public void testScriptExecution() throws JsonProcessingException, InterruptedException {
    // get token for admin
    String result =
        given()
            .body(
                "{\"query\":\"mutation{signin(email:\\\"admin\\\",password:\\\"admin\\\"){message,token}}\"}")
            .when()
            .post("/api/graphql")
            .getBody()
            .asString();
    String token = new ObjectMapper().readTree(result).at("/data/signin/token").textValue();

    // submit simple
    result =
        given()
            .header(MOLGENIS_TOKEN[0], token)
            .when()
            .post("/api/scripts/hello+world")
            .getBody()
            .asString();
    String taskId = new ObjectMapper().readTree(result).at("/id").textValue();

    // poll until completed
    String taskUrl = "/api/tasks/" + taskId;
    // poll task until complete
    result = given().header(MOLGENIS_TOKEN[0], token).when().get(taskUrl).getBody().asString();
    String status = new ObjectMapper().readTree(result).at("/status").textValue();
    int count = 0;
    // poll while running
    // (previously we checked on 'complete' but then it also fired if subtask was complete)
    while (!result.contains("ERROR") && !"COMPLETED".equals(status) && !"ERROR".equals(status)) {
      result = given().header(MOLGENIS_TOKEN[0], token).when().get(taskUrl).getBody().asString();
      if (result.contains("ERROR")) {
        fail("testScriptExcution failed:" + result);
      }
      if (count++ > 100) {
        throw new MolgenisException("failed: polling took too long");
      }
      status = new ObjectMapper().readTree(result).at("/status").textValue();
      Thread.sleep(500);
    }
    if (result.contains("ERROR")) {
      fail(result);
    }

    String outputURL = "/api/tasks/" + taskId + "/output";
    result = given().header(MOLGENIS_TOKEN[0], token).when().get(outputURL).getBody().asString();
    if (result.equals("Readme")) {
      System.out.println("testScriptExcution error: " + result);
    }
    assertEquals("Readme", result);

    // now with parameters

    // submit simple
    result =
        given()
            .header(MOLGENIS_TOKEN[0], token)
            .body("blaat")
            .when()
            .post("/api/scripts/hello+world")
            .getBody()
            .asString();
    taskId = new ObjectMapper().readTree(result).at("/id").textValue();

    // poll until completed
    taskUrl = "/api/tasks/" + taskId;
    // poll task until complete
    result = given().header(MOLGENIS_TOKEN[0], token).when().get(taskUrl).getBody().asString();
    status = new ObjectMapper().readTree(result).at("/status").textValue();
    count = 0;
    // poll while running
    // (previously we checked on 'complete' but then it also fired if subtask was complete)
    while (!result.contains("ERROR") && !"COMPLETED".equals(status) && !"ERROR".equals(status)) {
      result = given().header(MOLGENIS_TOKEN[0], token).when().get(taskUrl).getBody().asString();
      if (result.contains("ERROR")) {
        fail("testScriptExcution failed:" + result);
      }
      if (count++ > 100) {
        throw new MolgenisException("failed: polling took too long");
      }
      status = new ObjectMapper().readTree(result).at("/status").textValue();
      Thread.sleep(500);
    }
    if (result.contains("ERROR")) {
      fail(result);
    }

    assertTrue(result.contains("sys.argv[1]=blaat")); // the expected output
  }

  @Test
  public void testScriptScheduling() throws JsonProcessingException, InterruptedException {
    // make sure the 'test' script is not there already from a previous test
    db.getSchema("ADMIN").getTable("Jobs").truncate();
    db.getSchema("ADMIN").getTable("Scripts").delete(row("name", "test"));

    // get token for admin
    String result =
        given()
            .body(
                "{\"query\":\"mutation{signin(email:\\\"admin\\\",password:\\\"admin\\\"){message,token}}\"}")
            .when()
            .post("/api/graphql")
            .getBody()
            .asString();
    String token = new ObjectMapper().readTree(result).at("/data/signin/token").textValue();

    // simply retrieve the results using get
    // todo: also allow anonymous
    result =
        given()
            .header(MOLGENIS_TOKEN[0], token)
            .when()
            .get("/ADMIN/api/scripts/hello+world")
            .getBody()
            .asString();
    assertEquals("Readme", result);

    // simply retrieve the results using get, outside schema
    // todo: also allow anonymous
    result =
        given()
            .header(MOLGENIS_TOKEN[0], token)
            .when()
            .get("/api/scripts/hello+world")
            .getBody()
            .asString();
    assertEquals("Readme", result);

    // or async using post and then we get a task id
    // simply retrieve the results using get
    // todo: also allow anonymous
    result =
        given()
            .header(MOLGENIS_TOKEN[0], token)
            .when()
            .body("blaat")
            .post("/ADMIN/api/scripts/hello+world")
            .asString();

    Row jobMetadata = waitForScriptToComplete("hello world");
    // retrieve the file
    result =
        given()
            .header(MOLGENIS_TOKEN[0], token)
            .when()
            .body("blaat")
            .get("/ADMIN/api/tasks/" + jobMetadata.getString("id") + "/output")
            .asString();
    assertEquals("Readme", result);
    // also works outside schema
    result =
        given()
            .header(MOLGENIS_TOKEN[0], token)
            .when()
            .body("blaat")
            .get("/api/tasks/" + jobMetadata.getString("id") + "/output")
            .asString();
    assertEquals("Readme", result);

    // save a scheduled script that fires every second
    result =
        given()
            .header(MOLGENIS_TOKEN[0], token)
            .when()
            .body(
                "{\"query\":\"mutation{insert(Scripts:{name:\\\"test\\\",cron:\\\"0/5 * * * * ?\\\",script:\\\"print('test123')\\\"}){message}}\"}")
            .post("/ADMIN/api/graphql")
            .getBody()
            .asString();

    // see that it is listed
    result =
        given()
            .header(MOLGENIS_TOKEN[0], token)
            .when()
            .get("/api/tasks/scheduled")
            .getBody()
            .asString();
    assertTrue(result.contains("test")); // should contain our script

    // delete the scripts
    result =
        given()
            .header(MOLGENIS_TOKEN[0], token)
            .when()
            .body("{\"query\":\"mutation{delete(Scripts:{name:\\\"test\\\"}){message}}\"}")
            .post("/ADMIN/api/graphql")
            .getBody()
            .asString();

    assertTrue(result.contains("delete 1 records from Scripts"));

    // script should be deleted
    assertTrue(
        db.getSchema("ADMIN")
                .getTable("Scripts")
                .where(f("name", EQUALS, "test"))
                .retrieveRows()
                .size()
            == 0,
        "script should be deleted");

    // check if the jobs that ran were okay
    assertNotNull(jobMetadata, "should have at least a job");
    System.out.println(jobMetadata);
    assertEquals("COMPLETED", jobMetadata.getString("status"));

    // script should be unscheduled
    result =
        given()
            .header(MOLGENIS_TOKEN[0], token)
            .when()
            .get("/api/tasks/scheduled")
            .getBody()
            .asString();
    assertTrue(result.contains("[]"), "script should be unscheduled");
  }

  private Row waitForScriptToComplete(String scriptName) throws InterruptedException {
    Table jobs = db.getSchema("ADMIN").getTable("Jobs");
    Filter f = f("script", f("name", EQUALS, scriptName));
    int count = 0;
    Row firstJob = null;
    // should run every 5 secs, lets give it some time to complete at least 1 job
    while ((firstJob == null || !"COMPLETED".equals(firstJob.getString("status"))) && count < 60) {
      List<Row> jobList = jobs.where(f).orderBy("submitDate", Order.ASC).retrieveRows();
      if (jobList.size() > 0) {
        firstJob = jobList.get(0);
      }
      count++; // timing could make this test flakey
      Thread.sleep(1000);
    }
    return firstJob;
  }
}<|MERGE_RESOLUTION|>--- conflicted
+++ resolved
@@ -7,14 +7,10 @@
 import static org.junit.jupiter.api.Assertions.*;
 import static org.molgenis.emx2.ColumnType.STRING;
 import static org.molgenis.emx2.Constants.MOLGENIS_HTTP_PORT;
-<<<<<<< HEAD
-import static org.molgenis.emx2.Constants.MOLGENIS_INCLUDE_CATALOGUE_DEMO;
 import static org.molgenis.emx2.FilterBean.f;
 import static org.molgenis.emx2.Operator.EQUALS;
 import static org.molgenis.emx2.Row.row;
-=======
 import static org.molgenis.emx2.RunMolgenisEmx2.CATALOGUE_DEMO;
->>>>>>> 8948ac02
 import static org.molgenis.emx2.sql.SqlDatabase.ADMIN_PW_DEFAULT;
 import static org.molgenis.emx2.sql.SqlDatabase.ANONYMOUS;
 import static org.molgenis.emx2.web.Constants.*;
@@ -50,7 +46,7 @@
   private static Database db;
   private static Schema schema;
   final String CSV_TEST_SCHEMA = "pet store csv";
-  static final int PORT = 8080; // other then default so we can see effect
+  static final int PORT = 8081; // other then default so we can see effect
 
   @BeforeAll
   public static void before() throws Exception {
@@ -95,11 +91,7 @@
   @AfterAll
   public static void after() {
     MolgenisWebservice.stop();
-<<<<<<< HEAD
-    db.dropCreateSchema("catalogue");
-=======
     db.dropSchemaIfExists(CATALOGUE_DEMO);
->>>>>>> 8948ac02
   }
 
   @Test
@@ -736,55 +728,70 @@
   public void testRdfApi() {
     // skip 'all schemas' test because data is way to big (i.e.
     // get("http://localhost:PORT/api/rdf");)
-    given().sessionId(SESSION_ID).expect().statusCode(200).when().get("/pet store/api/rdf");
     given()
         .sessionId(SESSION_ID)
         .expect()
         .statusCode(200)
         .when()
-        .get("/pet store/api/rdf/Category");
+        .get("http://localhost:" + PORT + "/pet store/api/rdf");
     given()
         .sessionId(SESSION_ID)
         .expect()
         .statusCode(200)
         .when()
-        .get("/pet store/api/rdf/Category/column/name");
+        .get("http://localhost:" + PORT + "/pet store/api/rdf/Category");
     given()
         .sessionId(SESSION_ID)
         .expect()
         .statusCode(200)
         .when()
-        .get("/pet store/api/rdf/Category/cat");
+        .get("http://localhost:" + PORT + "/pet store/api/rdf/Category/column/name");
+    given()
+        .sessionId(SESSION_ID)
+        .expect()
+        .statusCode(200)
+        .when()
+        .get("http://localhost:" + PORT + "/pet store/api/rdf/Category/cat");
     given()
         .sessionId(SESSION_ID)
         .expect()
         .statusCode(400)
         .when()
-        .get("/pet store/api/rdf/doesnotexist");
+        .get("http://localhost:" + PORT + "/pet store/api/rdf/doesnotexist");
   }
 
   @Test
   public void testLinkedDataApi() {
-    given().sessionId(SESSION_ID).expect().statusCode(200).when().get("/pet store/api/jsonld");
-    given().sessionId(SESSION_ID).expect().statusCode(200).when().get("/pet store/api/ttl");
     given()
         .sessionId(SESSION_ID)
         .expect()
         .statusCode(200)
         .when()
-        .get("/pet store/api/jsonld/Category");
+        .get("http://localhost:" + PORT + "/pet store/api/jsonld");
     given()
         .sessionId(SESSION_ID)
         .expect()
         .statusCode(200)
         .when()
-        .get("/pet store/api/ttl/Category");
+        .get("http://localhost:" + PORT + "/pet store/api/ttl");
+    given()
+        .sessionId(SESSION_ID)
+        .expect()
+        .statusCode(200)
+        .when()
+        .get("http://localhost:" + PORT + "/pet store/api/jsonld/Category");
+    given()
+        .sessionId(SESSION_ID)
+        .expect()
+        .statusCode(200)
+        .when()
+        .get("http://localhost:" + PORT + "/pet store/api/ttl/Category");
     given()
         .sessionId(SESSION_ID)
         .expect()
         .statusCode(400)
         .when()
-        .get("/pet store/api/ttl/doesnotexist");
+        .get("http://localhost:" + PORT + "/pet store/api/ttl/doesnotexist");
   }
 
   @Test
@@ -794,12 +801,17 @@
         .expect()
         .statusCode(400)
         .when()
-        .get("/api/fdp/distribution/pet store/Category/ttl");
+        .get("http://localhost:" + PORT + "/api/fdp/distribution/pet store/Category/ttl");
   }
 
   @Test
   public void testGraphGenome400() {
-    given().sessionId(SESSION_ID).expect().statusCode(400).when().get("/api/graphgenome");
+    given()
+        .sessionId(SESSION_ID)
+        .expect()
+        .statusCode(400)
+        .when()
+        .get("http://localhost:" + PORT + "/api/graphgenome");
   }
 
   @Test
