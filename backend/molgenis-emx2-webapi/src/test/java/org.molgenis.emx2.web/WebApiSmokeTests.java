package org.molgenis.emx2.web;

import static com.github.stefanbirkner.systemlambda.SystemLambda.withEnvironmentVariable;
import static io.restassured.RestAssured.given;
import static io.restassured.RestAssured.when;
import static org.hamcrest.CoreMatchers.equalTo;
import static org.hamcrest.CoreMatchers.is;
import static org.junit.jupiter.api.Assertions.*;
import static org.molgenis.emx2.ColumnType.STRING;
import static org.molgenis.emx2.Constants.MOLGENIS_HTTP_PORT;
import static org.molgenis.emx2.Constants.MOLGENIS_INCLUDE_CATALOGUE_DEMO;
import static org.molgenis.emx2.sql.SqlDatabase.ADMIN_PW_DEFAULT;
import static org.molgenis.emx2.sql.SqlDatabase.ANONYMOUS;
import static org.molgenis.emx2.web.Constants.*;

import com.fasterxml.jackson.core.JsonProcessingException;
import com.fasterxml.jackson.databind.ObjectMapper;
import graphql.Assert;
import io.restassured.RestAssured;
import io.restassured.response.Response;
import java.io.File;
import java.io.FileOutputStream;
import java.io.IOException;
import java.io.OutputStream;
import java.nio.charset.StandardCharsets;
import java.nio.file.Files;
import java.util.List;
import java.util.Map;
import org.junit.jupiter.api.*;
import org.molgenis.emx2.*;
import org.molgenis.emx2.sql.TestDatabaseFactory;
import org.molgenis.emx2.utils.EnvironmentProperty;

/* this is a smoke test for the integration of web api with the database layer. So not complete coverage of all services but only a few essential requests to pass most endpoints */
@TestMethodOrder(MethodOrderer.MethodName.class)
public class WebApiSmokeTests {

  public static final String DATA_PET_STORE = "/pet store/api/csv";
  public static final String PET_SHOP_OWNER = "pet_shop_owner";
  public static String SESSION_ID; // to toss around a session for the tests
  private static Database db;
  private static Schema schema;
  final String CSV_TEST_SCHEMA = "pet store csv";
  static final int PORT = 8081; // other then default so we can see effect

<<<<<<< HEAD
  @BeforeClass
  public static void before() throws Exception {
=======
  @BeforeAll
  public static void before() throws IOException {
>>>>>>> 38c9e8a1

    // setup test schema
    db = TestDatabaseFactory.getTestDatabase();

    // will be (re)created by the RunMolgenisEmx2.main
    db.dropSchemaIfExists("pet store");
    db.dropSchemaIfExists("catalogue");

    // start web service for testing, including env variables
    withEnvironmentVariable(MOLGENIS_HTTP_PORT, "" + PORT)
        .and(MOLGENIS_INCLUDE_CATALOGUE_DEMO, "true")
        .execute(() -> RunMolgenisEmx2.main(new String[] {}));

    // set default rest assured settings
    RestAssured.port = PORT;
    RestAssured.baseURI = "http://localhost";

    // create an admin session to work with
    String adminPass =
        (String)
            EnvironmentProperty.getParameter(
                org.molgenis.emx2.Constants.MOLGENIS_ADMIN_PW, ADMIN_PW_DEFAULT, STRING);
    SESSION_ID =
        given()
            .body(
                "{\"query\":\"mutation{signin(email:\\\""
                    + db.getAdminUserName()
                    + "\\\",password:\\\""
                    + adminPass
                    + "\\\"){message}}\"}")
            .when()
            .post("api/graphql")
            .sessionId();

    // should be created
    schema = db.getSchema("pet store");
    // grant a user permission
    schema.addMember(PET_SHOP_OWNER, Privileges.OWNER.toString());
    schema.addMember(ANONYMOUS, Privileges.VIEWER.toString());
    db.grantCreateSchema(PET_SHOP_OWNER);
  }

  @AfterAll
  public static void after() {
    MolgenisWebservice.stop();
  }

  @Test
  public void testCsvApi_zipUploadDownload() throws IOException {
    // get original schema
    String schemaCsv =
        given().sessionId(SESSION_ID).accept(ACCEPT_CSV).when().get(DATA_PET_STORE).asString();

    // create a new schema for zip
    db.dropCreateSchema("pet store zip");

    // download zip contents of old schema
    byte[] zipContents = getContentAsByteArray(ACCEPT_ZIP, "/pet store/api/zip");

    // upload zip contents into new schema
    File zipFile = createTempFile(zipContents, ".zip");
    given()
        .sessionId(SESSION_ID)
        .multiPart(zipFile)
        .when()
        .post("/pet store zip/api/zip")
        .then()
        .statusCode(200);

    // check if schema equal using json representation
    String schemaCsv2 =
        given()
            .sessionId(SESSION_ID)
            .accept(ACCEPT_CSV)
            .when()
            .get("/pet store zip/api/csv")
            .asString();
    assertEquals(schemaCsv, schemaCsv2);

    // check if reports work
    zipContents = getContentAsByteArray(ACCEPT_ZIP, "/pet store/api/reports/zip?id=0");
    assertTrue(zipContents.length > 0);

    // delete the new schema
    db.dropSchema("pet store zip");
  }

  @Test
  public void testCsvApi_csvTableMetadataUpdate() throws IOException {

    // fresh schema for testing
    db.dropCreateSchema(CSV_TEST_SCHEMA);

    // full table header present in exported table metadata
    String header =
        "tableName,tableExtends,tableType,columnName,columnType,key,required,refSchema,refTable,refLink,refBack,refLabel,validation,visible,computed,semantics,label,description\r\n";

    // add new table with description and semantics as metadata
    addUpdateTableAndCompare(
        header,
        "tableName,description,semantics\r\nTestMetaTable,TestDesc,TestSem",
        "TestMetaTable,,,,,,,,,,,,,,,TestSem,,TestDesc\r\n");

    // update table without new description or semantics, values should be untouched
    addUpdateTableAndCompare(
        header, "tableName\r\nTestMetaTable", "TestMetaTable,,,,,,,,,,,,,,,TestSem,,TestDesc\r\n");

    // update only description, semantics should be untouched
    addUpdateTableAndCompare(
        header,
        "tableName,description\r\nTestMetaTable,NewTestDesc",
        "TestMetaTable,,,,,,,,,,,,,,,TestSem,,NewTestDesc\r\n");

    // make semantics empty by not supplying a value, description  should be untouched
    addUpdateTableAndCompare(
        header,
        "tableName,semantics\r\nTestMetaTable,",
        "TestMetaTable,,,,,,,,,,,,,,,,,NewTestDesc\r\n");

    // make description empty while also adding a new value for semantics
    addUpdateTableAndCompare(
        header,
        "tableName,description,semantics\r\nTestMetaTable,,NewTestSem",
        "TestMetaTable,,,,,,,,,,,,,,,NewTestSem,,\r\n");

    // empty both description and semantics
    addUpdateTableAndCompare(
        header,
        "tableName,description,semantics\r\nTestMetaTable,,",
        "TestMetaTable,,,,,,,,,,,,,,,,,\r\n");

    // add description value, and string array value for semantics
    addUpdateTableAndCompare(
        header,
        "tableName,description,semantics\r\nTestMetaTable,TestDesc,\"TestSem1,TestSem2\"",
        "TestMetaTable,,,,,,,,,,,,,,,\"TestSem1,TestSem2\",,TestDesc\r\n");
  }

  /**
   * Helper function to prevent code duplication
   *
   * @param header
   * @param tableMeta
   * @param expected
   * @throws IOException
   */
  private void addUpdateTableAndCompare(String header, String tableMeta, String expected)
      throws IOException {
    byte[] addUpdateTable = tableMeta.getBytes(StandardCharsets.UTF_8);
    File addUpdateTableFile = createTempFile(addUpdateTable, ".csv");
    acceptFileUpload(addUpdateTableFile, "molgenis");
    String actual = getContentAsString("/api/csv");
    assertEquals(header + expected, actual);
  }

  @Test
  public void testCsvApi_csvUploadDownload() throws IOException {
    // create a new schema for complete csv data round trip
    db.dropCreateSchema(CSV_TEST_SCHEMA);

    // download csv metadata and data from existing schema
    byte[] contentsMeta = getContentAsByteArray(ACCEPT_CSV, "/pet store/api/csv");
    byte[] contentsCategoryData = getContentAsByteArray(ACCEPT_CSV, "/pet store/api/csv/Category");
    byte[] contentsOrderData = getContentAsByteArray(ACCEPT_CSV, "/pet store/api/csv/Order");
    byte[] contentsPetData = getContentAsByteArray(ACCEPT_CSV, "/pet store/api/csv/Pet");
    byte[] contentsUserData = getContentAsByteArray(ACCEPT_CSV, "/pet store/api/csv/User");
    byte[] contentsTagData = getContentAsByteArray(ACCEPT_CSV, "/pet store/api/csv/Tag");

    // create tmp files for csv metadata and data
    File contentsMetaFile = createTempFile(contentsMeta, ".csv");
    File contentsCategoryDataFile = createTempFile(contentsCategoryData, ".csv");
    File contentsOrderDataFile = createTempFile(contentsOrderData, ".csv");
    File contentsPetDataFile = createTempFile(contentsPetData, ".csv");
    File contentsUserDataFile = createTempFile(contentsUserData, ".csv");
    File contentsTagDataFile = createTempFile(contentsTagData, ".csv");

    // upload csv metadata and data into the new schema
    // here we use 'body' (instead of 'multiPart' in e.g. testCsvApi_zipUploadDownload) because csv,
    // json and yaml import is submitted in the request body
    acceptFileUpload(contentsMetaFile, "molgenis");
    acceptFileUpload(contentsCategoryDataFile, "Category");
    acceptFileUpload(contentsTagDataFile, "Tag");
    acceptFileUpload(contentsPetDataFile, "Pet");
    acceptFileUpload(contentsOrderDataFile, "Order");
    acceptFileUpload(contentsUserDataFile, "User");

    // download csv from the new schema
    String contentsMetaNew = getContentAsString("/api/csv");
    String contentsCategoryDataNew = getContentAsString("/api/csv/Category");
    String contentsOrderDataNew = getContentAsString("/api/csv/Order");
    String contentsPetDataNew = getContentAsString("/api/csv/Pet");
    String contentsUserDataNew = getContentAsString("/api/csv/User");
    String contentsTagDataNew = getContentAsString("/api/csv/Tag");

    // test if existing and new schema are equal
    assertEquals(new String(contentsMeta), contentsMetaNew);
    assertEquals(new String(contentsCategoryData), contentsCategoryDataNew);
    assertEquals(new String(contentsOrderData), contentsOrderDataNew);
    assertEquals(new String(contentsPetData), contentsPetDataNew);
    assertEquals(new String(contentsUserData), contentsUserDataNew);
    assertEquals(new String(contentsTagData), contentsTagDataNew);
  }

  @Test
  public void testCsvApi_tableFilter() {
    String result =
        given()
            .sessionId(SESSION_ID)
            .queryParam("filter", "{\"name\":{\"equals\":\"pooky\"}}")
            .accept(ACCEPT_CSV)
            .when()
            .get("/pet store/api/csv/Pet")
            .asString();
    assertTrue(result.contains("pooky"));
    assertFalse(result.contains("spike"));

    result =
        given()
            .sessionId(SESSION_ID)
            .queryParam("filter", "{\"tags\":{\"name\": {\"equals\":\"blue\"}}}")
            .accept(ACCEPT_CSV)
            .when()
            .get("/pet store/api/csv/Pet")
            .asString();
    assertTrue(result.contains("jerry"));
    assertFalse(result.contains("spike"));
  }

  private void acceptFileUpload(File content, String table) {
    given()
        .sessionId(SESSION_ID)
        .body(content)
        .header("fileName", table)
        .when()
        .post("/" + CSV_TEST_SCHEMA + "/api/csv")
        .then()
        .statusCode(200);
  }

  private String getContentAsString(String path) {
    return given()
        .sessionId(SESSION_ID)
        .accept(ACCEPT_CSV)
        .when()
        .get("/" + CSV_TEST_SCHEMA + path)
        .asString();
  }

  private byte[] getContentAsByteArray(String fileType, String path) {
    return given().sessionId(SESSION_ID).accept(fileType).when().get(path).asByteArray();
  }

  @Test
  public void testJsonYamlApi() {
    String schemaJson = given().sessionId(SESSION_ID).when().get("/pet store/api/json").asString();

    db.dropCreateSchema("pet store json");

    given()
        .sessionId(SESSION_ID)
        .body(schemaJson)
        .when()
        .post("/pet store json/api/json")
        .then()
        .statusCode(200);

    String schemaJson2 =
        given().sessionId(SESSION_ID).when().get("/pet store json/api/json").asString();

    assertEquals(schemaJson, schemaJson2.replace("pet store json", "pet store"));

    String schemaYaml = given().sessionId(SESSION_ID).when().get("/pet store/api/yaml").asString();

    db.dropCreateSchema("pet store yaml");

    given()
        .sessionId(SESSION_ID)
        .body(schemaYaml)
        .when()
        .post("/pet store yaml/api/yaml")
        .then()
        .statusCode(200);

    String schemaYaml2 =
        given().sessionId(SESSION_ID).when().get("/pet store yaml/api/yaml").asString();

    assertEquals(schemaYaml, schemaYaml2.replace("pet store yaml", "pet store"));
  }

  @Test
  public void testExcelApi() throws IOException, InterruptedException {

    // download json schema
    String schemaCSV =
        given()
            .sessionId(SESSION_ID)
            .accept(ACCEPT_CSV)
            .when()
            .get("/pet store/api/csv")
            .asString();

    // create a new schema for excel
    db.dropCreateSchema("pet store excel");

    // download excel contents from schema
    byte[] excelContents = getContentAsByteArray(ACCEPT_EXCEL, "/pet store/api/excel");
    File excelFile = createTempFile(excelContents, ".xlsx");

    // upload excel into new schema
    String message =
        given()
            .sessionId(SESSION_ID)
            .multiPart(excelFile)
            .when()
            .post("/pet store excel/api/excel?async=true")
            .asString();

    Map<String, String> val = new ObjectMapper().readValue(message, Map.class);
    String url = val.get("url");
    String id = val.get("id");

    // poll task until complete
    Response poll = given().sessionId(SESSION_ID).when().get(url);
    int count = 0;
    // poll while running
    // (previously we checked on 'complete' but then it also fired if subtask was complete)
    while (poll.body().asString().contains("UNKNOWN")
        || poll.body().asString().contains("RUNNING")) {
      if (count++ > 100) {
        throw new MolgenisException("failed: polling took too long");
      }
      poll = given().sessionId(SESSION_ID).when().get(url);
      Thread.sleep(500);
    }

    // check if id in tasks list
    assertTrue(
        given()
            .sessionId(SESSION_ID)
            .multiPart(excelFile)
            .when()
            .get("/pet store/api/tasks")
            .asString()
            .contains(id));

    // check if schema equal using json representation
    String schemaCSV2 =
        given()
            .sessionId(SESSION_ID)
            .accept(ACCEPT_CSV)
            .when()
            .get("/pet store excel/api/csv")
            .asString();

    assertTrue(schemaCSV2.contains("Pet"));

    // delete a new schema for excel
    db.dropSchema("pet store excel");
  }

  private File createTempFile(byte[] zipContents, String extension) throws IOException {
    File tempFile = File.createTempFile("some", extension);
    tempFile.deleteOnExit();
    OutputStream os = new FileOutputStream(tempFile);
    os.write(zipContents);
    os.flush();
    os.close();
    return tempFile;
  }

  @Test
  public void testCsvApi_tableCsvUploadDownload() {

    String path = "/pet store/api/csv/Tag";

    String result = given().sessionId(SESSION_ID).accept(ACCEPT_CSV).when().get(path).asString();
    assertTrue(result.contains("green,,colors"));

    String update = "name,parent\r\nyellow,colors\r\n";
    given().sessionId(SESSION_ID).body(update).when().post(path).then().statusCode(200);

    result = given().sessionId(SESSION_ID).accept(ACCEPT_CSV).when().get(path).asString();
    assertTrue(result.contains("yellow"));

    given().sessionId(SESSION_ID).body(update).when().delete(path).then().statusCode(200);

    result = given().sessionId(SESSION_ID).accept(ACCEPT_CSV).when().get(path).asString();
    assertTrue(result.contains("green,,colors"));
  }

  @Test
  public void testGraphqlApi() {
    String path = "/api/graphql";

    // create a new session, separate from the session shared in these tests
    String sessionId =
        given().body("{\"query\":\"{_session{email}}\"}").when().post(path).sessionId();

    String result =
        given()
            .sessionId(sessionId)
            .body("{\"query\":\"{_session{email}}\"}")
            .when()
            .post(path)
            .asString();
    assertTrue(result.contains("anonymous"));

    // if anonymous then should not be able to see users
    result =
        given()
            .sessionId(sessionId)
            .body("{\"query\":\"{_admin{userCount}}\"}")
            .when()
            .post(path)
            .asString();
    assertTrue(result.contains("Error"));

    // read admin password from environment if necessary
    String adminPass =
        (String)
            EnvironmentProperty.getParameter(
                org.molgenis.emx2.Constants.MOLGENIS_ADMIN_PW, ADMIN_PW_DEFAULT, STRING);

    result =
        given()
            .sessionId(sessionId)
            .body(
                "{\"query\":\"mutation{signin(email:\\\""
                    + db.getAdminUserName()
                    + "\\\",password:\\\""
                    + adminPass
                    + "\\\"){message}}\"}")
            .when()
            .post(path)
            .asString();
    assertTrue(result.contains("Signed in"));

    result =
        given()
            .sessionId(sessionId)
            .body("{\"query\":\"{_session{email}}\"}")
            .when()
            .post(path)
            .asString();
    assertTrue(result.contains(db.getAdminUserName()));

    // if admin then should  be able to see users
    result =
        given()
            .sessionId(sessionId)
            .body("{\"query\":\"{_admin{userCount}}\"}")
            .when()
            .post(path)
            .asString();
    assertFalse(result.contains("Error"));

    String schemaPath = "/pet store/api/graphql";
    result =
        given()
            .sessionId(sessionId)
            .body("{\"query\":\"{Pet{name}}\"}")
            .when()
            .post(schemaPath)
            .asString();
    assertTrue(result.contains("spike"));

    result =
        given()
            .sessionId(sessionId)
            .body("{\"query\":\"mutation{signout{message}}\"}")
            .when()
            .post(path)
            .asString();
    assertTrue(result.contains("signed out"));

    // if anonymous then should not be able to see users
    result =
        given()
            .sessionId(sessionId)
            .body("{\"query\":\"{_admin{userCount}}\"}")
            .when()
            .post(path)
            .asString();
    assertTrue(result.contains("Error"));
  }

  @Test
  public void testBootstrapThemeService() {
    // should success
    String css = given().when().get("/pet store/tables/theme.css?primaryColor=123123").asString();
    Assert.assertTrue(css.contains("123123"));

    // should fail
    css = given().when().get("/pet store/tables/theme.css?primaryColor=pink").asString();
    Assert.assertTrue(css.contains("pink"));
  }

  @Test
  public void testMolgenisWebservice_redirectWhenSlash() {
    given()
        .sessionId(SESSION_ID)
        .redirects()
        .follow(false)
        .expect()
        .statusCode(302)
        .header("Location", is("http://localhost:" + PORT + "/pet store/"))
        .when()
        .get("/pet store");

    given()
        .sessionId(SESSION_ID)
        .redirects()
        .follow(false)
        .expect()
        .statusCode(302)
        .header("Location", is("http://localhost:" + PORT + "/pet store/tables/"))
        .when()
        .get("/pet store/tables");
  }

  @Test
  public void testMolgenisWebservice_redirectToFirstMenuItem() {
    given()
        .redirects()
        .follow(false)
        .expect()
        .statusCode(302)
        .header("Location", is("http://localhost:" + PORT + "/pet store/tables"))
        .when()
        .get("/pet store/");

    schema
        .getMetadata()
        .setSetting(
            "menu",
            "[{\"label\":\"home\",\"href\":\"../blaat\", \"role\":\"Manager\"},{\"label\":\"home\",\"href\":\"../blaat2\", \"role\":\"Viewer\"}]");

    // sign in as shopviewer
    String shopViewerSessionId =
        given()
            .body(
                "{\"query\":\"mutation{signin(email:\\\"shopviewer\\\",password:\\\"shopviewer\\\"){message}}\"}")
            .when()
            .post("/api/graphql")
            .sessionId();

    given()
        .sessionId(shopViewerSessionId)
        .redirects()
        .follow(false)
        .expect()
        .statusCode(302)
        .header("Location", is("http://localhost:" + PORT + "/pet store/blaat2"))
        .when()
        .get("/pet store/");

    // sign in as shopviewer
    String shopManagerSessionId =
        given()
            .body(
                "{\"query\":\"mutation{signin(email:\\\"shopmanager\\\",password:\\\"shopmanager\\\"){message}}\"}")
            .when()
            .post("/api/graphql")
            .sessionId();

    given()
        .sessionId(shopManagerSessionId)
        .redirects()
        .follow(false)
        .expect()
        .statusCode(302)
        .header("Location", is("http://localhost:" + PORT + "/pet store/blaat"))
        .when()
        .get("/pet store/");

    schema.getMetadata().removeSetting("menu");
    db.becomeAdmin();
  }

  @Test
  public void testTokenBasedAuth() throws JsonProcessingException {

    // check if we can use temporary token
    String result =
        given()
            .body(
                "{\"query\":\"mutation{signin(email:\\\"shopmanager\\\",password:\\\"shopmanager\\\"){message,token}}\"}")
            .when()
            .post("/api/graphql")
            .getBody()
            .asString();
    String token = new ObjectMapper().readTree(result).at("/data/signin/token").textValue();

    // without token we are anonymous
    assertTrue(
        given()
            .body("{\"query\":\"{_session{email}}\"}")
            .post("/api/graphql")
            .getBody()
            .asString()
            .contains("anonymous"));

    // with token we are shopmanager
    assertTrue(
        given()
            .header(MOLGENIS_TOKEN[0], token)
            .body("{\"query\":\"{_session{email}}\"}")
            .post("/api/graphql")
            .getBody()
            .asString()
            .contains("shopmanager"));

    // can we create a long lived token
    result =
        given()
            .header(MOLGENIS_TOKEN[0], token)
            .body(
                "{\"query\":\"mutation{createToken(email:\\\"shopmanager\\\",tokenName:\\\"mytoken\\\"){message,token}}\"}")
            .when()
            .post("/api/graphql")
            .getBody()
            .asString();
    token = new ObjectMapper().readTree(result).at("/data/createToken/token").textValue();

    // with long lived token we are shopmanager
    // also test using an alternative auth token key (should make no difference)
    assertTrue(
        given()
            .header(MOLGENIS_TOKEN[1], token)
            .body("{\"query\":\"{_session{email}}\"}")
            .post("/api/graphql")
            .getBody()
            .asString()
            .contains("shopmanager"));

    // get token for admin
    result =
        given()
            .body(
                "{\"query\":\"mutation{signin(email:\\\"admin\\\",password:\\\"admin\\\"){message,token}}\"}")
            .when()
            .post("/api/graphql")
            .getBody()
            .asString();
    token = new ObjectMapper().readTree(result).at("/data/signin/token").textValue();

    // as admin can we create a long lived token for others
    result =
        given()
            .header(MOLGENIS_TOKEN[0], token)
            .body(
                "{\"query\":\"mutation{createToken(email:\\\"shopmanager\\\" tokenName:\\\"mytoken\\\"){message,token}}\"}")
            .when()
            .post("/api/graphql")
            .getBody()
            .asString();
    token = new ObjectMapper().readTree(result).at("/data/createToken/token").textValue();

    // with long lived token we are shopmanager
    // also test using an alternative auth token key (should make no difference)
    assertTrue(
        given()
            .header(MOLGENIS_TOKEN[1], token)
            .body("{\"query\":\"{_session{email}}\"}")
            .post("/api/graphql")
            .getBody()
            .asString()
            .contains("shopmanager"));
  }

  @Test
  public void testMolgenisWebservice_robotsDotTxt() {
    when().get("/robots.txt").then().statusCode(200).body(equalTo("User-agent: *\nAllow: /"));
  }

  @Test
  public void testRdfApi() {
    // skip 'all schemas' test because data is way to big (i.e.
    // get("http://localhost:PORT/api/rdf");)
    given()
        .sessionId(SESSION_ID)
        .expect()
        .statusCode(200)
        .when()
        .get("http://localhost:" + PORT + "/pet store/api/rdf");
    given()
        .sessionId(SESSION_ID)
        .expect()
        .statusCode(200)
        .when()
        .get("http://localhost:" + PORT + "/pet store/api/rdf/Category");
    given()
        .sessionId(SESSION_ID)
        .expect()
        .statusCode(200)
        .when()
        .get("http://localhost:" + PORT + "/pet store/api/rdf/Category/column/name");
    given()
        .sessionId(SESSION_ID)
        .expect()
        .statusCode(200)
        .when()
        .get("http://localhost:" + PORT + "/pet store/api/rdf/Category/cat");
    given()
        .sessionId(SESSION_ID)
        .expect()
        .statusCode(400)
        .when()
        .get("http://localhost:" + PORT + "/pet store/api/rdf/doesnotexist");
  }

  @Test
  public void testLinkedDataApi() {
    given()
        .sessionId(SESSION_ID)
        .expect()
        .statusCode(200)
        .when()
        .get("http://localhost:" + PORT + "/pet store/api/jsonld");
    given()
        .sessionId(SESSION_ID)
        .expect()
        .statusCode(200)
        .when()
        .get("http://localhost:" + PORT + "/pet store/api/ttl");
    given()
        .sessionId(SESSION_ID)
        .expect()
        .statusCode(200)
        .when()
        .get("http://localhost:" + PORT + "/pet store/api/jsonld/Category");
    given()
        .sessionId(SESSION_ID)
        .expect()
        .statusCode(200)
        .when()
        .get("http://localhost:" + PORT + "/pet store/api/ttl/Category");
    given()
        .sessionId(SESSION_ID)
        .expect()
        .statusCode(400)
        .when()
        .get("http://localhost:" + PORT + "/pet store/api/ttl/doesnotexist");
  }

  @Test
  public void testFDPDistribution() {
    given()
        .sessionId(SESSION_ID)
        .expect()
        .statusCode(400)
        .when()
        .get("http://localhost:" + PORT + "/api/fdp/distribution/pet store/Category/ttl");
  }

  @Test
  public void testGraphGenome400() {
    given()
        .sessionId(SESSION_ID)
        .expect()
        .statusCode(400)
        .when()
        .get("http://localhost:" + PORT + "/api/graphgenome");
  }

  @Test
  public void downloadCsvTable() {
    Response response = downloadPet("/pet store/api/csv/Pet");
    assertTrue(
        response.getBody().asString().contains("name,category,photoUrls,status,tags,weight"));
    assertTrue(response.getBody().asString().contains("pooky,cat,,available,,9.4"));
    assertFalse(response.getBody().asString().contains("mg_"));
  }

  @Test
  public void downloadCsvTableWithSystemColumns() {
    Response response = downloadPet("/pet store/api/csv/Pet?" + INCLUDE_SYSTEM_COLUMNS + "=true");
    assertTrue(response.getBody().asString().contains("mg_"));
  }

  @Test
  public void downloadExcelTable() throws IOException {
    Response response = downloadPet("/pet store/api/excel/Pet");
    List<String> rows = TestUtils.readExcelSheet(response.getBody().asInputStream());
    assertEquals("name,category,photoUrls,status,tags,weight", rows.get(0));
    assertEquals("pooky,cat,,available,,9.4", rows.get(1));
  }

  @Test
  public void downloadExelTableWithSystemColumns() throws IOException {
    Response response = downloadPet("/pet store/api/excel/Pet?" + INCLUDE_SYSTEM_COLUMNS + "=true");
    List<String> rows = TestUtils.readExcelSheet(response.getBody().asInputStream());
    assertTrue(rows.get(0).contains("mg_"));
  }

  @Test
  public void downloadZipTable() throws IOException, InterruptedException {
    File file = TestUtils.responseToFile(downloadPet("/pet store/api/zip/Pet"));
    List<File> files = TestUtils.extractFileFromZip(file);
    String result = Files.readString(files.get(0).toPath());
    assertTrue(result.contains("name,category,photoUrls,status,tags,weight"));
    assertTrue(result.contains("pooky,cat,,available,,9.4"));
  }

  @Test
  public void downloadZipTableWithSystemColumns() throws IOException, InterruptedException {
    File file =
        TestUtils.responseToFile(
            downloadPet("/pet store/api/zip/Pet?" + INCLUDE_SYSTEM_COLUMNS + "=true"));
    List<File> files = TestUtils.extractFileFromZip(file);
    String result = Files.readString(files.get(0).toPath());
    assertTrue(result.contains("mg_"));
  }

  private Response downloadPet(String requestString) {
    return given()
        .sessionId(SESSION_ID)
        .accept(ACCEPT_EXCEL)
        .expect()
        .statusCode(200)
        .when()
        .get(requestString);
  }
}<|MERGE_RESOLUTION|>--- conflicted
+++ resolved
@@ -43,13 +43,8 @@
   final String CSV_TEST_SCHEMA = "pet store csv";
   static final int PORT = 8081; // other then default so we can see effect
 
-<<<<<<< HEAD
-  @BeforeClass
+  @BeforeAll
   public static void before() throws Exception {
-=======
-  @BeforeAll
-  public static void before() throws IOException {
->>>>>>> 38c9e8a1
 
     // setup test schema
     db = TestDatabaseFactory.getTestDatabase();
