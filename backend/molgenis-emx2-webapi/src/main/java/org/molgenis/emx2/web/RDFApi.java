package org.molgenis.emx2.web;

import static org.molgenis.emx2.Column.column;
import static org.molgenis.emx2.Constants.API_JSONLD;
import static org.molgenis.emx2.Constants.API_RDF;
import static org.molgenis.emx2.Constants.API_TTL;
import static org.molgenis.emx2.utils.URLUtils.extractBaseURL;
import static org.molgenis.emx2.web.MolgenisWebservice.*;

import io.javalin.Javalin;
import io.javalin.http.Context;
import java.io.IOException;
import java.io.OutputStream;
import java.lang.reflect.InvocationTargetException;
import java.lang.reflect.Method;
import java.util.ArrayList;
import java.util.Arrays;
import java.util.Collection;
import java.util.List;
import org.eclipse.rdf4j.rio.RDFFormat;
import org.molgenis.emx2.Column;
import org.molgenis.emx2.Database;
import org.molgenis.emx2.MolgenisException;
import org.molgenis.emx2.Schema;
import org.molgenis.emx2.Table;
import org.molgenis.emx2.rdf.PrimaryKey;
import org.molgenis.emx2.rdf.RdfRootService;
import org.molgenis.emx2.rdf.RdfSchemaService;
import org.molgenis.emx2.rdf.generators.RdfApiGenerator;

public class RDFApi {
  public static final String FORMAT = "format";
  private static MolgenisSessionManager sessionManager;

  private static final List<RDFFormat> acceptedRdfFormats =
      List.of(
          RDFFormat.TURTLE,
          RDFFormat.N3,
          RDFFormat.NTRIPLES,
          RDFFormat.NQUADS,
          RDFFormat.RDFXML,
          RDFFormat.TRIG,
          RDFFormat.JSONLD);

  public static void create(Javalin app, MolgenisSessionManager sm) {
    // ideally, we estimate/calculate the content length and inform the client using
    // response.raw().setContentLengthLong(x) but since the output is streaming and the triples
    // created on-the-fly, there is no way of knowing (or is there?)
    sessionManager = sm;

    defineApiRoutes(app, API_RDF, null);
    defineApiRoutes(app, API_TTL, RDFFormat.TURTLE);
    defineApiRoutes(app, API_JSONLD, RDFFormat.JSONLD);
  }

  private static void defineApiRoutes(Javalin app, String apiLocation, RDFFormat format) {
    app.get(apiLocation, (ctx) -> rdfForDatabase(ctx, format));
    app.head(apiLocation, (ctx) -> rdfHead(ctx, format));
    app.get("{schema}" + apiLocation, (ctx) -> rdfForSchema(ctx, format));
    app.head("{schema}" + apiLocation, (ctx) -> rdfHead(ctx, format));
    app.get("{schema}" + apiLocation + "/{table}", (ctx) -> rdfForTable(ctx, format));
    app.head("{schema}" + apiLocation + "/{table}", (ctx) -> rdfHead(ctx, format));
    app.get("{schema}" + apiLocation + "/{table}/{row}", (ctx) -> rdfForRow(ctx, format));
    app.head("{schema}" + apiLocation + "/{table}/{row}", (ctx) -> rdfHead(ctx, format));
    app.get(
        "{schema}" + apiLocation + "/{table}/column/{column}", (ctx) -> rdfForColumn(ctx, format));
    app.head("{schema}" + apiLocation + "/{table}/column/{column}", (ctx) -> rdfHead(ctx, format));
  }

  private static void rdfHead(Context ctx, RDFFormat format) {
    ctx.contentType(selectFormat(ctx, format).getDefaultMIMEType());
  }

  private static void rdfForDatabase(Context ctx, RDFFormat format) throws IOException {
    format = selectFormat(ctx, format); // defines format if null

    Database db = sessionManager.getSession(ctx.req()).getDatabase();
    Collection<String> availableSchemas = getSchemaNames(ctx);
    Collection<String> schemaNames = new ArrayList<>();
    if (ctx.queryParam("schemas") != null) {
      List<String> selectedSchemas = Arrays.stream(ctx.queryParam("schemas").split(",")).toList();
      for (String name : selectedSchemas) {
        if (!availableSchemas.contains(name) || db.getSchema(name) == null) {
          throw new MolgenisException("Schema '" + name + "' unknown or permission denied");
        }
        schemaNames.add(name);
      }
    } else {
      schemaNames = availableSchemas;
    }

    String[] schemaNamesArr = schemaNames.toArray(new String[schemaNames.size()]);
    Schema[] schemas = new Schema[schemaNames.size()];

    format = selectFormat(ctx, format);
    ctx.contentType(format.getDefaultMIMEType());
    String baseUrl = extractBaseURL(ctx);
    try (OutputStream outputStream = ctx.outputStream()) {
      try (RdfRootService rdf = new RdfRootService(baseUrl, format, outputStream)) {
        db.tx(
            database -> {
              for (int i = 0; i < schemas.length; i++) {
                schemas[i] = (db.getSchema(schemaNamesArr[i]));
              }
              rdf.getGenerator().generate(List.of(schemas));
            });
      }
      outputStream.flush();
    }
  }

  private static void rdfForSchema(Context ctx, RDFFormat format)
      throws IOException, NoSuchMethodException {
    Method method = RdfApiGenerator.class.getDeclaredMethod("generate", Schema.class);
    Schema schema = getSchema(ctx);
    runService(ctx, schema, format, method, schema);
  }

  private static void rdfForTable(Context ctx, RDFFormat format)
      throws IOException, NoSuchMethodException {
    Method method = RdfApiGenerator.class.getDeclaredMethod("generate", Table.class);
    Table table = getTableByIdOrName(ctx);
    runService(ctx, table.getSchema(), format, method, table);
  }

  private static void rdfForRow(Context ctx, RDFFormat format)
      throws IOException, NoSuchMethodException {
    Method method =
        RdfApiGenerator.class.getDeclaredMethod("generate", Table.class, PrimaryKey.class);
    Table table = getTableByIdOrName(ctx);
    PrimaryKey primaryKey = PrimaryKey.fromEncodedString(table, sanitize(ctx.pathParam("row")));
    runService(ctx, table.getSchema(), format, method, table, primaryKey);
  }

  private static void rdfForColumn(Context ctx, RDFFormat format)
      throws IOException, NoSuchMethodException {
    Method method = RdfApiGenerator.class.getDeclaredMethod("generate", Table.class, Column.class);
    Table table = getTableByIdOrName(ctx);
<<<<<<< HEAD
    Column column = table.getMetadata().getColumn(sanitize(ctx.pathParam("column")));
    runService(ctx, format, method, table, column);
=======
    Column column = column(sanitize(ctx.pathParam("column")));
    runService(ctx, table.getSchema(), format, method, table, column);
>>>>>>> d201dfb4
  }

  private static void runService(
      final Context ctx,
      final Schema schema,
      RDFFormat format,
      final Method method,
      final Object... methodArgs)
      throws IOException {
    format = selectFormat(ctx, format);
    ctx.contentType(format.getDefaultMIMEType());
    String baseUrl = extractBaseURL(ctx);

    try (OutputStream out = ctx.outputStream()) {
      try (RdfSchemaService rdfService = new RdfSchemaService(baseUrl, schema, format, out)) {
        method.invoke(rdfService.getGenerator(), methodArgs);
      } catch (InvocationTargetException | IllegalAccessException e) {
        // Any exceptions thrown should purely be due to bugs in this specific code.
        throw new RuntimeException(
            "An error occurred while trying to run the RDF API: " + e.getCause());
      }
      out.flush();
    }
  }

  private static RDFFormat selectFormat(Context ctx, RDFFormat format) {
    return format == null ? selectFormat(ctx) : format;
  }

  public static RDFFormat selectFormat(Context ctx) {
    var accept = ctx.header("Accept");
    // Accept header gives a list of comma separated mime types, optionally with a weight
    // Mime types can be exact or wildcard (e.g. text/* or */*).
    // To simplify our use case we ignore weight and wildcards
    for (var type : accept.split(",")) {
      if (type.contains(";")) {
        // Strip everything after a semicolon
        type = type.split(";")[0];
      }
      for (var format : acceptedRdfFormats) {
        if (format.hasDefaultMIMEType(type)) {
          return format;
        }
      }
    }
    // Default to TURTLE
    return RDFFormat.TURTLE;
  }
}<|MERGE_RESOLUTION|>--- conflicted
+++ resolved
@@ -136,13 +136,8 @@
       throws IOException, NoSuchMethodException {
     Method method = RdfApiGenerator.class.getDeclaredMethod("generate", Table.class, Column.class);
     Table table = getTableByIdOrName(ctx);
-<<<<<<< HEAD
     Column column = table.getMetadata().getColumn(sanitize(ctx.pathParam("column")));
-    runService(ctx, format, method, table, column);
-=======
-    Column column = column(sanitize(ctx.pathParam("column")));
     runService(ctx, table.getSchema(), format, method, table, column);
->>>>>>> d201dfb4
   }
 
   private static void runService(
