package org.molgenis.emx2.web.controllers;

<<<<<<< HEAD
import static org.molgenis.emx2.web.MolgenisWebservice.backend;
=======
import static org.molgenis.emx2.web.MolgenisWebservice.applicationCache;
>>>>>>> b5edc19a
import static org.molgenis.emx2.web.SecurityConfigFactory.OIDC_CLIENT_NAME;

import io.javalin.http.Context;
import java.util.ArrayList;
import java.util.Optional;
import org.molgenis.emx2.Database;
import org.molgenis.emx2.MolgenisException;
<<<<<<< HEAD
import org.molgenis.emx2.web.HttpMolgenisSessionManager;
=======
import org.molgenis.emx2.web.MolgenisSessionHandler;
>>>>>>> b5edc19a
import org.molgenis.emx2.web.SecurityConfigFactory;
import org.pac4j.core.config.Config;
import org.pac4j.core.context.CallContext;
import org.pac4j.core.context.WebContext;
import org.pac4j.core.context.session.SessionStore;
import org.pac4j.core.engine.CallbackLogic;
import org.pac4j.core.engine.DefaultCallbackLogic;
import org.pac4j.core.exception.http.HttpAction;
import org.pac4j.core.exception.http.RedirectionAction;
import org.pac4j.core.profile.ProfileManager;
import org.pac4j.core.profile.UserProfile;
import org.pac4j.core.util.Pac4jConstants;
import org.pac4j.javalin.JavalinFrameworkParameters;
import org.pac4j.javalin.JavalinHttpActionAdapter;
import org.pac4j.javalin.JavalinWebContext;
import org.pac4j.jee.context.session.JEESessionStore;
import org.slf4j.Logger;
import org.slf4j.LoggerFactory;

public class OIDCController {

  private static final Logger logger = LoggerFactory.getLogger(OIDCController.class);

  private Config securityConfig;
  private final SessionStore sessionStore;

  public OIDCController() {
    this.securityConfig = new SecurityConfigFactory().build();
    this.sessionStore = new JEESessionStore();
  }

  public void reloadConfig() {
    this.securityConfig = new SecurityConfigFactory().build();
  }

  public void handleLoginRequest(Context ctx) {
    WebContext context =
        securityConfig.getWebContextFactory().newContext(new JavalinFrameworkParameters(ctx));
    sessionStore.set(context, Pac4jConstants.REQUESTED_URL, ctx.queryParams("redirect"));
    final var client =
        securityConfig
            .getClients()
            .findClient(OIDC_CLIENT_NAME)
            .orElseThrow(
                () ->
                    new MolgenisException(
                        "Expected OIDC client not found in security configuration"));
    HttpAction action;
    try {
      Optional<RedirectionAction> redirectionAction =
          client.getRedirectionAction(new CallContext(context, sessionStore));
      if (redirectionAction.isEmpty()) {
        throw new MolgenisException("Expected OIDC redirection action not found");
      }
      action = redirectionAction.get();

    } catch (final HttpAction e) {
      action = e;
    }
    JavalinHttpActionAdapter.INSTANCE.adapt(action, context);
  }

  public void handleLoginCallback(Context ctx) {
    final JavalinWebContext context = new JavalinWebContext(ctx);
    JavalinFrameworkParameters parameters = new JavalinFrameworkParameters(ctx);

    Optional<Object> requestedUrlList = sessionStore.get(context, Pac4jConstants.REQUESTED_URL);
    final CallbackLogic callbackLogic = DefaultCallbackLogic.INSTANCE;
    callbackLogic.perform(securityConfig, null, false, OIDC_CLIENT_NAME, parameters);

    final ProfileManager manager = new ProfileManager(context, sessionStore);
    Optional<UserProfile> oidcProfile = manager.getProfile();

    if (oidcProfile.isEmpty()) {
      logger.error("OIDC sign in failed, no profile found");
      ctx.status(500);
      ctx.redirect("/");
      return;
    }

    String user = oidcProfile.get().getAttribute("email").toString();
    if (user == null || user.isEmpty()) {
      logger.error("OIDC sign in failed, email claim is empty");
      ctx.status(500);
      ctx.redirect("/");
      return;
    }

<<<<<<< HEAD
    Database database = backend.getDatabase(ctx);
=======
    Database database = applicationCache.getDatabaseForUser(ctx);
>>>>>>> b5edc19a
    if (!database.hasUser(user)) {
      logger.info("Add new OIDC user({}) to database", user);
      database.addUser(user);
    }
<<<<<<< HEAD

    new HttpMolgenisSessionManager(ctx.req()).createSession(user);

=======
    new MolgenisSessionHandler(ctx.req()).createSession(user);
>>>>>>> b5edc19a
    logger.info("OIDC sign in for user: {}", user);

    ctx.status(302);

    if (requestedUrlList.isPresent()) {
      ArrayList<String> requestedUrl = (ArrayList<String>) requestedUrlList.get();
      String location = (requestedUrl.size() == 1) ? requestedUrl.get(0) : "/";
      logger.info("redirect using OIDC requested URL: {}", location);
      ctx.redirect(location);
    } else {
      ctx.redirect("/");
    }
  }
}<|MERGE_RESOLUTION|>--- conflicted
+++ resolved
@@ -1,10 +1,6 @@
 package org.molgenis.emx2.web.controllers;
 
-<<<<<<< HEAD
-import static org.molgenis.emx2.web.MolgenisWebservice.backend;
-=======
 import static org.molgenis.emx2.web.MolgenisWebservice.applicationCache;
->>>>>>> b5edc19a
 import static org.molgenis.emx2.web.SecurityConfigFactory.OIDC_CLIENT_NAME;
 
 import io.javalin.http.Context;
@@ -12,11 +8,7 @@
 import java.util.Optional;
 import org.molgenis.emx2.Database;
 import org.molgenis.emx2.MolgenisException;
-<<<<<<< HEAD
-import org.molgenis.emx2.web.HttpMolgenisSessionManager;
-=======
 import org.molgenis.emx2.web.MolgenisSessionHandler;
->>>>>>> b5edc19a
 import org.molgenis.emx2.web.SecurityConfigFactory;
 import org.pac4j.core.config.Config;
 import org.pac4j.core.context.CallContext;
@@ -105,22 +97,12 @@
       return;
     }
 
-<<<<<<< HEAD
-    Database database = backend.getDatabase(ctx);
-=======
     Database database = applicationCache.getDatabaseForUser(ctx);
->>>>>>> b5edc19a
     if (!database.hasUser(user)) {
       logger.info("Add new OIDC user({}) to database", user);
       database.addUser(user);
     }
-<<<<<<< HEAD
-
-    new HttpMolgenisSessionManager(ctx.req()).createSession(user);
-
-=======
     new MolgenisSessionHandler(ctx.req()).createSession(user);
->>>>>>> b5edc19a
     logger.info("OIDC sign in for user: {}", user);
 
     ctx.status(302);
