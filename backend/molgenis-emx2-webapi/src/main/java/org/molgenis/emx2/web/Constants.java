--- conflicted
+++ resolved
@@ -3,11 +3,8 @@
 public class Constants {
   static final String TABLE = "table";
   public static final String CONTENT_TYPE = "Content-type";
-<<<<<<< HEAD
   public static final String MOLGENIS_TOKEN = "x-molgenis-token";
-=======
   public static final String LANDING_PAGE = "LANDING_PAGE";
->>>>>>> 1de78617
 
   private Constants() {
     // hide constructor
