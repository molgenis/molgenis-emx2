package org.molgenis.emx2.web;

import static org.apache.http.HttpHeaders.AUTHORIZATION;
import static org.molgenis.emx2.ColumnType.STRING;
import static org.molgenis.emx2.web.Constants.ACCEPT_FORM_URL_ENC;
import static org.molgenis.emx2.web.Constants.CONTENT_TYPE;
<<<<<<< HEAD
import static org.molgenis.emx2.web.MolgenisWebservice.backend;
=======
import static org.molgenis.emx2.web.MolgenisWebservice.applicationCache;
>>>>>>> b5edc19a
import static org.molgenis.emx2.web.MolgenisWebservice.getSchema;

import com.fasterxml.jackson.core.JsonProcessingException;
import com.fasterxml.jackson.databind.JsonNode;
import com.fasterxml.jackson.databind.ObjectMapper;
import io.javalin.Javalin;
import io.javalin.http.Context;
import java.io.IOException;
import java.net.URI;
import java.net.URLEncoder;
import java.net.http.HttpClient;
import java.net.http.HttpRequest;
import java.net.http.HttpResponse;
import java.nio.charset.StandardCharsets;
import java.util.*;
import org.molgenis.emx2.Constants;
import org.molgenis.emx2.Database;
import org.molgenis.emx2.Schema;
import org.molgenis.emx2.cafevariome.QueryRecord;
import org.molgenis.emx2.utils.EnvironmentProperty;
import org.slf4j.Logger;
import org.slf4j.LoggerFactory;

public class CafeVariomeApi {
  private static final Logger logger = LoggerFactory.getLogger(CafeVariomeApi.class);

  private static final String CV_CLIENT_SECRET =
      (String) EnvironmentProperty.getParameter(Constants.CV_CLIENT_SECRET, null, STRING);
  private static final String CV_CLIENT_ID =
      (String) EnvironmentProperty.getParameter(Constants.CV_CLIENT_ID, "MolgenisAuth", STRING);
  private static final String CV_INTROSPECT_URI =
      (String)
          EnvironmentProperty.getParameter(
              Constants.CV_INTROSPECT_URI,
              "https://auth1.molgenis.net/realms/Cafe-Variome/protocol/openid-connect/token/introspect",
              STRING);

  public static void create(Javalin app) {
    app.before("/{schema}/api/cafevariome/record", CafeVariomeApi::checkAuth);
    app.post("/{schema}/api/cafevariome/record", CafeVariomeApi::postRecord);
    app.before("/{schema}/api/cafevariome/record-index", CafeVariomeApi::checkAuth);
    app.get("/{schema}/api/cafevariome/record-index", CafeVariomeApi::getRecordIndex);
  }

  private static void checkAuth(Context ctx) throws IOException, InterruptedException {
<<<<<<< HEAD
    Database database = backend.getDatabase(ctx);
=======
    Database database = applicationCache.getDatabaseForUser(ctx);
>>>>>>> b5edc19a
    if (!database.isAnonymous()) {
      return;
    }
    if (!hasKeycloakConfiguration()) return;
    HttpResponse<String> response;
    try (HttpClient client = HttpClient.newHttpClient()) {

      Enumeration<String> authHeaders = ctx.req().getHeaders(AUTHORIZATION);
      String authHeader = authHeaders.nextElement();
      String accessToken = authHeader.split(" ")[1];
      String formData =
          "client_id="
              + URLEncoder.encode(CV_CLIENT_ID, StandardCharsets.UTF_8)
              + "&client_secret="
              + URLEncoder.encode(CV_CLIENT_SECRET, StandardCharsets.UTF_8)
              + "&token="
              + URLEncoder.encode(accessToken, StandardCharsets.UTF_8);

      HttpRequest request =
          HttpRequest.newBuilder()
              .header(CONTENT_TYPE, ACCEPT_FORM_URL_ENC)
              .uri(URI.create(CV_INTROSPECT_URI))
              .POST(HttpRequest.BodyPublishers.ofString(formData))
              .build();
      response = client.send(request, HttpResponse.BodyHandlers.ofString());
    }
    if (response.statusCode() != 200) {
      ctx.status(response.statusCode());
    }
    ObjectMapper objectMapper = new ObjectMapper();
    JsonNode jsonResponse = objectMapper.readTree(response.body());
    String user = String.valueOf(jsonResponse.get("email"));

    if (!database.hasUser(user)) {
      logger.info("Add new user({}) to database", user);
      database.addUser(user);
    }
    database.setActiveUser(user);
    logger.info("Sign in for user: {}", user);
  }

  private static boolean hasKeycloakConfiguration() {
    return CV_CLIENT_SECRET != null && CV_CLIENT_ID != null && CV_INTROSPECT_URI != null;
  }

  private static void postRecord(Context ctx) throws JsonProcessingException {
    ctx.json(QueryRecord.post(getSchema(ctx), ctx.body()));
  }

  private static void getRecordIndex(Context ctx) {
    Schema schema = getSchema(ctx);
<<<<<<< HEAD
    Database database = backend.getDatabase(ctx);
=======
    Database database = applicationCache.getDatabaseForUser(ctx);
>>>>>>> b5edc19a
    ctx.json(QueryRecord.getRecordIndex(database, schema));
  }
}<|MERGE_RESOLUTION|>--- conflicted
+++ resolved
@@ -4,11 +4,7 @@
 import static org.molgenis.emx2.ColumnType.STRING;
 import static org.molgenis.emx2.web.Constants.ACCEPT_FORM_URL_ENC;
 import static org.molgenis.emx2.web.Constants.CONTENT_TYPE;
-<<<<<<< HEAD
-import static org.molgenis.emx2.web.MolgenisWebservice.backend;
-=======
 import static org.molgenis.emx2.web.MolgenisWebservice.applicationCache;
->>>>>>> b5edc19a
 import static org.molgenis.emx2.web.MolgenisWebservice.getSchema;
 
 import com.fasterxml.jackson.core.JsonProcessingException;
@@ -54,11 +50,7 @@
   }
 
   private static void checkAuth(Context ctx) throws IOException, InterruptedException {
-<<<<<<< HEAD
-    Database database = backend.getDatabase(ctx);
-=======
     Database database = applicationCache.getDatabaseForUser(ctx);
->>>>>>> b5edc19a
     if (!database.isAnonymous()) {
       return;
     }
@@ -110,11 +102,7 @@
 
   private static void getRecordIndex(Context ctx) {
     Schema schema = getSchema(ctx);
-<<<<<<< HEAD
-    Database database = backend.getDatabase(ctx);
-=======
     Database database = applicationCache.getDatabaseForUser(ctx);
->>>>>>> b5edc19a
     ctx.json(QueryRecord.getRecordIndex(database, schema));
   }
 }