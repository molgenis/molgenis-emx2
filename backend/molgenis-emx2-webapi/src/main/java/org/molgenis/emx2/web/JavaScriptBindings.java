package org.molgenis.emx2.web;

<<<<<<< HEAD
import static org.molgenis.emx2.web.MolgenisWebservice.backend;
=======
import static org.molgenis.emx2.web.MolgenisWebservice.applicationCache;
>>>>>>> b5edc19a

import graphql.ExecutionInput;
import graphql.GraphQL;
import io.javalin.http.Context;
import java.util.HashMap;
import java.util.Map;
import java.util.function.Supplier;

public class JavaScriptBindings {

  private JavaScriptBindings() {}

  private static final String SIMPLE_POST_CLIENT = "simplePostClient";

  @FunctionalInterface
  public interface SimplePostClient {
    Object execute(String query, Map<String, Object> variables, String schemaId);
  }

  private static SimplePostClient createSimplePostClient(Context ctx) {
    return (query, variables, schemaId) -> {
<<<<<<< HEAD
      GraphQL graphQL = backend.getGraphqlForSchema(schemaId, ctx);
=======
      GraphQL graphQL = applicationCache.getSchemaGraphqlForUser(schemaId, ctx);
>>>>>>> b5edc19a
      return graphQL
          .execute(ExecutionInput.newExecutionInput(query).variables(variables))
          .getData();
    };
  }

  public static Map<String, Supplier<Object>> getBindingsForContext(Context ctx) {
    Map<String, Supplier<Object>> bindings = new HashMap<>();
    bindings.put(SIMPLE_POST_CLIENT, () -> createSimplePostClient(ctx));
    // Add more bindings here in a similar way if needed

    return bindings;
  }
}<|MERGE_RESOLUTION|>--- conflicted
+++ resolved
@@ -1,10 +1,6 @@
 package org.molgenis.emx2.web;
 
-<<<<<<< HEAD
-import static org.molgenis.emx2.web.MolgenisWebservice.backend;
-=======
 import static org.molgenis.emx2.web.MolgenisWebservice.applicationCache;
->>>>>>> b5edc19a
 
 import graphql.ExecutionInput;
 import graphql.GraphQL;
@@ -26,11 +22,7 @@
 
   private static SimplePostClient createSimplePostClient(Context ctx) {
     return (query, variables, schemaId) -> {
-<<<<<<< HEAD
-      GraphQL graphQL = backend.getGraphqlForSchema(schemaId, ctx);
-=======
       GraphQL graphQL = applicationCache.getSchemaGraphqlForUser(schemaId, ctx);
->>>>>>> b5edc19a
       return graphQL
           .execute(ExecutionInput.newExecutionInput(query).variables(variables))
           .getData();
