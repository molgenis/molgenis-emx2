package org.molgenis.emx2.web;

import static org.molgenis.emx2.io.FileUtils.getTempFile;
import static org.molgenis.emx2.web.CsvApi.getDownloadColumns;
import static org.molgenis.emx2.web.CsvApi.getDownloadRows;
import static org.molgenis.emx2.web.DownloadApiUtils.includeSystemColumns;
import static org.molgenis.emx2.web.MolgenisWebservice.getSchema;
import static org.molgenis.emx2.web.ZipApi.generateReportsToStore;

import io.javalin.Javalin;
import io.javalin.http.Context;
import jakarta.servlet.MultipartConfigElement;
import jakarta.servlet.ServletException;
import java.io.File;
import java.io.IOException;
import java.io.InputStream;
import java.io.OutputStream;
import java.nio.file.Files;
import java.nio.file.Path;
import java.nio.file.StandardCopyOption;
import org.molgenis.emx2.*;
import org.molgenis.emx2.io.ImportExcelTask;
import org.molgenis.emx2.io.MolgenisIO;
import org.molgenis.emx2.io.tablestore.TableStore;
import org.molgenis.emx2.io.tablestore.TableStoreForXlsxFile;

public class ExcelApi {
  private ExcelApi() {
    // hide constructor
  }

  public static void create(Javalin app) {
    // schema level operations
    final String schemaPath = "/{schema}/api/excel"; // NOSONAR
    app.get(schemaPath, ExcelApi::getExcel);
    app.post(schemaPath, ExcelApi::postExcel);

    // table level operations
    final String tablePath = "{schema}/api/excel/{table}"; // NOSONAR
    app.get(tablePath, ExcelApi::getExcelTable);

    // report operations
    final String reportPath = "/{schema}/api/reports/excel"; // NOSONAR
    app.get(reportPath, ExcelApi::getExcelReport);
  }

  static Object postExcel(Context ctx) throws IOException, ServletException {
    Long start = System.currentTimeMillis();
    Schema schema = getSchema(ctx);

    // get uploaded file
    File tempFile = getTempFile(MolgenisWebservice.TEMPFILES_DELETE_ON_EXIT, ".tmp");
    tempFile.deleteOnExit();
    ctx.attribute(
        "org.eclipse.jetty.multipartConfig",
        new MultipartConfigElement(tempFile.getAbsolutePath()));
    try (InputStream input = ctx.req().getPart("file").getInputStream()) {
      Files.copy(input, tempFile.toPath(), StandardCopyOption.REPLACE_EXISTING);
    }
    if (ctx.queryParam("async") != null) {
      String id = TaskApi.submit(new ImportExcelTask(tempFile.toPath(), schema, false));
      return new TaskReference(id, schema).toString();
    } else {
      MolgenisIO.importFromExcelFile(tempFile.toPath(), schema, false);
      ctx.status(200);
      return "Import success in " + (System.currentTimeMillis() - start) + "ms";
    }
  }

  static String getExcel(Context ctx) throws IOException {
    Schema schema = getSchema(ctx);
    boolean includeSystemColumns = includeSystemColumns(ctx);
    Path tempDir = Files.createTempDirectory(MolgenisWebservice.TEMPFILES_DELETE_ON_EXIT);
    tempDir.toFile().deleteOnExit();
    try (OutputStream outputStream = ctx.res().getOutputStream()) {
      Path excelFile = tempDir.resolve("download.xlsx");
      if (ctx.queryParam("emx1") != null) {
        MolgenisIO.toEmx1ExcelFile(excelFile, schema);
      } else {
        MolgenisIO.toExcelFile(excelFile, schema, includeSystemColumns);
      }

      ctx.contentType("application/vnd.openxmlformats-officedocument.spreadsheetml.sheet");
      ctx.header(
          "Content-Disposition",
          "attachment; filename="
              + schema.getMetadata().getName()
              + System.currentTimeMillis()
              + ".xlsx");
      outputStream.write(Files.readAllBytes(excelFile));
      return "Export success";
    }
  }

<<<<<<< HEAD
  static String getExcelTable(Context ctx) throws IOException {
    Table table = MolgenisWebservice.getTableById(ctx);
=======
  static String getExcelTable(Request request, Response response) throws IOException {
    Table table = MolgenisWebservice.getTableByIdOrName(request);
>>>>>>> 325041c3
    Path tempDir = Files.createTempDirectory(MolgenisWebservice.TEMPFILES_DELETE_ON_EXIT);
    tempDir.toFile().deleteOnExit();
    try (OutputStream outputStream = ctx.res().getOutputStream()) {
      Path excelFile = tempDir.resolve("download.xlsx");
      TableStore excelStore = new TableStoreForXlsxFile(excelFile);
      excelStore.writeTable(
          table.getName(), getDownloadColumns(ctx, table), getDownloadRows(ctx, table));
      ctx.contentType("application/vnd.openxmlformats-officedocument.spreadsheetml.sheet");
      ctx.header(
          "Content-Disposition",
          "attachment; filename="
              + table.getSchema().getMetadata().getName()
              + "_"
              + table.getName()
              + System.currentTimeMillis()
              + ".xlsx");
      outputStream.write(Files.readAllBytes(excelFile));
      return "Export success";
    }
  }

  static String getExcelReport(Context ctx) throws IOException {
    Path tempDir = Files.createTempDirectory(MolgenisWebservice.TEMPFILES_DELETE_ON_EXIT);
    tempDir.toFile().deleteOnExit();
    try (OutputStream outputStream = ctx.res().getOutputStream()) {
      Path excelFile = tempDir.resolve("download.xlsx");
      TableStore excelStore = new TableStoreForXlsxFile(excelFile);
      generateReportsToStore(ctx, excelStore);
      ctx.contentType("application/vnd.openxmlformats-officedocument.spreadsheetml.sheet");
      ctx.header("Content-Disposition", "attachment; filename=report.xlsx");
      outputStream.write(Files.readAllBytes(excelFile));
      return "Export success";
    }
  }
}<|MERGE_RESOLUTION|>--- conflicted
+++ resolved
@@ -92,13 +92,8 @@
     }
   }
 
-<<<<<<< HEAD
   static String getExcelTable(Context ctx) throws IOException {
-    Table table = MolgenisWebservice.getTableById(ctx);
-=======
-  static String getExcelTable(Request request, Response response) throws IOException {
-    Table table = MolgenisWebservice.getTableByIdOrName(request);
->>>>>>> 325041c3
+    Table table = MolgenisWebservice.getTableByIdOrName(ctx);
     Path tempDir = Files.createTempDirectory(MolgenisWebservice.TEMPFILES_DELETE_ON_EXIT);
     tempDir.toFile().deleteOnExit();
     try (OutputStream outputStream = ctx.res().getOutputStream()) {
