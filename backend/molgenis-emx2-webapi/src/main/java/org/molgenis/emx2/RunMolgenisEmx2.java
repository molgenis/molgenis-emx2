--- conflicted
+++ resolved
@@ -3,11 +3,7 @@
 import static org.molgenis.emx2.ColumnType.BOOL;
 import static org.molgenis.emx2.ColumnType.INT;
 
-<<<<<<< HEAD
-import org.molgenis.emx2.datamodels.AvailableDataModels;
-=======
 import org.molgenis.emx2.datamodels.DataCatalogueLoader3;
->>>>>>> 38c9e8a1
 import org.molgenis.emx2.datamodels.PetStoreLoader;
 import org.molgenis.emx2.sql.SqlDatabase;
 import org.molgenis.emx2.utils.EnvironmentProperty;
@@ -48,13 +44,8 @@
       }
 
       if (INCLUDE_CATALOGUE_DEMO && db.getSchema("catalogue") == null) {
-<<<<<<< HEAD
-        Schema schema = db.createSchema("catalogue");
-        AvailableDataModels.DATA_CATALOGUE.install(schema, true);
-=======
         Schema schema = db.createSchema("catalogue", "from DataCatalogueLoader3 loader");
         new DataCatalogueLoader3().load(schema, true);
->>>>>>> 38c9e8a1
       }
 
     } finally {
