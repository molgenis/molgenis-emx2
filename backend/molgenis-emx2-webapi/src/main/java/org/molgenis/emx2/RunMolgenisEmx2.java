--- conflicted
+++ resolved
@@ -68,16 +68,12 @@
           db.becomeAdmin();
 
           if (!EXCLUDE_PETSTORE_DEMO && db.getSchema("pet store") == null) {
-<<<<<<< HEAD
             DataModels.Profile.PET_STORE.getImportTask(db, "pet store", "", true).run();
-=======
-            Schema schema = db.createSchema("pet store");
-            DataModels.Profile.PET_STORE.getImportTask(schema, true).run();
+            Schema schema = db.getSchema("pet store");
             schema.getDatabase().setUserPassword("customer", "customer");
             schema.getDatabase().setUserPassword("shopmanager", "shopmanager");
             schema.getDatabase().setUserPassword("shopowner", "shopowner");
             schema.getDatabase().setUserPassword("shopviewer", "shopviewer");
->>>>>>> 501009bc
           }
 
           if (INCLUDE_TYPE_TEST_DEMO && db.getSchema("type test") == null) {
