package org.molgenis.emx2.web;

<<<<<<< HEAD
import static org.molgenis.emx2.web.MolgenisWebservice.backend;
=======
import static org.molgenis.emx2.web.MolgenisWebservice.applicationCache;
>>>>>>> b5edc19a

import com.fasterxml.jackson.core.JsonProcessingException;
import com.fasterxml.jackson.databind.ObjectMapper;
import graphql.ExecutionInput;
import graphql.ExecutionResult;
import graphql.GraphQL;
import graphql.parser.Parser;
import io.javalin.Javalin;
import io.javalin.http.Context;
import java.util.Collections;
import java.util.List;
import java.util.Map;
import java.util.Optional;
import java.util.function.Function;
import org.molgenis.emx2.Constants;
import org.molgenis.emx2.MolgenisException;
import org.molgenis.emx2.Schema;
import org.molgenis.emx2.email.EmailMessage;
import org.molgenis.emx2.email.EmailService;
import org.molgenis.emx2.email.EmailSettings;
import org.molgenis.emx2.email.EmailValidator;
import org.molgenis.emx2.web.actions.SendMessageAction;
import org.slf4j.Logger;
import org.slf4j.LoggerFactory;

public class MessageApi {

  private static final Logger logger = LoggerFactory.getLogger(MessageApi.class);

  @SuppressWarnings("VulnerableCodeUsages")
  private static final Parser parser = new Parser();

  private MessageApi() {
    // hide constructor
  }

  public static void create(Javalin app) {
    app.post("/{schema}/api/message/*", MessageApi::send);
  }

  public static String send(Context ctx) {
    logger.info("Received message request");
    Schema schema = MolgenisWebservice.getSchema(ctx);
    if (schema == null) {
      String msg = "Cannot handle send action, schema is null";
      logger.error(msg);
      throw new MolgenisException(msg);
    }

    ObjectMapper objectMapper = new ObjectMapper();
    SendMessageAction sendMessageAction;
    Map<String, Object> validationFilter;
    try {
      sendMessageAction = objectMapper.readValue(ctx.body(), SendMessageAction.class);
      validationFilter = objectMapper.readValue(sendMessageAction.recipientsFilter(), Map.class);
    } catch (JsonProcessingException e) {
      ctx.status(422);
      String msg = "Error parsing request: " + e.getMessage();
      logger.error(msg);
      ctx.result(msg);
      return msg;
    }

    String recipientsQuery = schema.getSettingValue(Constants.CONTACT_RECIPIENTS_QUERY_SETTING_KEY);

    try {
      parser.parseDocument(recipientsQuery);
    } catch (Exception e) {
      String msg =
          "Cannot handle send action, schema setting "
              + Constants.CONTACT_RECIPIENTS_QUERY_SETTING_KEY
              + " is not a valid graphql query";
      logger.error(msg);
      throw new MolgenisException(msg);
    }

<<<<<<< HEAD
    GraphQL gql = backend.getGraphqlForSchema(schema.getName(), ctx);
=======
    GraphQL gql = applicationCache.getSchemaGraphqlForUser(schema.getName(), ctx);
>>>>>>> b5edc19a

    final ExecutionResult executionResult =
        gql.execute(ExecutionInput.newExecutionInput(recipientsQuery).variables(validationFilter));
    if (!executionResult.getErrors().isEmpty()) {
      ctx.status(500);
      String msg =
          "Error validating message receivers: " + executionResult.getErrors().get(0).getMessage();
      logger.error(msg);
      ctx.result(msg);
      return msg;
    }
    Map<String, Object> resultMap = executionResult.toSpecification();

    final List<String> recipients = new java.util.ArrayList<>(Collections.emptyList());
    try {
      recipients.addAll(EmailValidator.validationResponseToReceivers(resultMap));
    } catch (Exception e) {
      ctx.status(500);
      String msg = "Error validating message receivers: " + e.getMessage();
      logger.error(msg);
      ctx.result(msg);
      return msg;
    }

    if (recipients.isEmpty()) {
      ctx.status(500);
      String msg = "No recipients found for given filter";
      logger.error(msg);
      ctx.result(msg);
      return msg;
    }

    logger.info(
        "Sending message to recipients: {} with subject: {} and message: {}",
        recipients,
        sendMessageAction.subject(),
        sendMessageAction.body());

    // send email to all recipients on allow list
    EmailSettings settings = loadEmailSettings(schema);
    EmailService emailService = new EmailService(settings);

    Optional<String> bccRecipient =
        schema.hasSetting(Constants.CONTACT_BCC_ADDRESS)
            ? Optional.ofNullable(schema.getSettingValue(Constants.CONTACT_BCC_ADDRESS))
            : Optional.empty();
    EmailMessage message =
        new EmailMessage(
            recipients, sendMessageAction.subject(), sendMessageAction.body(), bccRecipient);
    final boolean sendResult = emailService.send(message);
    if (!sendResult) {
      ctx.status(500);
      logger.error(
          "failed to send message to recipients: {} with subject: {} and message: {}",
          recipients,
          sendMessageAction.subject(),
          sendMessageAction.body());
    }
    ctx.result(String.valueOf(sendResult));
    return String.valueOf(sendResult);
  }

  private static EmailSettings loadEmailSettings(Schema schema) {
    EmailSettings.EmailSettingsBuilder builder = new EmailSettings.EmailSettingsBuilder();

    setEmailSetting(schema, "EMAIL_HOST", builder::host);
    setEmailSetting(schema, "EMAIL_PORT", builder::port);
    setEmailSetting(schema, "EMAIL_START_TTLS_ENABLE", builder::starttlsEnable);
    setEmailSetting(schema, "EMAIL_SSL_PROTOCOLS", builder::sslProtocols);
    setEmailSetting(schema, "EMAIL_SOCKET_FACTORY_PORT", builder::socketFactoryPort);
    setEmailSetting(schema, "EMAIL_SOCKET_FACTORY_CLASS", builder::socketFactoryClass);
    setEmailSetting(schema, "EMAIL_SOCKET_FACTORY_FALLBACK", builder::socketFactoryFallback);
    setEmailSetting(schema, "EMAIL_DEBUG", builder::debug);
    setEmailSetting(schema, "EMAIL_AUTH", builder::auth);
    setEmailSetting(schema, "EMAIL_SENDER_EMAIL", builder::senderEmail);
    setEmailSetting(
        schema,
        "EMAIL_SMTP_AUTHENTICATOR_SENDER_PASSWORD",
        builder::smtpAuthenticatorSenderPassword);

    return builder.build();
  }

  private static void setEmailSetting(
      Schema schema, String setting, Function<String, EmailSettings.EmailSettingsBuilder> method) {
    if (schema.hasSetting(setting)) {
      method.apply(schema.getSettingValue(setting));
    }
  }
}<|MERGE_RESOLUTION|>--- conflicted
+++ resolved
@@ -1,10 +1,6 @@
 package org.molgenis.emx2.web;
 
-<<<<<<< HEAD
-import static org.molgenis.emx2.web.MolgenisWebservice.backend;
-=======
 import static org.molgenis.emx2.web.MolgenisWebservice.applicationCache;
->>>>>>> b5edc19a
 
 import com.fasterxml.jackson.core.JsonProcessingException;
 import com.fasterxml.jackson.databind.ObjectMapper;
@@ -81,11 +77,7 @@
       throw new MolgenisException(msg);
     }
 
-<<<<<<< HEAD
-    GraphQL gql = backend.getGraphqlForSchema(schema.getName(), ctx);
-=======
     GraphQL gql = applicationCache.getSchemaGraphqlForUser(schema.getName(), ctx);
->>>>>>> b5edc19a
 
     final ExecutionResult executionResult =
         gql.execute(ExecutionInput.newExecutionInput(recipientsQuery).variables(validationFilter));
