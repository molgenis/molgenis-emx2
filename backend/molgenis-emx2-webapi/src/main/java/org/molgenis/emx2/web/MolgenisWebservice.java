--- conflicted
+++ resolved
@@ -102,30 +102,12 @@
     get(
         "/:schema",
         (req, res) -> {
-<<<<<<< HEAD
-          if (!("/" + OIDC_LOGIN_PATH).equals(req.pathInfo())
-              && !("/" + OIDC_CALLBACK_PATH).equals(req.pathInfo())
-              && !("/:schema/sitemap.xml").equals(req.pathInfo())
-              && !("/" + ROBOTS_TXT).equals(req.pathInfo())) {
-            res.redirect("/" + req.params(SCHEMA) + "/");
-          }
-        });
-    before(
-        "/:schema/:app",
-        (req, res) -> {
-          if (!req.params("app").equals("graphql")
-              && !req.params("app").equals("theme.css")
-              && !req.params("app").equals("sitemap.xml")) {
-            res.redirect("/" + req.params(SCHEMA) + "/" + req.params("app") + "/");
-          }
-=======
           final String redirectLocation = "/" + req.params(SCHEMA) + "/";
           logger.debug(
               String.format(
                   "handle '/:schema' redirect: from: %s to: %s", req.pathInfo(), redirectLocation));
           res.redirect(redirectLocation);
           return "";
->>>>>>> 4429602c
         });
 
     get("/:schema/", MolgenisWebservice::redirectSchemaToFirstMenuItem);
