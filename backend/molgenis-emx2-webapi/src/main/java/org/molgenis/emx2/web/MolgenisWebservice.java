--- conflicted
+++ resolved
@@ -63,15 +63,9 @@
         ctx -> {
           // check for setting
           String landingPagePath =
-<<<<<<< HEAD
               sessionManager.getSession(ctx.req()).getDatabase().getSetting(LANDING_PAGE);
           if (landingPagePath != null) {
             ctx.redirect(landingPagePath);
-=======
-              sessionManager.getSession(request).getDatabase().getSetting(LANDING_PAGE);
-          if (landingPagePath != null) {
-            response.redirect(landingPagePath);
->>>>>>> 325041c3
           } else {
             ctx.redirect("/apps/central/");
           }
@@ -214,51 +208,33 @@
         .writeValueAsString(api);
   }
 
-<<<<<<< HEAD
-  public static Table getTableById(Context ctx) {
-    return getTableById(ctx, ctx.pathParam(TABLE));
-  }
-
-  public static Table getTableById(Context ctx, String tableName) {
-    String schemaName = ctx.pathParam(SCHEMA);
-    Schema schema =
-        sessionManager.getSession(ctx.req()).getDatabase().getSchema(sanitize(schemaName));
-=======
   /**
    * Get the table specified in the request parameter "table".
    *
-   * @param request the request
+   * @param ctx the request
    * @return the table object corresponding to the table id. Never null.
    * @throws MolgenisException if the table or the schema is not found or accessible.
    */
-  public static Table getTableByIdOrName(Request request) {
-    return getTableByIdOrName(request, request.params(TABLE));
+  public static Table getTableByIdOrName(Context ctx) {
+    return getTableByIdOrName(ctx, ctx.pathParam(TABLE));
   }
 
   /**
    * Get the table by its id.
    *
-   * @param request the request
+   * @param ctx the request
    * @return the table object corresponding to the table id or name. Never null.
    * @throws MolgenisException if the schema is not found or accessible.
    */
-  public static Table getTableByIdOrName(Request request, String tableName) {
-    Schema schema = getSchema(request);
->>>>>>> 325041c3
+  public static Table getTableByIdOrName(Context ctx, String tableName) {
+    Schema schema = getSchema(ctx);
     if (schema == null) {
-      throw new MolgenisException("Schema " + request.params(SCHEMA) + " unknown");
+      throw new MolgenisException("Schema " + ctx.pathParam(SCHEMA) + " unknown");
     }
     Table table = schema.getTableByNameOrIdCaseInsensitive(tableName);
     if (table == null) {
       throw new MolgenisException("Table " + tableName + " unknown");
     }
-<<<<<<< HEAD
-    Table table = schema.getTableById(sanitize(tableName));
-    if (table == null) {
-      throw new MolgenisException("Table " + tableName + " unknown");
-    }
-=======
->>>>>>> 325041c3
     return table;
   }
 
