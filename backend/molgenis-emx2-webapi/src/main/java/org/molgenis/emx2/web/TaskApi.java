package org.molgenis.emx2.web;

import static org.molgenis.emx2.Constants.SYSTEM_SCHEMA;
import static org.molgenis.emx2.FilterBean.f;
import static org.molgenis.emx2.SelectColumn.s;
import static org.molgenis.emx2.web.FileApi.addFileColumnToResponse;
<<<<<<< HEAD
import static org.molgenis.emx2.web.MolgenisWebservice.backend;
=======
import static org.molgenis.emx2.web.MolgenisWebservice.applicationCache;
>>>>>>> b5edc19a
import static org.molgenis.emx2.web.MolgenisWebservice.hostUrl;

import com.fasterxml.jackson.core.JsonProcessingException;
import com.fasterxml.jackson.databind.ObjectMapper;
import io.javalin.Javalin;
import io.javalin.http.Context;
import java.net.URLDecoder;
import java.nio.charset.StandardCharsets;
import java.util.HashMap;
import java.util.List;
import java.util.Map;
import java.util.stream.Collectors;
import org.molgenis.emx2.*;
import org.molgenis.emx2.tasks.*;

// TODO make the tasks private to schema; then you need schema edit or manager to view them
// TODO move into graphql api, so it is documentation and less silly
public class TaskApi {

  // todo, make jobs private to the user?
  public static final TaskService taskService = new TaskServiceInDatabase(SYSTEM_SCHEMA, hostUrl);
  // to schedule jobs, see MolgenisSessionManager how we keep this in sync with Database using a
  // TableListener
  public static final TaskServiceScheduler taskSchedulerService =
      new TaskServiceScheduler(taskService);

  public static void create(Javalin app) {
    app.get("/api/tasks", TaskApi::listTasks);
    app.get("/api/tasks/clear", TaskApi::clearTasks);
    app.get("/api/tasks/scheduled", TaskApi::viewScheduledTasks);
    app.get("/api/scripts/{name}", TaskApi::getScript); // run synchronously, with parameters on url
    app.post(
        "/api/scripts/{name}",
        TaskApi::postScript); // run async, using parameters as body and returning task status
    app.get("/api/tasks/{id}", TaskApi::getTask);
    app.get("/api/tasks/{id}/output", TaskApi::getTaskOutput);

    // convenient delete
    app.delete("/api/tasks/{id}", TaskApi::deleteTask);
    app.get("/api/tasks/{id}/delete", TaskApi::deleteTask);

    // also works in context schema
    // todo: make tasks scoped?
    app.get("/{schema}/api/tasks", TaskApi::listTasks);
    app.get("/{schema}/api/tasks/clear", TaskApi::clearTasks);
    app.get("/{schema}/api/tasks/{id}", TaskApi::getTask);
    app.get(
        "/{schema}/api/scripts/{name}",
        TaskApi::getScript); // run synchronously, with parameters on url
    app.post(
        "/{schema}/api/scripts/{name}",
        TaskApi::postScript); // run async, using parameters as body and returning task status
    app.get("/{schema}/api/tasks/{id}/output", TaskApi::getTaskOutput);

    // convenient delete
    app.delete("/{schema}/{app}/api/tasks/{id}", TaskApi::deleteTask);
    app.get("/{schema}/{app}/api/tasks/{id}/delete", TaskApi::deleteTask);

    // also in app
    app.get("/{schema}/{app}/api/tasks", TaskApi::listTasks);
    app.get("/{schema}/{app}/api/tasks/clear", TaskApi::clearTasks);
    app.get("/{schema}/{app}/api/tasks/{id}", TaskApi::getTask);
  }

  private static void viewScheduledTasks(Context ctx) throws JsonProcessingException {
    // mainly for testing/verification purposes
    ctx.json(new ObjectMapper().writeValueAsString(taskSchedulerService.scheduledTaskNames()));
  }

  private static void postScript(Context ctx) {
<<<<<<< HEAD
    Database database = backend.getDatabase(ctx);
=======
    Database database = applicationCache.getDatabaseForUser(ctx);
>>>>>>> b5edc19a
    if (!database.isAdmin()) {
      throw new MolgenisException("Submit task failed: for now can only be done by 'admin");
    }
    String name = URLDecoder.decode(ctx.pathParam("name"), StandardCharsets.UTF_8);
    String parameters = ctx.body();

    String id = taskService.submitTaskFromName(name, parameters);
    ctx.json(new TaskReference(id));
  }

  private static void getScript(Context ctx) throws InterruptedException {
<<<<<<< HEAD
    Database database = backend.getDatabase(ctx);
=======
    Database database = applicationCache.getDatabaseForUser(ctx);
>>>>>>> b5edc19a
    if (!database.isAdmin()) {
      throw new MolgenisException("Submit task failed: for now can only be done by 'admin");
    }
    String name = URLDecoder.decode(ctx.pathParam("name"), StandardCharsets.UTF_8);
    String parameters =
        ctx.queryParam("parameters") != null
            ? URLDecoder.decode(ctx.queryParam("parameters"), StandardCharsets.UTF_8)
            : null;
    String id = taskService.submitTaskFromName(name, parameters);
    // wait until done or timeout
    Task task = taskService.getTask(id);
    int maxTimeout = 120;
    int stepSizeInMs = 500;
    int timeout = 0;
    while (task.isRunning() && timeout < maxTimeout) {
      task = taskService.getTask(id);
      timeout++;
      Thread.sleep(stepSizeInMs);
    }
    if (task.isRunning()) {
      throw new MolgenisException(
          "Task timed out after " + (maxTimeout * stepSizeInMs / 1000) + "s");
    }
    if (!task.getStatus().equals(TaskStatus.COMPLETED)) {
      throw new MolgenisException("Task failed with status " + task.getStatus());
    }
    byte[] outputFileBytes = ((ScriptTask) task).getOutput();
    if (outputFileBytes != null) {
      ctx.result(outputFileBytes);
    } else {
      ctx.result("Task succeeded with no output file");
    }
  }

  private static void getTaskOutput(Context ctx) {
<<<<<<< HEAD
    Database database = backend.getDatabase(ctx);
=======
    Database database = applicationCache.getDatabaseForUser(ctx);
>>>>>>> b5edc19a
    Schema adminSchema = database.getSchema(SYSTEM_SCHEMA);
    String jobId = ctx.pathParam("id");
    Row jobMetadata =
        adminSchema
            .getTable("Jobs")
            .query()
            // make sure we include all file metadata
            .select(s("output", s("contents"), s("mimetype"), s("filename"), s("extension")))
            .where(f("id", Operator.EQUALS, jobId))
            .retrieveRows()
            .getFirst();

    if (jobMetadata == null) {
      throw new MolgenisException(
          "Get output for task failed: couldn't find task with id " + jobId);
    }
    // reuse implementation from FileApi
    addFileColumnToResponse(ctx, "output", jobMetadata);
  }

  private static void clearTasks(Context ctx) {
    taskService.clear();
    ctx.result("{status: 'SUCCESS'}");
  }

  private static void deleteTask(Context ctx) {
    taskService.removeTask(ctx.pathParam("id"));
    ctx.result("{status: 'SUCCESS'}");
  }

  private static void listTasks(Context ctx) {
    String schema = ctx.pathParamMap().get("schema");
    String urlRoot = schema == null ? "api/tasks/" : schema + "/api/tasks/";
    String clearUrl = urlRoot + "clear";

    Map<String, Object> response = new HashMap<>();
    response.put("clearUrl", clearUrl);

    List<Map<String, Object>> tasks =
        taskService.getJobIds().stream()
            .map(
                id -> {
                  Task task = taskService.getTask(id);
                  Map<String, Object> map = new HashMap<>();
                  map.put("id", id);
                  map.put("description", task.getDescription());
                  map.put("status", task.getStatus());
                  map.put("url", urlRoot + id);
                  map.put("deleteUrl", urlRoot + id + "/delete");
                  return map;
                })
            .collect(Collectors.toList());

    response.put("tasks", tasks);

    ctx.json(response);
  }

  private static void getTask(Context ctx) {
    Task step = taskService.getTask(ctx.pathParam("id"));
    if (step == null) {
      step = new Task("Task unknown").setStatus(TaskStatus.UNKNOWN);
    }
    ctx.result(step.toString());
  }

  public static String submit(Task task) {
    return taskService.submit(task);
  }

  public static String submit(Task task, String parentTaskId) {
    if (parentTaskId != null) {
      Task parentTask = taskService.getTask(parentTaskId);
      task.setParentTask(parentTask);
    }
    return submit(task);
  }
}<|MERGE_RESOLUTION|>--- conflicted
+++ resolved
@@ -4,11 +4,7 @@
 import static org.molgenis.emx2.FilterBean.f;
 import static org.molgenis.emx2.SelectColumn.s;
 import static org.molgenis.emx2.web.FileApi.addFileColumnToResponse;
-<<<<<<< HEAD
-import static org.molgenis.emx2.web.MolgenisWebservice.backend;
-=======
 import static org.molgenis.emx2.web.MolgenisWebservice.applicationCache;
->>>>>>> b5edc19a
 import static org.molgenis.emx2.web.MolgenisWebservice.hostUrl;
 
 import com.fasterxml.jackson.core.JsonProcessingException;
@@ -79,11 +75,7 @@
   }
 
   private static void postScript(Context ctx) {
-<<<<<<< HEAD
-    Database database = backend.getDatabase(ctx);
-=======
     Database database = applicationCache.getDatabaseForUser(ctx);
->>>>>>> b5edc19a
     if (!database.isAdmin()) {
       throw new MolgenisException("Submit task failed: for now can only be done by 'admin");
     }
@@ -95,11 +87,7 @@
   }
 
   private static void getScript(Context ctx) throws InterruptedException {
-<<<<<<< HEAD
-    Database database = backend.getDatabase(ctx);
-=======
     Database database = applicationCache.getDatabaseForUser(ctx);
->>>>>>> b5edc19a
     if (!database.isAdmin()) {
       throw new MolgenisException("Submit task failed: for now can only be done by 'admin");
     }
@@ -135,11 +123,7 @@
   }
 
   private static void getTaskOutput(Context ctx) {
-<<<<<<< HEAD
-    Database database = backend.getDatabase(ctx);
-=======
     Database database = applicationCache.getDatabaseForUser(ctx);
->>>>>>> b5edc19a
     Schema adminSchema = database.getSchema(SYSTEM_SCHEMA);
     String jobId = ctx.pathParam("id");
     Row jobMetadata =
