package org.molgenis.emx2.web;

import static org.molgenis.emx2.Constants.SYSTEM_SCHEMA;
import static org.molgenis.emx2.FilterBean.f;
import static org.molgenis.emx2.SelectColumn.s;
import static org.molgenis.emx2.utils.URIUtils.extractHost;
import static org.molgenis.emx2.web.FileApi.addFileColumnToResponse;
import static org.molgenis.emx2.web.MolgenisWebservice.getSchema;
import static org.molgenis.emx2.web.MolgenisWebservice.sessionManager;

import com.fasterxml.jackson.core.JsonProcessingException;
import com.fasterxml.jackson.databind.ObjectMapper;
import io.javalin.Javalin;
import io.javalin.http.Context;
import java.io.IOException;
import java.io.UnsupportedEncodingException;
import java.net.MalformedURLException;
import java.net.URL;
import java.net.URLDecoder;
import java.nio.charset.StandardCharsets;
import org.molgenis.emx2.*;
import org.molgenis.emx2.tasks.*;

// TODO make the tasks private to schema; then you need schema edit or manager to view them
// TODO move into graphql api, so it is documentation and less silly
public class TaskApi {

  // todo, make jobs private to the user?
  public static TaskService taskService = new TaskServiceInDatabase(SYSTEM_SCHEMA);
  // to schedule jobs, see MolgenisSessionManager how we keep this in sync with Database using a
  // TableListener
  public static TaskServiceScheduler taskSchedulerService = new TaskServiceScheduler(taskService);

  public static void create(Javalin app) {
    app.get("/api/tasks", TaskApi::listTasks);
    app.get("/api/tasks/clear", TaskApi::clearTasks);
    app.get("/api/tasks/scheduled", TaskApi::viewScheduledTasks);
    app.get("/api/scripts/{name}", TaskApi::getScript); // run synchronously, with parameters on url
    app.post(
        "/api/scripts/{name}",
        TaskApi::postScript); // run async, using parameters as body and returning task status
    app.get("/api/tasks/{id}", TaskApi::getTask);
    app.get("/api/tasks/{id}/output", TaskApi::getTaskOutput);

    // convenient delete
    app.delete("/api/tasks/{id}", TaskApi::deleteTask);
    app.get("/api/tasks/{id}/delete", TaskApi::deleteTask);

    // also works in context schema
    // todo: make tasks scoped?
    app.get("/{schema}/api/tasks", TaskApi::listTasks);
    app.get("/{schema}/api/tasks/clear", TaskApi::clearTasks);
    app.get("/{schema}/api/tasks/{id}", TaskApi::getTask);
    app.get(
        "/{schema}/api/scripts/{name}",
        TaskApi::getScript); // run synchronously, with parameters on url
    app.post(
        "/{schema}/api/scripts/{name}",
        TaskApi::postScript); // run async, using parameters as body and returning task status
    app.get("/{schema}/api/tasks/{id}/output", TaskApi::getTaskOutput);

    // convenient delete
    app.delete("/{schema}/{app}/api/tasks/{id}", TaskApi::deleteTask);
    app.get("/{schema}/{app}/api/tasks/{id}/delete", TaskApi::deleteTask);

    // also in app
    app.get("/{schema}/{app}/api/tasks", TaskApi::listTasks);
    app.get("/{schema}/{app}/api/tasks/clear", TaskApi::clearTasks);
    app.get("/{schema}/{app}/api/tasks/{id}", TaskApi::getTask);
  }

  private static String viewScheduledTasks(Context ctx) throws JsonProcessingException {
    // mainly for testing/verification purposes
    return new ObjectMapper().writeValueAsString(taskSchedulerService.scheduledTaskNames());
  }

<<<<<<< HEAD
  private static String postScript(Context ctx) {
    if (ctx.pathParam("schema").isEmpty() || getSchema(ctx) != null) {
      MolgenisSession session = sessionManager.getSession(ctx.req());
=======
  private static String postScript(Request request, Response response)
      throws MalformedURLException {
    if (request.params("schema") == null || getSchema(request) != null) {
      MolgenisSession session = sessionManager.getSession(request);
>>>>>>> 325041c3
      String user = session.getSessionUser();
      if (!"admin".equals(user)) {
        throw new MolgenisException("Submit task failed: for now can only be done by 'admin");
      }
<<<<<<< HEAD
      String name = URLDecoder.decode(ctx.pathParam("name"), StandardCharsets.UTF_8);
      String parameters = ctx.body();
      String id = taskService.submitTaskFromName(name, parameters);
=======
      String name = URLDecoder.decode(request.params("name"), StandardCharsets.UTF_8);
      String parameters = request.body();

      URL host = new URL(extractHost(request.url()));
      String id = taskService.submitTaskFromName(name, parameters, host);
>>>>>>> 325041c3
      return new TaskReference(id).toString();
    }
    throw new MolgenisException("Schema doesn't exist or permission denied");
  }

  private static byte[] getScript(Context ctx)
      throws InterruptedException, UnsupportedEncodingException {
    if (ctx.pathParam("schema").isEmpty() || getSchema(ctx) != null) {
      MolgenisSession session = sessionManager.getSession(ctx.req());
      String user = session.getSessionUser();
      if (!"admin".equals(user)) {
        throw new MolgenisException("Submit task failed: for now can only be done by 'admin");
      }
      String name = URLDecoder.decode(ctx.pathParam("name"), StandardCharsets.UTF_8);
      String parameters =
          ctx.queryParam("parameters") != null
              ? URLDecoder.decode(ctx.queryParam("parameters"), StandardCharsets.UTF_8)
              : null;
      String id = taskService.submitTaskFromName(name, parameters);
      // wait until done or timeout
      int timeout = 0;
      Task task = taskService.getTask(id);
      // timeout a minute for these I would say?
      while (task.isRunning() && timeout < 120) {
        task = taskService.getTask(id);
        timeout++;
        Thread.sleep(500);
      }
      // get the output as bytes
      return ((ScriptTask) task).getOutput();
    }
    throw new MolgenisException("Schema doesn't exist or permission denied");
  }

  private static String getTaskOutput(Context ctx) throws IOException {
    if (ctx.pathParam("schema").isEmpty() || getSchema(ctx) != null) {

      MolgenisSession session = sessionManager.getSession(ctx.req());
      Schema adminSchema = session.getDatabase().getSchema(SYSTEM_SCHEMA);
      String jobId = ctx.pathParam("id");
      Row jobMetadata =
          adminSchema
              .getTable("Jobs")
              .query()
              // make sure we include all file metadata
              .select(s("output", s("contents"), s("mimetype"), s("filename"), s("extension")))
              .where(f("id", Operator.EQUALS, jobId))
              .retrieveRows()
              .get(0);

      if (jobMetadata == null) {
        throw new MolgenisException(
            "Get output for task failed: couldn't find task with id " + jobId);
      }
      // reuse implementation from FileApi
      addFileColumnToResponse(ctx, "output", jobMetadata);
      return "";
    }
    throw new MolgenisException("Schema doesn't exist or permission denied");
  }

  private static String clearTasks(Context ctx) {
    if (ctx.pathParam("schema").isEmpty() || getSchema(ctx) != null) {
      taskService.clear();
      return "{status: 'SUCCESS'}";
    }
    throw new MolgenisException("Schema doesn't exist or permission denied");
  }

  private static String deleteTask(Context ctx) {
    if (ctx.pathParam("schema").isEmpty() || getSchema(ctx) != null) {
      taskService.removeTask(ctx.pathParam("id"));
      return "{status: 'SUCCESS'}";
    }
    throw new MolgenisException("Schema doesn't exist or permission denied");
  }

  private static String listTasks(Context ctx) {
    if (ctx.pathParam("schema").isEmpty() || getSchema(ctx) != null) {

      String clearUrl = "/" + ctx.pathParam("schema") + "/api/tasks/clear";
      String result = String.format("{\"clearUrl\":\"%s\", \"tasks\":[", clearUrl);

      for (String id : taskService.getJobIds()) {
        Task task = taskService.getTask(id);
        String getUrl = "/" + ctx.pathParam("schema") + "/api/tasks/" + id;
        String deleteUrl = getUrl + "/delete";
        result +=
            String.format(
                "{\"id\":\"%s\", \"description\":\"%s\", \"status\":\"%s\", \"url\":\"%s\", \"deleteUrl\":\"%s\"}",
                id, task.getDescription(), task.getStatus(), getUrl, deleteUrl);
      }
      result += "]}";
      return result;
    }
    throw new MolgenisException("Schema doesn't exist or permission denied");
  }

  private static String getTask(Context ctx) {
    if (ctx.pathParam("schema").isEmpty() || getSchema(ctx) != null) {
      Task step = taskService.getTask(ctx.pathParam("id"));
      if (step == null) {
        step = new Task("Task unknown").setStatus(TaskStatus.UNKNOWN);
      }
      return step.toString();
    }
    throw new MolgenisException("Schema doesn't exist or permission denied");
  }

  public static String submit(Task task) {
    return taskService.submit(task);
  }
}<|MERGE_RESOLUTION|>--- conflicted
+++ resolved
@@ -74,31 +74,18 @@
     return new ObjectMapper().writeValueAsString(taskSchedulerService.scheduledTaskNames());
   }
 
-<<<<<<< HEAD
-  private static String postScript(Context ctx) {
+  private static String postScript(Context ctx) throws MalformedURLException {
     if (ctx.pathParam("schema").isEmpty() || getSchema(ctx) != null) {
       MolgenisSession session = sessionManager.getSession(ctx.req());
-=======
-  private static String postScript(Request request, Response response)
-      throws MalformedURLException {
-    if (request.params("schema") == null || getSchema(request) != null) {
-      MolgenisSession session = sessionManager.getSession(request);
->>>>>>> 325041c3
       String user = session.getSessionUser();
       if (!"admin".equals(user)) {
         throw new MolgenisException("Submit task failed: for now can only be done by 'admin");
       }
-<<<<<<< HEAD
       String name = URLDecoder.decode(ctx.pathParam("name"), StandardCharsets.UTF_8);
       String parameters = ctx.body();
-      String id = taskService.submitTaskFromName(name, parameters);
-=======
-      String name = URLDecoder.decode(request.params("name"), StandardCharsets.UTF_8);
-      String parameters = request.body();
-
-      URL host = new URL(extractHost(request.url()));
+
+      URL host = new URL(extractHost(ctx.url()));
       String id = taskService.submitTaskFromName(name, parameters, host);
->>>>>>> 325041c3
       return new TaskReference(id).toString();
     }
     throw new MolgenisException("Schema doesn't exist or permission denied");
