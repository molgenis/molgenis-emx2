--- conflicted
+++ resolved
@@ -11,6 +11,7 @@
 import com.fasterxml.jackson.databind.ObjectMapper;
 import io.javalin.Javalin;
 import io.javalin.http.Context;
+import java.io.IOException;
 import java.net.URLDecoder;
 import java.nio.charset.StandardCharsets;
 import java.util.HashMap;
@@ -124,16 +125,10 @@
     }
   }
 
-<<<<<<< HEAD
   private static void getTaskOutput(Context ctx) throws IOException {
 
     Database database = ContextHelpers.getDatabaseForContext(ctx);
     Schema adminSchema = database.getSchema(SYSTEM_SCHEMA);
-=======
-  private static void getTaskOutput(Context ctx) {
-    MolgenisSession session = sessionManager.getSession(ctx.req());
-    Schema adminSchema = session.getDatabase().getSchema(SYSTEM_SCHEMA);
->>>>>>> 45ddc9a5
     String jobId = ctx.pathParam("id");
     Row jobMetadata =
         adminSchema
