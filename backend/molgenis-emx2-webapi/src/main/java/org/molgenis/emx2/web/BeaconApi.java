package org.molgenis.emx2.web;

import static org.molgenis.emx2.json.JsonUtil.getWriter;
import static spark.Spark.*;

import com.fasterxml.jackson.core.JsonProcessingException;
import com.fasterxml.jackson.databind.JsonNode;
import com.fasterxml.jackson.databind.ObjectMapper;
import org.molgenis.emx2.Database;
import org.molgenis.emx2.beaconv2.QueryEntryType;
import org.molgenis.emx2.beaconv2.endpoints.*;
import org.molgenis.emx2.beaconv2.requests.BeaconRequestBody;
import spark.Request;
import spark.Response;

public class BeaconApi {

  private static MolgenisSessionManager sessionManager;
<<<<<<< HEAD
  public static final String APPLICATION_JSON_MIME_TYPE = "application/json";
=======
>>>>>>> 477a0b97

  public static void create(MolgenisSessionManager sm) {
    sessionManager = sm;
    defineRoutes("/api/beacon");
    defineRoutes("/api/beacon_vp");
  }

  private static void defineRoutes(String basePath) {
    path(
        basePath,
        () -> {
          before("/*", BeaconApi::processRequest);
          get("/", BeaconApi::getInfo);
          get("/info", BeaconApi::getInfo);
          get("/service-info", BeaconApi::getInfo);
          get("/configuration", BeaconApi::getConfiguration);
          get("/map", BeaconApi::getMap);
          get("/filtering_terms", BeaconApi::getFilteringTerms);
          get("/entry_types", BeaconApi::getEntryTypes);
          get("/:entry_type", BeaconApi::getEntryType);
          get("/:entry_type/:id", BeaconApi::getEntryType);
          get("/:entry_type_id/:id/:entry_type", BeaconApi::getEntryType);
          post("/:entry_type", BeaconApi::postEntryType);
        });
  }

  private static void processRequest(Request request, Response response) {
    extractSpecification(request);
    response.type(Constants.ACCEPT_JSON);
  }

  private static void extractSpecification(Request request) {
    int specificationIndex = 2;
    String specification = request.matchedPath().split("/")[specificationIndex];
    request.attribute("specification", specification);
  }

  private static String getEntryType(Request request, Response response) throws Exception {
    return entryTypeRequest(request, new BeaconRequestBody(request));
  }

  private static String postEntryType(Request request, Response response) throws Exception {
    ObjectMapper mapper = new ObjectMapper();
    BeaconRequestBody beaconRequest = mapper.readValue(request.body(), BeaconRequestBody.class);
    beaconRequest.addRequestParameters(request);
    return entryTypeRequest(request, beaconRequest);
  }

  private static String entryTypeRequest(Request request, BeaconRequestBody requestBody)
      throws JsonProcessingException {

    Database database = sessionManager.getSession(request).getDatabase();
    QueryEntryType queryEntryType = new QueryEntryType(requestBody);
    JsonNode dataResult = queryEntryType.query(database);
    return getWriter().writeValueAsString(dataResult);
  }

  private static String getInfo(Request request, Response response) throws JsonProcessingException {
    return getWriter().writeValueAsString(new Info(request).getResponse());
  }

  private static Object getConfiguration(Request request, Response response)
      throws JsonProcessingException {
    return getWriter().writeValueAsString(new Configuration(request).getResponse());
  }

  private static Object getMap(Request request, Response response) throws JsonProcessingException {
    return getWriter().writeValueAsString(new Map(request).getResponse());
  }

  private static Object getEntryTypes(Request request, Response response)
      throws JsonProcessingException {
    return getWriter().writeValueAsString(new EntryTypes(request).getResponse());
  }

  private static String getFilteringTerms(Request request, Response response) throws Exception {
    Database database = sessionManager.getSession(request).getDatabase();
    return getWriter().writeValueAsString(new FilteringTerms(database));
  }
}<|MERGE_RESOLUTION|>--- conflicted
+++ resolved
@@ -16,10 +16,8 @@
 public class BeaconApi {
 
   private static MolgenisSessionManager sessionManager;
-<<<<<<< HEAD
+
   public static final String APPLICATION_JSON_MIME_TYPE = "application/json";
-=======
->>>>>>> 477a0b97
 
   public static void create(MolgenisSessionManager sm) {
     sessionManager = sm;
