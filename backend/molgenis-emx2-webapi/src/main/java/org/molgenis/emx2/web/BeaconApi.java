package org.molgenis.emx2.web;

<<<<<<< HEAD
import static org.molgenis.emx2.web.MolgenisWebservice.backend;
=======
import static org.molgenis.emx2.web.MolgenisWebservice.applicationCache;
>>>>>>> b5edc19a
import static org.molgenis.emx2.web.MolgenisWebservice.getSchema;

import com.fasterxml.jackson.databind.ObjectMapper;
import io.javalin.Javalin;
import io.javalin.http.Context;
import org.molgenis.emx2.Database;
import org.molgenis.emx2.Schema;
import org.molgenis.emx2.beaconv2.QueryEntryType;
import org.molgenis.emx2.beaconv2.Templates;
import org.molgenis.emx2.beaconv2.endpoints.*;
import org.molgenis.emx2.beaconv2.requests.BeaconRequestBody;
import org.molgenis.emx2.sql.SqlDatabase;

public class BeaconApi {

  public static void create(Javalin app) {
    defineRoutes(app, "/{schema}/api/beacon");
    defineRoutes(app, "/{schema}/api/beacon_vp");
    defineRoutes(app, "/api/beacon");
    defineRoutes(app, "/api/beacon_vp");
    createTemplates();
  }

  private static void createTemplates() {
    Database database = new SqlDatabase(false);
    Templates.addTemplatesToDb(database);
  }

  private static void defineRoutes(Javalin app, String basePath) {
    app.before(basePath + "/*", BeaconApi::beforeRequest);

    app.get(basePath, BeaconApi::getInfo);
    app.get(basePath + "/", BeaconApi::getInfo);
    app.get(basePath + "/info", BeaconApi::getInfo);
    app.get(basePath + "/service-info", BeaconApi::getInfo);
    app.get(basePath + "/configuration", BeaconApi::getConfiguration);
    app.get(basePath + "/map", BeaconApi::getMap);
    app.get(basePath + "/entry_types", BeaconApi::getEntryTypes);
    app.get(basePath + "/filtering_terms", BeaconApi::getFilteringTerms);
    app.get(basePath + "/{entry_type}", BeaconApi::getEntryType);
    app.get(basePath + "/{entry_type}/{id}", BeaconApi::getEntryType);
    app.get(basePath + "/{entry_type_id}/{id}/{entry_type}", BeaconApi::getEntryType);
    app.post(basePath + "/{entry_type}", BeaconApi::postEntryType);
  }

  private static void beforeRequest(Context ctx) {
    extractSpecification(ctx);
    ctx.contentType(Constants.ACCEPT_JSON);
  }

  private static void extractSpecification(Context ctx) {
    String specification = ctx.matchedPath().split("/api/")[1].split("/")[0];
    ctx.attribute("specification", specification);
  }

  private static void getInfo(Context ctx) {
    ctx.contentType(Constants.ACCEPT_JSON);
    Schema schema = getSchema(ctx);

<<<<<<< HEAD
    Database database = backend.getDatabase(ctx);
=======
    Database database = applicationCache.getDatabaseForUser(ctx);
>>>>>>> b5edc19a
    ctx.json(new Info(database).getResponse(schema));
  }

  private static void getConfiguration(Context ctx) {
    ctx.json(new Configuration().getResponse(ctx));
  }

  private static void getMap(Context ctx) {
    ctx.json(new Map().getResponse(ctx));
  }

  private static void getEntryTypes(Context ctx) {
    ctx.json(new EntryTypes().getResponse(ctx));
  }

  private static void getFilteringTerms(Context ctx) {
<<<<<<< HEAD
    Database database = backend.getDatabase(ctx);
=======
    Database database = applicationCache.getDatabaseForUser(ctx);
>>>>>>> b5edc19a
    ctx.json(new FilteringTerms(database));
  }

  private static void getEntryType(Context ctx) {
    entryTypeRequest(ctx, new BeaconRequestBody(ctx));
  }

  private static void postEntryType(Context ctx) throws Exception {
    ObjectMapper mapper = new ObjectMapper();
    BeaconRequestBody beaconRequest = mapper.readValue(ctx.body(), BeaconRequestBody.class);
    beaconRequest.addRequestParameters(ctx);
    entryTypeRequest(ctx, beaconRequest);
  }

  private static void entryTypeRequest(Context ctx, BeaconRequestBody requestBody) {
    QueryEntryType queryEntryType = new QueryEntryType(requestBody);

    Schema schema = getSchema(ctx);
    if (schema != null) {
      ctx.json(queryEntryType.query(schema));
    } else {
<<<<<<< HEAD
      Database database = backend.getDatabase(ctx);
=======
      Database database = applicationCache.getDatabaseForUser(ctx);
>>>>>>> b5edc19a
      ctx.json(queryEntryType.query(database));
    }
  }
}<|MERGE_RESOLUTION|>--- conflicted
+++ resolved
@@ -1,10 +1,6 @@
 package org.molgenis.emx2.web;
 
-<<<<<<< HEAD
-import static org.molgenis.emx2.web.MolgenisWebservice.backend;
-=======
 import static org.molgenis.emx2.web.MolgenisWebservice.applicationCache;
->>>>>>> b5edc19a
 import static org.molgenis.emx2.web.MolgenisWebservice.getSchema;
 
 import com.fasterxml.jackson.databind.ObjectMapper;
@@ -64,11 +60,7 @@
     ctx.contentType(Constants.ACCEPT_JSON);
     Schema schema = getSchema(ctx);
 
-<<<<<<< HEAD
-    Database database = backend.getDatabase(ctx);
-=======
     Database database = applicationCache.getDatabaseForUser(ctx);
->>>>>>> b5edc19a
     ctx.json(new Info(database).getResponse(schema));
   }
 
@@ -85,11 +77,7 @@
   }
 
   private static void getFilteringTerms(Context ctx) {
-<<<<<<< HEAD
-    Database database = backend.getDatabase(ctx);
-=======
     Database database = applicationCache.getDatabaseForUser(ctx);
->>>>>>> b5edc19a
     ctx.json(new FilteringTerms(database));
   }
 
@@ -111,11 +99,7 @@
     if (schema != null) {
       ctx.json(queryEntryType.query(schema));
     } else {
-<<<<<<< HEAD
-      Database database = backend.getDatabase(ctx);
-=======
       Database database = applicationCache.getDatabaseForUser(ctx);
->>>>>>> b5edc19a
       ctx.json(queryEntryType.query(database));
     }
   }
