--- conflicted
+++ resolved
@@ -52,27 +52,15 @@
     return "remove metadata items success";
   }
 
-<<<<<<< HEAD
   static String mergeMetadata(Context ctx) {
-    String fileName = ctx.req().getHeader("fileName");
-    boolean fileNameMatchesTable = getSchema(ctx).getTableNames().contains(fileName);
+    String fileName = ctx.header("fileName");
+    boolean fileNameMatchesTable = getSchema(ctx).hasTableWithNameOrIdCaseInsensitive(fileName);
 
     if (fileNameMatchesTable) { // so we assume it isn't meta data
-      Table table = MolgenisWebservice.getTableById(ctx, fileName);
+      Table table = MolgenisWebservice.getTableByIdOrName(ctx, fileName);
       if (ctx.queryParams("async").isEmpty()) {
         TableStoreForCsvInMemory tableStore = new TableStoreForCsvInMemory();
-        tableStore.setCsvString(fileName, ctx.body());
-=======
-  static String mergeMetadata(Request request, Response response) {
-    String fileName = request.headers("fileName");
-    boolean fileNameMatchesTable = getSchema(request).hasTableWithNameOrIdCaseInsensitive(fileName);
-
-    if (fileNameMatchesTable) { // so we assume it isn't meta data
-      Table table = MolgenisWebservice.getTableByIdOrName(request, fileName);
-      if (request.queryParams("async") != null) {
-        TableStoreForCsvInMemory tableStore = new TableStoreForCsvInMemory();
-        tableStore.setCsvString(table.getName(), request.body());
->>>>>>> 325041c3
+        tableStore.setCsvString(table.getName(), ctx.body());
         String id = TaskApi.submit(new ImportTableTask(tableStore, table, false));
         return new TaskReference(id, table.getSchema()).toString();
       } else {
@@ -107,24 +95,13 @@
     return writer.toString();
   }
 
-<<<<<<< HEAD
   private static String tableRetrieve(Context ctx) throws IOException {
-    Table table = MolgenisWebservice.getTableById(ctx);
+    Table table = MolgenisWebservice.getTableByIdOrName(ctx);
     TableStoreForCsvInMemory store = new TableStoreForCsvInMemory(getSeperator(ctx));
     store.writeTable(table.getName(), getDownloadColumns(ctx, table), getDownloadRows(ctx, table));
     ctx.contentType(ACCEPT_CSV);
     ctx.header("Content-Disposition", "attachment; filename=\"" + table.getName() + ".csv\"");
     ctx.status(200);
-=======
-  private static String tableRetrieve(Request request, Response response) throws IOException {
-    Table table = MolgenisWebservice.getTableByIdOrName(request);
-    TableStoreForCsvInMemory store = new TableStoreForCsvInMemory(getSeperator(request));
-    store.writeTable(
-        table.getName(), getDownloadColumns(request, table), getDownloadRows(request, table));
-    response.type(ACCEPT_CSV);
-    response.header("Content-Disposition", "attachment; filename=\"" + table.getName() + ".csv\"");
-    response.status(200);
->>>>>>> 325041c3
     return store.getCsvString(table.getName());
   }
 
@@ -151,17 +128,10 @@
     return q.retrieveRows();
   }
 
-<<<<<<< HEAD
   private static String tableUpdate(Context ctx) {
-    int count = MolgenisWebservice.getTableById(ctx).save(getRowList(ctx));
+    int count = MolgenisWebservice.getTableByIdOrName(ctx).save(getRowList(ctx));
     ctx.status(200);
     ctx.contentType(ACCEPT_CSV);
-=======
-  private static String tableUpdate(Request request, Response response) {
-    int count = MolgenisWebservice.getTableByIdOrName(request).save(getRowList(request));
-    response.status(200);
-    response.type(ACCEPT_CSV);
->>>>>>> 325041c3
     return "" + count;
   }
 
@@ -169,17 +139,10 @@
     return CsvTableReader.read(new StringReader(ctx.body()));
   }
 
-<<<<<<< HEAD
   private static String tableDelete(Context ctx) {
-    int count = MolgenisWebservice.getTableById(ctx).delete(getRowList(ctx));
+    int count = MolgenisWebservice.getTableByIdOrName(ctx).delete(getRowList(ctx));
     ctx.contentType(ACCEPT_CSV);
     ctx.status(200);
-=======
-  private static String tableDelete(Request request, Response response) {
-    int count = MolgenisWebservice.getTableByIdOrName(request).delete(getRowList(request));
-    response.type(ACCEPT_CSV);
-    response.status(200);
->>>>>>> 325041c3
     return "" + count;
   }
 
