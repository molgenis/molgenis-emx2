package org.molgenis.emx2.web;

import static org.molgenis.emx2.graphql.GraphqlTableFieldFactory.convertMapToFilterArray;
import static org.molgenis.emx2.io.emx2.Emx2.getHeaders;
import static org.molgenis.emx2.web.Constants.ACCEPT_CSV;
import static org.molgenis.emx2.web.DownloadApiUtils.includeSystemColumns;
import static org.molgenis.emx2.web.MolgenisWebservice.getSchema;
import static spark.Spark.*;

import com.fasterxml.jackson.core.JsonProcessingException;
import com.fasterxml.jackson.databind.ObjectMapper;
import java.io.IOException;
import java.io.StringReader;
import java.io.StringWriter;
import java.text.SimpleDateFormat;
import java.util.Date;
import java.util.List;
import java.util.Map;
import org.molgenis.emx2.*;
import org.molgenis.emx2.graphql.GraphqlConstants;
import org.molgenis.emx2.io.ImportTableTask;
import org.molgenis.emx2.io.emx2.Emx2;
import org.molgenis.emx2.io.readers.CsvTableReader;
import org.molgenis.emx2.io.readers.CsvTableWriter;
import org.molgenis.emx2.io.tablestore.TableStoreForCsvInMemory;
import spark.Request;
import spark.Response;

public class CsvApi {
  private CsvApi() {
    // hide constructor
  }

  public static void create() {

    // schema level operations
    final String schemaPath = "/:schema/api/csv";
    get(schemaPath, CsvApi::getMetadata);
    post(schemaPath, CsvApi::mergeMetadata);
    delete(schemaPath, CsvApi::discardMetadata);

    // table level operations
    final String tablePath = "/:schema/api/csv/:table";
    get(tablePath, CsvApi::tableRetrieve);
    post(tablePath, CsvApi::tableUpdate);
    delete(tablePath, CsvApi::tableDelete);
  }

  private static String discardMetadata(Request request, Response response) {
    SchemaMetadata schema = Emx2.fromRowList(getRowList(request));
    getSchema(request).discard(schema);
    response.status(200);
    return "remove metadata items success";
  }

  static String mergeMetadata(Request request, Response response) {
    String fileName = request.headers("fileName");
    boolean fileNameMatchesTable = getSchema(request).getTableNames().contains(fileName);

<<<<<<< HEAD
    if (fileNameMatchesTable) {
      // so we assume it isn't meta data
      int count =
          MolgenisWebservice.getTableByIdOrName(request, fileName).save(getRowList(request));
      response.status(200);
      response.type(ACCEPT_CSV);
      return "imported number of rows: " + count;
=======
    if (fileNameMatchesTable) { // so we assume it isn't meta data
      Table table = MolgenisWebservice.getTableById(request, fileName);
      if (request.queryParams("async") != null) {
        TableStoreForCsvInMemory tableStore = new TableStoreForCsvInMemory();
        tableStore.setCsvString(fileName, request.body());
        String id = TaskApi.submit(new ImportTableTask(tableStore, table, false));
        return new TaskReference(id, table.getSchema()).toString();
      } else {
        int count = table.save(getRowList(request));
        response.status(200);
        response.type(ACCEPT_CSV);
        return "{ \"message\": \"imported number of rows: \" + " + count + " }";
      }
>>>>>>> d04d436e
    } else {
      SchemaMetadata schema = Emx2.fromRowList(getRowList(request));
      getSchema(request).migrate(schema);
      response.status(200);
      return "{ \"message\": \"add/update metadata success\" }";
    }
  }

  static String getMetadata(Request request, Response response) throws IOException {
    Schema schema = getSchema(request);
    StringWriter writer = new StringWriter();
    CsvTableWriter.write(
        Emx2.toRowList(schema.getMetadata()),
        getHeaders(schema.getMetadata()),
        writer,
        getSeperator(request));
    response.type(ACCEPT_CSV);
    String date = new SimpleDateFormat("yyyyMMddHHmm").format(new Date());
    response.header(
        "Content-Disposition",
        "attachment; filename=\"" + schema.getName() + "_ " + date + ".csv\"");
    response.status(200);
    return writer.toString();
  }

  private static String tableRetrieve(Request request, Response response) throws IOException {
    Table table = MolgenisWebservice.getTableByIdOrName(request);
    TableStoreForCsvInMemory store = new TableStoreForCsvInMemory(getSeperator(request));
    store.writeTable(
        table.getName(), getDownloadColumns(request, table), getDownloadRows(request, table));
    response.type(ACCEPT_CSV);
    response.header("Content-Disposition", "attachment; filename=\"" + table.getName() + ".csv\"");
    response.status(200);
    return store.getCsvString(table.getName());
  }

  public static List<String> getDownloadColumns(Request request, Table table) {
    boolean includeSystem = includeSystemColumns(request);
    return table.getMetadata().getDownloadColumnNames().stream()
        .map(column -> column.getName())
        .filter(name -> !name.startsWith("mg_") || includeSystem)
        .toList();
  }

  public static List<Row> getDownloadRows(Request request, Table table)
      throws JsonProcessingException {
    Query q = table.query();
    // extract filter argument if exists
    if (request.queryParams(GraphqlConstants.FILTER_ARGUMENT) != null) {
      // gonna use the graphql filter parser so we can easily reuse graphql table level filter
      // expressions
      q.where(
          convertMapToFilterArray(
              table.getMetadata(),
              new ObjectMapper()
                  .readValue(request.queryParams(GraphqlConstants.FILTER_ARGUMENT), Map.class)));
    }
    List<Row> rows = q.retrieveRows();
    return rows;
  }

  private static String tableUpdate(Request request, Response response) {
    int count = MolgenisWebservice.getTableByIdOrName(request).save(getRowList(request));
    response.status(200);
    response.type(ACCEPT_CSV);
    return "" + count;
  }

  private static Iterable<Row> getRowList(Request request) {
    return CsvTableReader.read(new StringReader(request.body()));
  }

  private static String tableDelete(Request request, Response response) {
    int count = MolgenisWebservice.getTableByIdOrName(request).delete(getRowList(request));
    response.type(ACCEPT_CSV);
    response.status(200);
    return "" + count;
  }

  private static Character getSeperator(Request request) {
    Character separator = ',';
    if ("TAB".equals(request.queryParams("separator"))) {
      separator = '\t';
    }
    return separator;
  }
}<|MERGE_RESOLUTION|>--- conflicted
+++ resolved
@@ -57,17 +57,8 @@
     String fileName = request.headers("fileName");
     boolean fileNameMatchesTable = getSchema(request).getTableNames().contains(fileName);
 
-<<<<<<< HEAD
-    if (fileNameMatchesTable) {
-      // so we assume it isn't meta data
-      int count =
-          MolgenisWebservice.getTableByIdOrName(request, fileName).save(getRowList(request));
-      response.status(200);
-      response.type(ACCEPT_CSV);
-      return "imported number of rows: " + count;
-=======
     if (fileNameMatchesTable) { // so we assume it isn't meta data
-      Table table = MolgenisWebservice.getTableById(request, fileName);
+      Table table = MolgenisWebservice.getTableByIdOrName(request, fileName);
       if (request.queryParams("async") != null) {
         TableStoreForCsvInMemory tableStore = new TableStoreForCsvInMemory();
         tableStore.setCsvString(fileName, request.body());
@@ -79,7 +70,6 @@
         response.type(ACCEPT_CSV);
         return "{ \"message\": \"imported number of rows: \" + " + count + " }";
       }
->>>>>>> d04d436e
     } else {
       SchemaMetadata schema = Emx2.fromRowList(getRowList(request));
       getSchema(request).migrate(schema);
