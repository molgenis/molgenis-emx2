--- conflicted
+++ resolved
@@ -22,11 +22,7 @@
     ScriptTask r1 =
         new ScriptTask("hello")
             .type(PYTHON)
-<<<<<<< HEAD
-            .dependencies("numpy")
-=======
             .dependencies("numpy==2.2.4")
->>>>>>> 0b014747
             // example with some characters that need escaping
             .parameters("\"netherlands & world\"")
             .script(
