plugins {
    id "jacoco"
    id "java"
    id "com.diffplug.spotless" version "6.25.0" apply false
}

repositories {
    mavenLocal()
    maven {
        url = 'https://repo.maven.apache.org/maven2'
    }
}

subprojects {
    apply plugin: 'java'
    apply plugin: 'jacoco'
    apply plugin: "com.diffplug.spotless"

    repositories {
        mavenLocal()
        maven {
            url = 'https://repo.maven.apache.org/maven2'
        }
    }

    spotless {
        java {
            googleJavaFormat('1.22.0')
        }
    }
    compileJava.dependsOn 'spotlessApply'

    task format {
        dependsOn spotlessApply
    }

    /* default dependencies for all projects*/
    dependencies {
        implementation 'org.apache.logging.log4j:log4j-core:2.20.0'
        implementation 'org.apache.logging.log4j:log4j-slf4j2-impl:2.20.0'
        implementation 'org.jooq:jooq:3.18.7'
        implementation 'com.zaxxer:HikariCP:5.0.1'
        implementation 'com.fasterxml.jackson.dataformat:jackson-dataformat-yaml:2.16.1'
        implementation 'com.fasterxml.jackson.dataformat:jackson-dataformat-csv:2.16.1'
        implementation 'com.fasterxml.jackson.core:jackson-databind:2.16.1'
        implementation 'com.fasterxml.jackson.core:jackson-core:2.16.1'
        implementation 'com.fasterxml.jackson.core:jackson-annotations:2.16.1'
        implementation 'com.graphql-java:graphql-java:21.1'
        implementation 'com.graphql-java:graphql-java-extended-scalars:20.2'
<<<<<<< HEAD
        implementation 'io.javalin:javalin:6.2.0'
        implementation 'org.pac4j:pac4j-core:6.1.2'
        implementation 'org.pac4j:pac4j-oidc:6.1.2'
        implementation 'org.pac4j:pac4j-http:6.1.2'
=======
        implementation 'io.javalin:javalin:6.5.0'
        implementation 'org.pac4j:pac4j-core:6.1.1'
        implementation 'org.pac4j:pac4j-oidc:6.1.1'
        implementation 'org.pac4j:pac4j-http:6.1.1'
>>>>>>> e9e109d6
        implementation 'org.pac4j:javalin-pac4j:7.0.0'
        implementation 'org.javers:javers-core:6.14.0'
        implementation 'com.nimbusds:nimbus-jose-jwt:9.40'
        implementation 'com.schibsted.spt.data:jslt:0.1.14'
        implementation 'org.eclipse.rdf4j:rdf4j-rio-api:5.0.1'
        implementation 'org.eclipse.rdf4j:rdf4j-rio-jsonld:5.0.1'
        implementation 'org.eclipse.rdf4j:rdf4j-rio-turtle:5.0.1'
        implementation 'org.eclipse.rdf4j:rdf4j-rio-n3:5.0.1'
        implementation 'org.eclipse.rdf4j:rdf4j-rio-trig:5.0.1'
        implementation 'org.eclipse.rdf4j:rdf4j-rio-rdfxml:5.0.1'
        implementation 'org.eclipse.rdf4j:rdf4j-rio-ntriples:5.0.1'
        implementation 'org.eclipse.rdf4j:rdf4j-rio-nquads:5.0.1'
        implementation 'org.eclipse.rdf4j:rdf4j-shacl:5.0.1'

        // also used outside test
        implementation 'org.junit.jupiter:junit-jupiter:5.10.3'
        testRuntimeOnly 'org.junit.jupiter:junit-jupiter-engine:5.10.3'
        testImplementation 'org.mockito:mockito-core:5.6.0'
        // allows to set environment variables in test
        testImplementation 'com.github.stefanbirkner:system-lambda:1.2.1'
    }

    jacoco {
        toolVersion = "0.8.12"
    }
    jacocoTestReport {
        reports {
            xml.required = true
            csv.required = false
            html.required = false
        }
    }

    targetCompatibility = rootProject.ext.javaVersion
    sourceCompatibility = rootProject.ext.javaVersion

    jar {
        reproducibleFileOrder = true
        manifest {
            attributes(
                    'Specification-Version': project.version.toString(),
                    'Implementation-Version': getGitHash(),
                    'Created-By': "Gradle ${gradle.gradleVersion}",
                    'Build-Jdk': "${System.properties['java.version']} (${System.properties['java.vendor']} ${System.properties['java.vm.version']})",
                    'Build-OS': "${System.properties['os.name']} ${System.properties['os.arch']} ${System.properties['os.version']}"
            )
        }
    }

    test {
        jvmArgs("--add-opens=java.base/java.util=ALL-UNNAMED", "--add-opens=java.base/java.lang=ALL-UNNAMED", "-XX:+EnableDynamicAgentLoading")
        useJUnitPlatform()
        testLogging {
            events "passed", "skipped", "failed" //, "standardOut", "standardError"

            showExceptions true
            exceptionFormat "full"
            showCauses true
            showStackTraces true

            showStandardStreams = false
        }
    }
    test.dependsOn ":backend:initDatabase"

    tasks.register('testFast', Test) {
        jvmArgs("--add-opens=java.base/java.util=ALL-UNNAMED")
        useJUnitPlatform {
            excludeTags "slow"
        }
        failFast true
        testLogging {
            events "passed", "skipped", "failed" //, "standardOut", "standardError"

            showExceptions true
            exceptionFormat "full"
            showCauses true
            showStackTraces true

            showStandardStreams = false
        }
    }
    tasks.register('testWindows', Test) {
        jvmArgs("--add-opens=java.base/java.util=ALL-UNNAMED")
        useJUnitPlatform {
            excludeTags "windowsFail"
        }
        failFast true
        testLogging {
            events "passed", "skipped", "failed" //, "standardOut", "standardError"

            showExceptions true
            exceptionFormat "full"
            showCauses true
            showStackTraces true

            showStandardStreams = false
        }
    }
}

/* have the non-parallel test package run last*/
project(":backend:molgenis-emx2-nonparallel-tests").test.dependsOn subprojects.findAll { it != project(":backend:molgenis-emx2-nonparallel-tests") }.collect { ":backend:${it.name}:test" }

/* task to init database */
task initDatabase(type: JavaExec, dependsOn: ':backend:molgenis-emx2-sql:compileJava') {
    main = 'org.molgenis.emx2.sql.InitDatabase'
    classpath = project("molgenis-emx2-sql").sourceSets.test.runtimeClasspath
    def outputFile = file("$buildDir/initDatabase.txt")
    doLast {
        //for caching purposes
        outputFile.text = "This is the output of the runMainClass task."
    }
    outputs.file(outputFile)
    outputs.upToDateWhen { outputFile.exists() }
}

/* generate java test coverage report*/
test.dependsOn subprojects.test
task jacocoMergedReport(type: JacocoReport) {
    dependsOn test
    additionalSourceDirs.setFrom files(subprojects.sourceSets.main.allSource.srcDirs)
    sourceDirectories.setFrom files(subprojects.sourceSets.main.allSource.srcDirs)
    classDirectories.setFrom files(subprojects.sourceSets.main.output)
    executionData.setFrom project.fileTree(dir: '.', include: '**/build/jacoco/test.exec')
    reports {
        xml.required = true
        csv.required = false
        html.required = false
    }
}<|MERGE_RESOLUTION|>--- conflicted
+++ resolved
@@ -47,17 +47,10 @@
         implementation 'com.fasterxml.jackson.core:jackson-annotations:2.16.1'
         implementation 'com.graphql-java:graphql-java:21.1'
         implementation 'com.graphql-java:graphql-java-extended-scalars:20.2'
-<<<<<<< HEAD
-        implementation 'io.javalin:javalin:6.2.0'
         implementation 'org.pac4j:pac4j-core:6.1.2'
         implementation 'org.pac4j:pac4j-oidc:6.1.2'
         implementation 'org.pac4j:pac4j-http:6.1.2'
-=======
         implementation 'io.javalin:javalin:6.5.0'
-        implementation 'org.pac4j:pac4j-core:6.1.1'
-        implementation 'org.pac4j:pac4j-oidc:6.1.1'
-        implementation 'org.pac4j:pac4j-http:6.1.1'
->>>>>>> e9e109d6
         implementation 'org.pac4j:javalin-pac4j:7.0.0'
         implementation 'org.javers:javers-core:6.14.0'
         implementation 'com.nimbusds:nimbus-jose-jwt:9.40'
