--- conflicted
+++ resolved
@@ -46,20 +46,12 @@
         implementation 'com.fasterxml.jackson.core:jackson-annotations:2.13.2'
         implementation 'com.graphql-java:graphql-java:16.2'
         implementation 'com.sparkjava:spark-core:2.9.3'
-<<<<<<< HEAD
-        implementation 'org.pac4j:pac4j-core:4.5.4'
-        implementation 'org.pac4j:pac4j-oidc:4.5.4'
-        implementation 'org.pac4j:pac4j-http:4.5.4'
-        implementation 'org.pac4j:spark-pac4j:4.0.0'
-        implementation 'org.javers:javers-core:6.6.2'
-        implementation 'com.nimbusds:nimbus-jose-jwt:9.20'
-=======
         implementation 'org.pac4j:pac4j-core:5.4.3'
         implementation 'org.pac4j:pac4j-oidc:5.4.3'
         implementation 'org.pac4j:pac4j-http:5.4.3'
         implementation 'org.pac4j:spark-pac4j:5.0.0'
         implementation 'org.javers:javers-core:6.6.5'
->>>>>>> 1b73f709
+        implementation 'com.nimbusds:nimbus-jose-jwt:9.20'
 
         //also used outside test
         implementation 'junit:junit:4.13.2'
