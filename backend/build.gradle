plugins {
    id "jacoco"
    id "java"
    id "com.diffplug.spotless" version "6.3.0" apply false
}

repositories {
    mavenLocal()
    maven {
        url = 'https://repo.maven.apache.org/maven2'
    }
}

subprojects {
    apply plugin: 'java'
    apply plugin: 'jacoco'
    apply plugin: "com.diffplug.spotless"

    repositories {
        mavenLocal()
        maven {
            url = 'https://repo.maven.apache.org/maven2'
        }
    }

    spotless {
        java {
            googleJavaFormat()
        }
    }
    compileJava.dependsOn 'spotlessApply'

    /* default dependencies for all projects*/
    dependencies {
        implementation 'org.apache.logging.log4j:log4j-slf4j-impl:2.17.2'
        implementation 'org.apache.logging.log4j:log4j-core:2.17.2'
        implementation 'org.jooq:jooq:3.16.4'
        implementation 'com.zaxxer:HikariCP:5.0.1'
        implementation 'com.fasterxml.jackson.dataformat:jackson-dataformat-yaml:2.13.1'
        implementation 'com.fasterxml.jackson.dataformat:jackson-dataformat-csv:2.13.1'
        implementation 'com.fasterxml.jackson.core:jackson-databind:2.13.1'
        implementation 'com.fasterxml.jackson.core:jackson-core:2.13.1'
        implementation 'com.fasterxml.jackson.core:jackson-annotations:2.13.1'
        implementation 'com.graphql-java:graphql-java:16.2'
        implementation 'com.sparkjava:spark-core:2.9.3'
<<<<<<< HEAD
        implementation 'org.pac4j:pac4j-core:5.1.5'
        implementation 'org.pac4j:pac4j-oidc:5.1.5'
        implementation 'org.pac4j:pac4j-http:5.1.5'
=======
        implementation 'org.pac4j:pac4j-core:4.5.5'
        implementation 'org.pac4j:pac4j-oidc:4.5.5'
        implementation 'org.pac4j:pac4j-http:4.5.5'
>>>>>>> 2f06f782
        implementation 'org.pac4j:spark-pac4j:4.0.0'
        implementation 'org.javers:javers-core:6.6.2'

        //also used outside test
        implementation 'junit:junit:4.13.2'
    }

    jacocoTestReport {
        reports {
            xml.enabled true
        }
    }

    targetCompatibility = '16'
    sourceCompatibility = '16'

    jar {
        reproducibleFileOrder = true
        manifest {
            attributes(
                    'Specification-Version': project.version.toString(),
                    'Implementation-Version': getGitHash(),
                    'Created-By': "Gradle ${gradle.gradleVersion}",
                    'Build-Jdk': "${System.properties['java.version']} (${System.properties['java.vendor']} ${System.properties['java.vm.version']})",
                    'Build-OS': "${System.properties['os.name']} ${System.properties['os.arch']} ${System.properties['os.version']}"
            )
        }
    }


    if (project.name != "molgenis-emx2-sql") {
        test.dependsOn(":backend:molgenis-emx2-sql:test")
    } else {
        //don't cache database init
        test.outputs.upToDateWhen { false }
    }
    test {
        maxParallelForks = Runtime.runtime.availableProcessors() / 2
        failFast true
        testLogging {
            events "passed", "skipped", "failed" //, "standardOut", "standardError"

            showExceptions true
            exceptionFormat "full"
            showCauses true
            showStackTraces true

            showStandardStreams = false
        }
    }
}

/* generate java test coverage report*/
task jacocoMergedReport(type: JacocoReport) {
    dependsOn = subprojects.test
    additionalSourceDirs.setFrom files(subprojects.sourceSets.main.allSource.srcDirs)
    sourceDirectories.setFrom files(subprojects.sourceSets.main.allSource.srcDirs)
    classDirectories.setFrom files(subprojects.sourceSets.main.output)
    executionData.setFrom project.fileTree(dir: '.', include: '**/build/jacoco/test.exec')
    reports {
        xml.enabled true
        csv.enabled false
        html.enabled false
    }
}<|MERGE_RESOLUTION|>--- conflicted
+++ resolved
@@ -43,15 +43,9 @@
         implementation 'com.fasterxml.jackson.core:jackson-annotations:2.13.1'
         implementation 'com.graphql-java:graphql-java:16.2'
         implementation 'com.sparkjava:spark-core:2.9.3'
-<<<<<<< HEAD
         implementation 'org.pac4j:pac4j-core:5.1.5'
         implementation 'org.pac4j:pac4j-oidc:5.1.5'
         implementation 'org.pac4j:pac4j-http:5.1.5'
-=======
-        implementation 'org.pac4j:pac4j-core:4.5.5'
-        implementation 'org.pac4j:pac4j-oidc:4.5.5'
-        implementation 'org.pac4j:pac4j-http:4.5.5'
->>>>>>> 2f06f782
         implementation 'org.pac4j:spark-pac4j:4.0.0'
         implementation 'org.javers:javers-core:6.6.2'
 
