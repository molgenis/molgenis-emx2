--- conflicted
+++ resolved
@@ -37,13 +37,8 @@
         implementation 'org.jooq:jooq:3.14.4'
         implementation 'com.zaxxer:HikariCP:3.4.5'
         implementation 'com.fasterxml.jackson.dataformat:jackson-dataformat-csv:2.12.0'
-<<<<<<< HEAD
-        implementation 'com.fasterxml.jackson.core:jackson-databind:2.12.0'
+        implementation 'com.fasterxml.jackson.core:jackson-databind:2.12.1'
         implementation 'com.fasterxml.jackson.core:jackson-core:2.12.1'
-=======
-        implementation 'com.fasterxml.jackson.core:jackson-databind:2.12.1'
-        implementation 'com.fasterxml.jackson.core:jackson-core:2.12.0'
->>>>>>> 1112ec26
         implementation 'com.fasterxml.jackson.core:jackson-annotations:2.12.1'
         implementation 'com.graphql-java:graphql-java:15.0'
         implementation 'com.sparkjava:spark-core:2.9.3'
