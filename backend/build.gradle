plugins {
    id "jacoco"
    id "java"
    id "com.diffplug.spotless" version "5.9.0" apply false
}

repositories {
    mavenLocal()
    maven {
        url = 'https://repo.maven.apache.org/maven2'
    }
}

subprojects {
    apply plugin: 'java'
    apply plugin: 'jacoco'
    apply plugin: "com.diffplug.spotless"

    repositories {
        mavenLocal()
        maven {
            url = 'https://repo.maven.apache.org/maven2'
        }
    }

    spotless {
        java {
            googleJavaFormat()
        }
    }
    compileJava.dependsOn 'spotlessApply'

    /* default dependencies for all projects*/
    dependencies {
        implementation 'org.apache.logging.log4j:log4j-slf4j-impl:2.14.0'
        implementation 'org.apache.logging.log4j:log4j-core:2.14.0'
        implementation 'org.jooq:jooq:3.14.4'
        implementation 'com.zaxxer:HikariCP:3.4.5'
<<<<<<< HEAD
        implementation 'com.fasterxml.jackson.dataformat:jackson-dataformat-csv:2.12.1'
        implementation 'com.fasterxml.jackson.core:jackson-databind:2.12.0'
        implementation 'com.fasterxml.jackson.core:jackson-core:2.12.0'
        implementation 'com.fasterxml.jackson.core:jackson-annotations:2.12.0'
=======
        implementation 'com.fasterxml.jackson.dataformat:jackson-dataformat-csv:2.12.0'
        implementation 'com.fasterxml.jackson.core:jackson-databind:2.12.1'
        implementation 'com.fasterxml.jackson.core:jackson-core:2.12.1'
        implementation 'com.fasterxml.jackson.core:jackson-annotations:2.12.1'
>>>>>>> 54c20093
        implementation 'com.graphql-java:graphql-java:15.0'
        implementation 'com.sparkjava:spark-core:2.9.3'

        //also used outside test
        implementation 'junit:junit:4.13.1'
    }

    jacocoTestReport {
        reports {
            xml.enabled true
        }
    }

    targetCompatibility = '11'
    sourceCompatibility = '11'

    jar {
        reproducibleFileOrder = true
        manifest {
            attributes(
                    'Specification-Version': project.version.toString(),
                    'Implementation-Version': getGitHash(),
                    'Created-By': "Gradle ${gradle.gradleVersion}",
                    'Build-Jdk': "${System.properties['java.version']} (${System.properties['java.vendor']} ${System.properties['java.vm.version']})",
                    'Build-OS': "${System.properties['os.name']} ${System.properties['os.arch']} ${System.properties['os.version']}"
            )
        }
    }
}

/* generate java test coverage report*/
task jacocoMergedReport(type: JacocoReport) {
    dependsOn = subprojects.test
    additionalSourceDirs.setFrom files(subprojects.sourceSets.main.allSource.srcDirs)
    sourceDirectories.setFrom files(subprojects.sourceSets.main.allSource.srcDirs)
    classDirectories.setFrom files(subprojects.sourceSets.main.output)
    executionData.setFrom project.fileTree(dir: '.', include: '**/build/jacoco/test.exec')
    reports {
        xml.enabled true
        csv.enabled false
        html.enabled false
    }
}<|MERGE_RESOLUTION|>--- conflicted
+++ resolved
@@ -36,17 +36,10 @@
         implementation 'org.apache.logging.log4j:log4j-core:2.14.0'
         implementation 'org.jooq:jooq:3.14.4'
         implementation 'com.zaxxer:HikariCP:3.4.5'
-<<<<<<< HEAD
         implementation 'com.fasterxml.jackson.dataformat:jackson-dataformat-csv:2.12.1'
-        implementation 'com.fasterxml.jackson.core:jackson-databind:2.12.0'
-        implementation 'com.fasterxml.jackson.core:jackson-core:2.12.0'
-        implementation 'com.fasterxml.jackson.core:jackson-annotations:2.12.0'
-=======
-        implementation 'com.fasterxml.jackson.dataformat:jackson-dataformat-csv:2.12.0'
         implementation 'com.fasterxml.jackson.core:jackson-databind:2.12.1'
         implementation 'com.fasterxml.jackson.core:jackson-core:2.12.1'
         implementation 'com.fasterxml.jackson.core:jackson-annotations:2.12.1'
->>>>>>> 54c20093
         implementation 'com.graphql-java:graphql-java:15.0'
         implementation 'com.sparkjava:spark-core:2.9.3'
 
