package org.molgenis.emx2.graphql;

import static org.molgenis.emx2.Privileges.VIEWER;

import com.fasterxml.jackson.core.JsonProcessingException;
import com.fasterxml.jackson.databind.ObjectMapper;
import graphql.ExecutionResult;
import graphql.GraphQL;
import graphql.execution.AsyncExecutionStrategy;
import graphql.schema.GraphQLObjectType;
import graphql.schema.GraphQLSchema;
import java.io.IOException;
import java.util.*;
import org.molgenis.emx2.*;
import org.molgenis.emx2.json.JsonUtil;
import org.molgenis.emx2.tasks.TaskService;
import org.slf4j.Logger;
import org.slf4j.LoggerFactory;

public class GraphqlApiFactory {
  private static Logger logger = LoggerFactory.getLogger(GraphqlApiFactory.class);

<<<<<<< HEAD
  static Iterable<Row> convertToRows(TableMetadata metadata, List<Map<String, Object>> map) {
    List<Row> rows = new ArrayList<>();
    for (Map<String, Object> object : map) {
      Row row = new Row();
      for (Column column : metadata.getColumns()) {
        if (object.containsKey(column.getName())) {
          if (column.isRef()) {
            convertRefToRow((Map<String, Object>) object.get(column.getName()), row, column);
          } else if (column.isReference()) {
            // REFBACK, REF_ARRAY
            convertRefArrayToRow(
                (List<Map<String, Object>>) object.get(column.getName()), row, column);
          } else if (column.isFile()) {
            BinaryFileWrapper bfw = (BinaryFileWrapper) object.get(column.getName());
            if (bfw == null || !bfw.isSkip()) {
              // also necessary in case of 'null' to ensure all file metadata fields are made empty
              // skip is used when use submitted only metadata (that they received in query)
              row.setBinary(column.getName(), (BinaryFileWrapper) object.get(column.getName()));
            }
          } else {
            row.set(column.getName(), object.get(column.getName()));
          }
        }
      }
      rows.add(row);
    }
    return rows;
  }

  private static void convertRefArrayToRow(List<Map<String, Object>> list, Row row, Column column) {

    List<Reference> refs = column.getReferences();
    for (Reference ref : refs) {
      if (!ref.isOverlapping()) {
        if (!list.isEmpty()) {
          row.set(ref.getName(), getRefValueFromList(ref.getPath(), list));
        } else {
          row.set(ref.getName(), new ArrayList<>());
        }
      }
    }
  }

  private static List<Object> getRefValueFromList(
      List<String> path, List<Map<String, Object>> list) {
    List<Object> result = new ArrayList<>();
    for (Map<String, Object> map : list) {
      Object value = getRefValueFromMap(path, map);
      if (value != null) {
        result.add(value);
      }
    }
    return result;
  }

  private static Object getRefValueFromMap(List<String> path, Map<String, Object> map) {
    if (path.size() == 1) {
      return map.get(path.get(0));
    } else {
      // should be > 1 and value should be of type map
      Object value = map.get(path.get(0));
      if (value != null) {
        return getRefValueFromMap(path.subList(1, path.size()), (Map<String, Object>) value);
      }
      return null;
    }
  }

  private static void convertRefToRow(Map<String, Object> map, Row row, Column column) {
    for (Reference ref : column.getReferences()) {
      if (!ref.isOverlapping()) {
        String name = ref.getName();
        if (map == null) {
          row.set(name, null);
        } else {
          row.set(ref.getName(), getRefValueFromMap(ref.getPath(), map));
        }
      }
    }
  }

=======
>>>>>>> 372921df
  public static String convertExecutionResultToJson(ExecutionResult executionResult)
      throws JsonProcessingException {
    // tests show conversions below is under 3ms
    Map<String, Object> toSpecificationResult = executionResult.toSpecification();
    return JsonUtil.getWriter().writeValueAsString(toSpecificationResult);
  }

  /** bit unfortunate that we have to convert from json to map and back */
  static Object transform(String json) throws IOException {
    // benchmark shows this only takes a few ms so not a large performance issue
    // alternatively, we should change the SQL to result escaped results but that is a nightmare to
    // build
    if (json != null) {
      return new ObjectMapper().readValue(json, Map.class);
    } else {
      return null;
    }
  }

  public GraphQL createGraphqlForDatabase(Database database, TaskService taskService) {

    GraphQLObjectType.Builder queryBuilder = GraphQLObjectType.newObject().name("Query");
    GraphQLObjectType.Builder mutationBuilder = GraphQLObjectType.newObject().name("Save");

    // add login
    // all the same between schemas
    queryBuilder.field(new GraphqlManifesFieldFactory().queryVersionField(database));

    // admin operations
    if (database.isAdmin()) {
      queryBuilder.field(GraphlAdminFieldFactory.queryAdminField(database));
    }

    // database operations
    GraphqlDatabaseFieldFactory db = new GraphqlDatabaseFieldFactory();
    queryBuilder.field(db.schemasQuery(database));
    queryBuilder.field(db.settingsQueryField(database));
    queryBuilder.field(db.tasksQueryField(taskService));

    mutationBuilder.field(db.createMutation(database));
    mutationBuilder.field(db.deleteMutation(database));
    mutationBuilder.field(db.updateMutation(database));
    mutationBuilder.field(db.dropMutation(database));
    mutationBuilder.field(db.changeMutation(database));

    // account operations
    GraphqlSessionFieldFactory session = new GraphqlSessionFieldFactory();
    queryBuilder.field(session.sessionQueryField(database, null));
    mutationBuilder.field(session.signinField(database));
    mutationBuilder.field(session.signupField(database));
    if (!database.isAnonymous()) {
      mutationBuilder.field(session.signoutField(database));
      mutationBuilder.field(session.changePasswordField(database));
      mutationBuilder.field(session.createTokenField(database));
    }

    // notice we here add custom exception handler for mutations
    return GraphQL.newGraphQL(
            GraphQLSchema.newSchema().query(queryBuilder).mutation(mutationBuilder).build())
        .mutationExecutionStrategy(new AsyncExecutionStrategy(new GraphqlCustomExceptionHandler()))
        .build();
  }

  public GraphQL createGraphqlForSchema(Schema schema) {
    return createGraphqlForSchema(schema, null);
  }

  public GraphQL createGraphqlForSchema(Schema schema, TaskService taskService) {
    long start = System.currentTimeMillis();
    logger.info("creating graphql for schema: {}", schema.getMetadata().getName());

    GraphQLObjectType.Builder queryBuilder = GraphQLObjectType.newObject().name("Query");
    GraphQLObjectType.Builder mutationBuilder = GraphQLObjectType.newObject().name("Save");

    // _manifest query
    queryBuilder.field(new GraphqlManifesFieldFactory().queryVersionField(schema.getDatabase()));

    // _schema query
    GraphqlSchemaFieldFactory schemaFields = new GraphqlSchemaFieldFactory();
    queryBuilder.field(schemaFields.schemaQuery(schema));
    queryBuilder.field(schemaFields.settingsQuery(schema));
    queryBuilder.field(schemaFields.schemaReportsField(schema));

    // _tasks query
    GraphqlDatabaseFieldFactory db = new GraphqlDatabaseFieldFactory();
    queryBuilder.field(db.tasksQueryField(taskService));

    // _session query
    GraphqlSessionFieldFactory sessionFieldFactory = new GraphqlSessionFieldFactory();
    queryBuilder.field(sessionFieldFactory.sessionQueryField(schema.getDatabase(), schema));
    mutationBuilder.field(sessionFieldFactory.signinField(schema.getDatabase()));
    mutationBuilder.field(sessionFieldFactory.signupField(schema.getDatabase()));

    // authenticated user operations
    if (!schema.getDatabase().isAnonymous()) {
      mutationBuilder.field(sessionFieldFactory.signoutField(schema.getDatabase()));
      mutationBuilder.field(sessionFieldFactory.changePasswordField(schema.getDatabase()));
      mutationBuilder.field(sessionFieldFactory.createTokenField(schema.getDatabase()));
    }

    mutationBuilder.field(schemaFields.changeMutation(schema));
    mutationBuilder.field(schemaFields.dropMutation(schema));
    mutationBuilder.field(schemaFields.truncateMutation(schema));
    if ((schema.getRoleForActiveUser() != null
            && schema.getRoleForActiveUser().equals(Privileges.MANAGER.toString()))
        || schema.getDatabase().isAdmin()) {
      queryBuilder.field(schemaFields.changeLogQuery(schema));
      queryBuilder.field(schemaFields.changeLogCountQuery(schema));
    }

    // table
    GraphqlTableFieldFactory tableField = new GraphqlTableFieldFactory(schema);
    for (TableMetadata table : schema.getMetadata().getTables()) {
      if (table.getColumns().size() > 0) {
        if (table.getTableType().equals(TableType.ONTOLOGIES)
            || schema.getInheritedRolesForActiveUser().contains(VIEWER.toString())) {
          queryBuilder.field(tableField.tableQueryField(table));
        }
        queryBuilder.field(tableField.tableAggField(table));
        queryBuilder.field(tableField.tableGroupByField(table));
      }
    }
    mutationBuilder.field(tableField.insertMutation(schema));
    mutationBuilder.field(tableField.updateMutation(schema));
    mutationBuilder.field(tableField.upsertMutation(schema));
    mutationBuilder.field(tableField.deleteMutation(schema));

    // assemble and return
    GraphQL result =
        GraphQL.newGraphQL(
                GraphQLSchema.newSchema()
                    .query(queryBuilder.build())
                    .mutation(mutationBuilder.build())
                    .build())
            .mutationExecutionStrategy(
                new AsyncExecutionStrategy(new GraphqlCustomExceptionHandler()))
            .build();

    if (logger.isInfoEnabled()) {
      logger.info(
          "creation graphql for schema: {} completed in {}ms",
          schema.getMetadata().getName(),
          (System.currentTimeMillis() - start));
    }

    return result;
  }
}<|MERGE_RESOLUTION|>--- conflicted
+++ resolved
@@ -20,90 +20,6 @@
 public class GraphqlApiFactory {
   private static Logger logger = LoggerFactory.getLogger(GraphqlApiFactory.class);
 
-<<<<<<< HEAD
-  static Iterable<Row> convertToRows(TableMetadata metadata, List<Map<String, Object>> map) {
-    List<Row> rows = new ArrayList<>();
-    for (Map<String, Object> object : map) {
-      Row row = new Row();
-      for (Column column : metadata.getColumns()) {
-        if (object.containsKey(column.getName())) {
-          if (column.isRef()) {
-            convertRefToRow((Map<String, Object>) object.get(column.getName()), row, column);
-          } else if (column.isReference()) {
-            // REFBACK, REF_ARRAY
-            convertRefArrayToRow(
-                (List<Map<String, Object>>) object.get(column.getName()), row, column);
-          } else if (column.isFile()) {
-            BinaryFileWrapper bfw = (BinaryFileWrapper) object.get(column.getName());
-            if (bfw == null || !bfw.isSkip()) {
-              // also necessary in case of 'null' to ensure all file metadata fields are made empty
-              // skip is used when use submitted only metadata (that they received in query)
-              row.setBinary(column.getName(), (BinaryFileWrapper) object.get(column.getName()));
-            }
-          } else {
-            row.set(column.getName(), object.get(column.getName()));
-          }
-        }
-      }
-      rows.add(row);
-    }
-    return rows;
-  }
-
-  private static void convertRefArrayToRow(List<Map<String, Object>> list, Row row, Column column) {
-
-    List<Reference> refs = column.getReferences();
-    for (Reference ref : refs) {
-      if (!ref.isOverlapping()) {
-        if (!list.isEmpty()) {
-          row.set(ref.getName(), getRefValueFromList(ref.getPath(), list));
-        } else {
-          row.set(ref.getName(), new ArrayList<>());
-        }
-      }
-    }
-  }
-
-  private static List<Object> getRefValueFromList(
-      List<String> path, List<Map<String, Object>> list) {
-    List<Object> result = new ArrayList<>();
-    for (Map<String, Object> map : list) {
-      Object value = getRefValueFromMap(path, map);
-      if (value != null) {
-        result.add(value);
-      }
-    }
-    return result;
-  }
-
-  private static Object getRefValueFromMap(List<String> path, Map<String, Object> map) {
-    if (path.size() == 1) {
-      return map.get(path.get(0));
-    } else {
-      // should be > 1 and value should be of type map
-      Object value = map.get(path.get(0));
-      if (value != null) {
-        return getRefValueFromMap(path.subList(1, path.size()), (Map<String, Object>) value);
-      }
-      return null;
-    }
-  }
-
-  private static void convertRefToRow(Map<String, Object> map, Row row, Column column) {
-    for (Reference ref : column.getReferences()) {
-      if (!ref.isOverlapping()) {
-        String name = ref.getName();
-        if (map == null) {
-          row.set(name, null);
-        } else {
-          row.set(ref.getName(), getRefValueFromMap(ref.getPath(), map));
-        }
-      }
-    }
-  }
-
-=======
->>>>>>> 372921df
   public static String convertExecutionResultToJson(ExecutionResult executionResult)
       throws JsonProcessingException {
     // tests show conversions below is under 3ms
