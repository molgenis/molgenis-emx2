--- conflicted
+++ resolved
@@ -31,17 +31,11 @@
         .type(GraphqlApiMutationResult.typeForMutationResult)
         .dataFetcher(
             dataFetchingEnvironment -> {
-<<<<<<< HEAD
-              MolgenisSessionManager sessionManager =
-                  dataFetchingEnvironment.getGraphQlContext().get(MolgenisSessionManager.class);
-              sessionManager.destroySession();
-=======
               GraphqlSessionHandlerInterface sessionHandler =
                   dataFetchingEnvironment
                       .getGraphQlContext()
                       .get(GraphqlSessionHandlerInterface.class);
               sessionHandler.destroySession();
->>>>>>> b5edc19a
               return new GraphqlApiMutationResult(
                   GraphqlApiMutationResult.Status.SUCCESS,
                   "User '%s' has signed out",
@@ -100,12 +94,6 @@
               String passWord = dataFetchingEnvironment.getArgument(PASSWORD);
               if (database.hasUser(userName) && database.checkUserPassword(userName, passWord)) {
                 if (database.getUser(userName).getEnabled()) {
-<<<<<<< HEAD
-                  MolgenisSessionManager sessionManager =
-                      dataFetchingEnvironment.getGraphQlContext().get(MolgenisSessionManager.class);
-                  sessionManager.createSession(userName);
-                  // token can only be created as that user
-=======
                   GraphqlSessionHandlerInterface sessionHandler =
                       dataFetchingEnvironment
                           .getGraphQlContext()
@@ -113,7 +101,6 @@
                   sessionHandler.createSession(userName);
                   // token can only be created as that user
                   // to make sure we don't change database user we create new instance
->>>>>>> b5edc19a
                   Database temp = new SqlDatabase(false);
                   temp.setActiveUser(userName);
                   return new GraphqlApiMutationResultWithToken(
