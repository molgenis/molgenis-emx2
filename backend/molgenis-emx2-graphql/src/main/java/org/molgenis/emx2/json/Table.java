--- conflicted
+++ resolved
@@ -223,20 +223,19 @@
     this.profiles = profiles;
   }
 
-<<<<<<< HEAD
   public Boolean hasRowLevelSecurity() {
     return rowLevelSecurity;
   }
 
   public void setRowLevelSecurity(Boolean rowLevelSecurity) {
     this.rowLevelSecurity = rowLevelSecurity;
-=======
+  }
+
   public String getSchemaId() {
     return schemaId;
   }
 
   public void setSchemaId(String schemaId) {
     this.schemaId = schemaId;
->>>>>>> a5ae3727
   }
 }