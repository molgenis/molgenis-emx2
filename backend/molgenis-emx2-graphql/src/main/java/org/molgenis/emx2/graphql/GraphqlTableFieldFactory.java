--- conflicted
+++ resolved
@@ -283,12 +283,7 @@
           GraphQLFieldDefinition.newFieldDefinition().name("count").type(Scalars.GraphQLInt));
       for (Column column : table.getColumns()) {
         // for now only 'ref' types. We might want to have truncating actions for the other types.
-<<<<<<< HEAD
-        if ((column.isRef() || column.isRefArray())
-            && (hasViewPermission(table) || column.isOntology())) {
-=======
-        if (column.isReference()) {
->>>>>>> 8d3164fd
+        if (column.isReference() && (hasViewPermission(table) || column.isOntology())) {
           groupByBuilder.field(
               GraphQLFieldDefinition.newFieldDefinition()
                   .name(column.getIdentifier())
