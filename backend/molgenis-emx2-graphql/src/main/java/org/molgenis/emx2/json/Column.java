package org.molgenis.emx2.json;

import static org.molgenis.emx2.utils.TypeUtils.convertToCamelCase;

import java.util.ArrayList;
import java.util.List;
import java.util.stream.Collectors;
import org.molgenis.emx2.ColumnType;
import org.molgenis.emx2.TableMetadata;

public class Column {
  private String table;
  private String id;
  private String name;
  private List<LanguageValue> labels = new ArrayList<>();
  private boolean drop = false; // needed in case of migrations
  private String oldName;
  private Integer key = 0;
  private Boolean required = false;
  private Boolean readonly = false;
  private String refSchema = null;
  private String refTable = null;
  private String refLink = null;
  private String refBack = null;
  private String refLabel;
  private Integer position = null;

  // private Boolean cascadeDelete = false;
  private String validation = null;
  private String visible = null;
<<<<<<< HEAD
  private String computed = null;
  private String description = null;
=======
  private List<LanguageValue> descriptions = new ArrayList<>();
>>>>>>> 5d268ec4
  private ColumnType columnType = ColumnType.STRING;
  private String[] semantics = null;

  private boolean inherited = false;

  public Column() {}

  public Column(org.molgenis.emx2.Column column, TableMetadata table) {
    this(column, table, false);
  }

  public Column(org.molgenis.emx2.Column column, TableMetadata table, boolean minimal) {
    if (!minimal) {
      this.table = column.getTableName();
      this.position = column.getPosition();
    }
    this.id = column.getIdentifier();
    this.name = column.getName();
    this.labels =
        column.getLabels().entrySet().stream()
            .map(entry -> new LanguageValue(entry.getKey(), entry.getValue()))
            .toList();
    this.oldName = column.getOldName();
    this.drop = column.isDrop();
    this.key = column.getKey();
    if (!minimal || !ColumnType.STRING.equals(column.getColumnType())) {
      this.columnType = column.getColumnType();
    }
    this.refSchema =
        column.getRefSchema().equals(column.getSchemaName()) ? null : column.getRefSchema();
    this.refTable = column.getRefTableName();
    this.refLink = column.getRefLink();
    this.refLabel = convertToCamelCase(column.getRefLabel());
    // this.cascadeDelete = column.isCascadeDelete();
    this.refBack = column.getRefBack();
    this.validation = column.getValidation();
    this.required = column.isRequired();
    this.readonly = column.isReadonly();
    this.descriptions =
        column.getDescriptions().entrySet().stream()
            .map(entry -> new LanguageValue(entry.getKey(), entry.getValue()))
            .toList();
    this.semantics = column.getSemantics();
    this.visible = column.getVisible();
    this.computed = column.getComputed();

    // calculated field
    if (table.getInherit() != null)
      this.inherited = table.getInheritedTable().getColumnNames().contains(column.getName());
  }

  public org.molgenis.emx2.Column getColumnMetadata(TableMetadata tm) {
    org.molgenis.emx2.Column c = new org.molgenis.emx2.Column(tm, name);
    c.setOldName(oldName);
    c.setLabels(
        labels.stream()
            .filter(d -> d.value() != null)
            .collect(Collectors.toMap(LanguageValue::locale, LanguageValue::value)));
    c.setType(columnType);
    if (drop) c.drop();
    c.setRequired(required);
    c.setRefSchema(refSchema);
    c.setRefTable(refTable);
    c.setRefLink(refLink);
    c.setRefLabel(refLabel);
    c.setKey(key);
    c.setPosition(position);
    // c.setCascadeDelete(cascadeDelete);
    c.setRefBack(refBack);
    c.setValidation(validation);
    c.setDescriptions(
        descriptions.stream()
            .filter(d -> d.value() != null)
            .collect(Collectors.toMap(LanguageValue::locale, LanguageValue::value)));
    c.setSemantics(semantics);
    c.setVisible(visible);
    c.setComputed(computed);
    c.setReadonly(readonly);

    // ignore inherited
    return c;
  }

  public String getTable() {
    return table;
  }

  public void setTable(String table) {
    this.table = table;
  }

  public String getName() {
    return name;
  }

  public void setName(String name) {
    this.name = name;
  }

  public Integer getKey() {
    return key;
  }

  public void setKey(Integer key) {
    this.key = key;
  }

  public Boolean getRequired() {
    return required;
  }

  public void setRequired(Boolean required) {
    this.required = required;
  }

  public String getRefTable() {
    return refTable;
  }

  public void setRefTable(String refTable) {
    this.refTable = refTable;
  }

  //  public Boolean getCascadeDelete() {
  //    return cascadeDelete;
  //  }
  //
  //  public void setCascadeDelete(Boolean cascadeDelete) {
  //    this.cascadeDelete = cascadeDelete;
  //  }

  public ColumnType getColumnType() {
    return columnType;
  }

  public void setColumnType(ColumnType columnType) {
    this.columnType = columnType;
  }

  public String getValidation() {
    return validation;
  }

  public void setValidation(String validation) {
    this.validation = validation;
  }

  public String getRefBack() {
    return refBack;
  }

  public void setRefBack(String refBack) {
    this.refBack = refBack;
  }

  public List<LanguageValue> getDescriptions() {
    return descriptions;
  }

  public void setDescriptions(List<LanguageValue> descriptions) {
    this.descriptions = descriptions;
  }

  public String[] getSemantics() {
    return semantics;
  }

  public void setSemantics(String[] semantics) {
    this.semantics = semantics;
  }

  public String getRefLink() {
    return refLink;
  }

  public void setRefLink(String refLink) {
    this.refLink = refLink;
  }

  public String getRefLabel() {
    return refLabel;
  }

  public void setRefLabel(String refLabel) {
    this.refLabel = refLabel;
  }

  public boolean isInherited() {
    return inherited;
  }

  public void setInherited(boolean inherited) {
    this.inherited = inherited;
  }

  public String getRefSchema() {
    return refSchema;
  }

  public void setRefSchema(String refSchema) {
    this.refSchema = refSchema;
  }

  public String getVisible() {
    return visible;
  }

  public void setVisible(String visible) {
    this.visible = visible;
  }

  public String getOldName() {
    return oldName;
  }

  public void setOldName(String oldName) {
    this.oldName = oldName;
  }

  public boolean getDrop() {
    return drop;
  }

  public void setDrop(boolean drop) {
    this.drop = drop;
  }

  public Integer getPosition() {
    return position;
  }

  public void setPosition(Integer position) {
    this.position = position;
  }

  public String getId() {
    return id;
  }

  public void setId(String id) {
    this.id = id;
  }

  public Boolean getReadonly() {
    return readonly;
  }

  public void setReadonly(Boolean readonly) {
    this.readonly = readonly;
  }

<<<<<<< HEAD
  public void setComputed(String computed) {
    this.computed = computed;
  }

  public String getComputed() {
    return computed;
=======
  public List<LanguageValue> getLabels() {
    return labels;
  }

  public void setLabels(List<LanguageValue> labels) {
    this.labels = labels;
>>>>>>> 5d268ec4
  }
}<|MERGE_RESOLUTION|>--- conflicted
+++ resolved
@@ -28,12 +28,8 @@
   // private Boolean cascadeDelete = false;
   private String validation = null;
   private String visible = null;
-<<<<<<< HEAD
   private String computed = null;
-  private String description = null;
-=======
   private List<LanguageValue> descriptions = new ArrayList<>();
->>>>>>> 5d268ec4
   private ColumnType columnType = ColumnType.STRING;
   private String[] semantics = null;
 
@@ -285,20 +281,19 @@
     this.readonly = readonly;
   }
 
-<<<<<<< HEAD
   public void setComputed(String computed) {
     this.computed = computed;
   }
 
   public String getComputed() {
     return computed;
-=======
+  }
+
   public List<LanguageValue> getLabels() {
     return labels;
   }
 
   public void setLabels(List<LanguageValue> labels) {
     this.labels = labels;
->>>>>>> 5d268ec4
   }
 }