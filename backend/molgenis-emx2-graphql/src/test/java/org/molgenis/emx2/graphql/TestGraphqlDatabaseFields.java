--- conflicted
+++ resolved
@@ -114,13 +114,8 @@
         (String)
             EnvironmentProperty.getParameter(
                 org.molgenis.emx2.Constants.MOLGENIS_ADMIN_PW, ADMIN_PW_DEFAULT, STRING);
-<<<<<<< HEAD
-    MolgenisSessionManager sessionManager =
-        new MolgenisSessionManager() {
-=======
     GraphqlSessionHandlerInterface sessionManager =
         new GraphqlSessionHandlerInterface() {
->>>>>>> b5edc19a
           private String user;
 
           @Override
@@ -137,12 +132,6 @@
           public String getCurrentUser() {
             return user;
           }
-<<<<<<< HEAD
-
-          @Override
-          public void invalidateAll(String username) {}
-=======
->>>>>>> b5edc19a
         };
     execute(
         "mutation { signin(email: \""
@@ -236,18 +225,12 @@
     return execute(query, null);
   }
 
-<<<<<<< HEAD
-  private JsonNode execute(String query, MolgenisSessionManager sessionManager) throws IOException {
-    Map graphQLContext =
-        sessionManager != null ? Map.of(MolgenisSessionManager.class, sessionManager) : Map.of();
-=======
   private JsonNode execute(String query, GraphqlSessionHandlerInterface sessionManager)
       throws IOException {
     Map graphQLContext =
         sessionManager != null
             ? Map.of(GraphqlSessionHandlerInterface.class, sessionManager)
             : Map.of();
->>>>>>> b5edc19a
     JsonNode result =
         new ObjectMapper()
             .readTree(
