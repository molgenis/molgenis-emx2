package org.molgenis.emx2;

import static org.jooq.impl.DSL.name;
import static org.molgenis.emx2.Column.column;
import static org.molgenis.emx2.ColumnType.*;

import java.util.*;
import java.util.stream.Collectors;
import org.jooq.Field;
import org.jooq.Record;
import org.jooq.impl.DSL;

public class TableMetadata implements Comparable {

  // if a table extends another table (optional)
  public String inherit = null;
  // to allow indicate that a table should be dropped
  protected boolean drop = false;
  // for refenence to another schema (rare use)
  protected String importSchema = null;
  // description of the table (optional)
  protected String description = null;
  // columns of the table (required)
  protected Map<String, Column> columns = new LinkedHashMap<>();
  // key value map for settings specific to this table (optional)
  protected Map<String, Setting> settings = new LinkedHashMap<>();
  // link to the schema this table is part of (optional)
  private SchemaMetadata schema;
  // name unique within this schema (required)
  protected String tableName;
  // old name, useful for alter table
  private String oldName;

  public String[] getSemantics() {
    return semantics;
  }

  public TableMetadata setSemantics(String... semantics) {
    this.semantics = semantics;
    return this;
  }

  private String[] semantics = null;

  public TableMetadata(String tableName) {
    if (!tableName.matches("[a-zA-Z][a-zA-Z0-9_]*") || tableName.length() > 341) {
      throw new MolgenisException(
          "Invalid table name '"
              + tableName
              + "': Table name must start with a letter , followed by letters, underscores or numbers, i.e. [a-zA-Z][a-zA-Z0-9_]*. Maximum length: 31 characters (so it fits in Excel sheet names)");
    }
    this.tableName = tableName;
  }

  public TableMetadata(SchemaMetadata schema, String tableName) {
    this(tableName);
    this.schema = schema;
  }

  public TableMetadata(SchemaMetadata schema, TableMetadata metadata) {
    this.clearCache();
    this.schema = schema;
    this.sync(metadata);
  }

  public static TableMetadata table(String tableName) {
    return new TableMetadata(tableName);
  }

  public static TableMetadata table(String tableName, Column... columns) {
    TableMetadata tm = new TableMetadata(tableName);
    for (Column c : columns) {
      tm.add(c);
    }
    return tm;
  }

  public void sync(TableMetadata metadata) {
    // skip if same object!
    if (this != metadata) {
      clearCache();
      this.tableName = metadata.getTableName();
      this.description = metadata.getDescription();
      this.oldName = metadata.getOldName();
      for (Setting setting : metadata.getSettings()) {
        this.settings.put(setting.getKey(), setting);
      }
      for (Column c : metadata.columns.values()) {
        this.columns.put(c.getName(), new Column(this, c));
      }
      this.inherit = metadata.getInherit();
      this.importSchema = metadata.getImportSchema();
      this.semantics = metadata.getSemantics();
    }
  }

  public String getTableName() {
    return tableName;
  }

  public SchemaMetadata getSchema() {
    return schema;
  }

  public void setSchema(SchemaMetadata schemaMetadata) {
    this.schema = schemaMetadata;
  }

  public List<Column> getColumns() {
    // we want to sort on position,
    // first external schema (because their positions local to that schema)
    // last we attach the 'meta
    Map<String, Column> external = new LinkedHashMap<>(); // external schema has own ordering
    Map<String, Column> internal = new LinkedHashMap<>();
    Map<String, Column> meta = new LinkedHashMap<>();

    if (getInheritedTable() != null) {
      // we create copies so we don't need worry on changes
      for (Column col : getInheritedTable().getColumns()) {
        if (col.getName().startsWith("mg_")) {
          meta.put(col.getName(), new Column(getInheritedTable(), col));
          // sorting of external schema is seperate from internal schema
        } else if (!Objects.equals(col.getTable().getSchemaName(), getSchemaName())) {
          external.put(col.getName(), new Column(getInheritedTable(), col));
        } else {
          internal.put(col.getName(), new Column(getInheritedTable(), col));
        }
      }
    }

    // ignore primary key from child class because that is same as in inheritedTable
    for (Column col : getLocalColumns()) {
      if (!internal.containsKey(col.getName()) && !external.containsKey(col.getName())) {
        if (col.getName().startsWith("mg_")) {
          meta.put(col.getName(), new Column(col.getTable(), col));
          // sorting of external schema is seperate from internal schema
        } else {
          internal.put(col.getName(), new Column(col.getTable(), col));
        }
      }
    }

    // sort by position
    List<Column> externalList = new ArrayList<>(external.values());
    List<Column> internalList = new ArrayList<>(internal.values());
    List<Column> metaList = new ArrayList<>(meta.values());

    Collections.sort(externalList);
    Collections.sort(internalList);
    Collections.sort(metaList);

    List<Column> finalResult = new ArrayList<>();
    finalResult.addAll(externalList);
    finalResult.addAll(internalList);
    finalResult.addAll(metaList);
    return finalResult;
  }

<<<<<<< HEAD
  public List<Column> getColumnsWithoutConstant() {
=======
  public List<Column> getColumnsWithoutHeadings() {
>>>>>>> 1c0fe82d
    return this.getColumns().stream().filter(c -> !c.isHeading()).toList();
  }

  public List<String> getPrimaryKeys() {
    List<String> primaryKey = new ArrayList<>();
    for (Column c : getColumns()) {
      if (c.getKey() == 1) {
        primaryKey.add(c.getName());
      }
    }
    return primaryKey;
  }

  public List<Column> getDownloadColumnNames() {
    return getExpandedColumns(
        getColumns().stream()
            .filter(c -> !c.isRefback())
            .map(c2 -> c2.isFile() ? column(c2.getName()) : c2)
            .collect(Collectors.toList()));
  }

  public List<Column> getMutationColumns() {
    return getExpandedColumns(getStoredColumns());
  }

  /** returns columns including the nested composite key columns, needed to create the table */
  public List<Column> getExpandedColumns(List<Column> columns) {
    Map<String, Column> result =
        new LinkedHashMap<>(); // overlapping references can lead to duplicates
    for (Column c : columns) {
      if (c.isFile()) {
        result.put(c.getName(), new Column(c.getTable(), c.getName()));
        result.put(
            c.getName() + "_contents",
            new Column(c.getTable(), c.getName() + "_contents").setType(FILE));
        result.put(c.getName() + "_mimetype", new Column(c.getTable(), c.getName() + "_mimetype"));
        result.put(
            c.getName() + "_extension", new Column(c.getTable(), c.getName() + "_extension"));
        result.put(
            c.getName() + "_size", new Column(c.getTable(), c.getName() + "_size").setType(INT));
      } else
      // expand composite keys if necessary
      if (c.isReference()) {
        for (Reference ref : c.getReferences()) {
          if (!ref.isOverlapping()) { // only add overlapping once
            result.put(
                ref.getName(),
                new Column(c.getTable(), ref.getName(), true).setType(ref.getPrimitiveType()));
          }
        }
      } else {
        result.put(c.getName(), c);
      }
    }
    return new ArrayList<>(result.values());
  }

  public List<Column> getNonInheritedColumns() {
    if (getInherit() != null) {
      return this.columns.values().stream()
          .filter(c -> !getInheritedTable().getColumnNames().contains(c.getName()))
          .collect(Collectors.toList());
    } else {
      return new ArrayList<>(this.columns.values());
    }
  }

  public List<Column> getStoredColumns() {
    return getLocalColumns().stream()
        .filter(c -> !HEADING.equals(c.getColumnType()))
        .collect(Collectors.toList());
  }

  public List<Column> getLocalColumns() {
    Map<String, Column> result = new LinkedHashMap<>();
    // get primary key from parent, always first
    if (getInheritedTable() != null) {
      for (Column pkey : getInheritedTable().getPrimaryKeyColumns()) {
        result.put(pkey.getName(), pkey);
      }
    }

    // get all implemented columns (keep superclass because of type)
    List<Column> columnList =
        new ArrayList<>(
            columns.values().stream()
                .filter(c -> !c.getName().startsWith("mg_"))
                .collect(Collectors.toList()));
    Collections.sort(columnList);

    // add meta behind non-meta
    List<Column> metaList =
        new ArrayList<>(
            columns.values().stream()
                .filter(c -> c.getName().startsWith("mg_"))
                .collect(Collectors.toList()));
    columnList.addAll(metaList);

    for (Column c : columnList) {
      if (!result.containsKey(c.getName())) {
        result.put(c.getName(), c);
      }
    }

    return new ArrayList<>(result.values());
  }

  public List<String> getColumnNames() {
    return getColumns().stream().map(c -> c.getName()).collect(Collectors.toList());
  }

  public List<String> getLocalColumnNames() {
    List<String> result = new ArrayList<>();
    for (Column c : getLocalColumns()) {
      result.add(c.getName());
    }
    return result;
  }

  public List<String> getNonInheritedColumnNames() {
    // skip inherited
    if (getInherit() != null) {
      TableMetadata inheritedTable = getInheritedTable();
      return getColumnNames().stream()
          .filter(c -> inheritedTable.getColumn(c) == null)
          .collect(Collectors.toList());
    }
    return getColumnNames();
  }

  public Column getColumn(String name) {
    if (columns.containsKey(name)) return new Column(this, columns.get(name));
    if (inherit != null) {
      Column c = getInheritedTable().getColumn(name);
      if (c != null) return new Column(c.getTable(), c);
    }
    return null;
  }

  public TableMetadata add(Column... column) {
    for (Column c : column) {
      if (c.getPosition() == null) {
        c.setPosition(columns.size());
      }
      columns.put(c.getName(), new Column(this, c));
      c.setTable(this);
    }
    return this;
  }

  public TableMetadata alterColumn(Column column) {
    return this.alterColumn(column.getName(), column);
  }

  public TableMetadata alterColumn(String name, Column column) {
    // retain position
    if (column.getPosition() == null) {
      column.setPosition(columns.get(name).getPosition());
    }
    // remove the old
    columns.remove(name);
    // add the new
    columns.put(column.getName(), new Column(this, column));
    column.setTable(this);
    return this;
  }

  public void dropColumn(String name) {
    if (Arrays.asList(getPrimaryKeys()).contains(name))
      throw new MolgenisException("Remove column failed: Column is primary key");
    if (columns.get(name) == null)
      throw new MolgenisException("Remove column failed: Column '" + name + "' unknown");
    columns.remove(name);
  }

  public String getInherit() {
    return this.inherit;
  }

  public TableMetadata setInherit(String otherTable) {
    this.inherit = otherTable;
    return this;
  }

  public TableMetadata getInheritedTable() {
    if (inherit != null && getSchema() != null) {
      if (getImportSchema() != null) {
        if (getSchema().getDatabase().getSchema(getImportSchema()) == null) {
          throw new MolgenisException(
              "Cannot find schema '"
                  + getImportSchema()
                  + " for inheritance of table '"
                  + inherit
                  + "'");
        }
        if (getSchema().getDatabase().getSchema(getImportSchema()).getTable(inherit) == null) {
          throw new MolgenisException(
              "Cannot find table '" + inherit + "' for inheritance of table.");
        }
        return getSchema()
            .getDatabase()
            .getSchema(getImportSchema())
            .getTable(inherit)
            .getMetadata();
      } else {
        return getSchema().getTableMetadata(inherit);
      }
    }
    return null;
  }

  public String getDescription() {
    return description;
  }

  public TableMetadata setDescription(String description) {
    this.description = description;
    return this;
  }

  public void enableRowLevelSecurity() {
    throw new UnsupportedOperationException();
  }

  public String toString() {
    StringBuilder builder = new StringBuilder();
    String name = getTableName();
    if (getInherit() != null) {
      if (getImportSchema() != null) {
        name += " extends " + getImportSchema() + "." + getInherit();
      } else {
        name += " extends " + getInherit();
      }
    }
    builder.append("TABLE(").append(name).append("){");
    for (Column c : getColumns()) {
      builder.append("\n\t").append(c.toString());
    }
    builder.append("\n}");
    return builder.toString();
  }

  public void clearCache() {
    columns = new LinkedHashMap<>();
    settings = new LinkedHashMap<>();
    inherit = null;
    importSchema = null;
  }

  public boolean exists() {
    return !getColumns().isEmpty();
  }

  public TableMetadata removeInherit() {
    this.inherit = null;
    return this;
  }

  public String getSchemaName() {
    return getSchema().getName();
  }

  public List<Column> getPrimaryKeyColumns() {
    return getKey(1);
  }

  public List<Column> getKey(int key) {
    List<Column> keyColumns = new ArrayList<>();
    for (Column c : getStoredColumns()) {
      if (c.getKey() == key) {
        keyColumns.add(c);
      }
    }
    return keyColumns;
  }

  public List<Field> getKeyFields(int key) {
    // references might be overlapping so need to deduplicate via this map
    Map<String, Field<?>> result = new LinkedHashMap<>();
    for (Column c : getKey(key)) {
      if (c.isReference()) {
        for (Reference ref : c.getReferences()) {
          result.put(ref.getName(), ref.getJooqField());
        }
      } else {
        result.put(c.getName(), c.getJooqField());
      }
    }
    return new ArrayList<>(result.values());
  }

  public Map<Integer, List<String>> getKeys() {
    Map<Integer, List<String>> keys = new LinkedHashMap<>();
    for (Column c : getStoredColumns()) {
      if (c.getKey() > 0) {
        if (keys.get(c.getKey()) == null) {
          keys.put(c.getKey(), new ArrayList<>());
        }
        keys.get(c.getKey()).add(c.getName());
      }
    }
    return keys;
  }

  public void removeKey(int key) {
    for (Column c : this.getStoredColumns()) {
      if (c.getKey() == key) {
        c.removeKey();
      }
    }
  }

  public Column getLocalColumn(String name) {
    return columns.get(name);
  }

  public org.jooq.Table<Record> getJooqTable() {
    return DSL.table(name(getSchemaName(), getTableName()));
  }

  public List<Field> getPrimaryKeyFields() {
    return getKeyFields(1);
  }

  public List<Setting> getSettings() {
    return settings.values().stream().collect(Collectors.toList());
  }

  public TableMetadata setSettings(List<Setting> settings) {
    if (settings == null) return this;
    for (Setting setting : settings) {
      this.settings.put(setting.getKey(), setting);
    }
    return this;
  }

  public void removeSetting(String key) {
    this.settings.remove(key);
  }

  public String getImportSchema() {
    return importSchema;
  }

  public TableMetadata setImportSchema(String importSchema) {
    this.importSchema = importSchema;
    return this;
  }

  public TableMetadata setSetting(String key, String value) {
    this.setSettings(List.of(new Setting(key, value)));
    return this;
  }

  public String getOldName() {
    return oldName;
  }

  public TableMetadata setOldName(String oldName) {
    this.oldName = oldName;
    return this;
  }

  public boolean isDrop() {
    return drop;
  }

  public void drop() {
    this.drop = true;
  }

  public TableMetadata alterName(String name) {
    this.tableName = name;
    return this;
  }

  @Override
  public int compareTo(Object o) {
    if (o instanceof TableMetadata) {
      return getTableName().compareTo(((TableMetadata) o).getTableName());
    }
    return 0;
  }

  public Table getTable() {
    return getSchema().getDatabase().getSchema(this.getSchemaName()).getTable(getTableName());
  }

  public List<Column> getColumnsWithoutMetadata() {
    return getColumns().stream()
        .filter(c -> !c.getName().startsWith("mg_"))
        .collect(Collectors.toList());
  }
}<|MERGE_RESOLUTION|>--- conflicted
+++ resolved
@@ -156,11 +156,7 @@
     return finalResult;
   }
 
-<<<<<<< HEAD
-  public List<Column> getColumnsWithoutConstant() {
-=======
   public List<Column> getColumnsWithoutHeadings() {
->>>>>>> 1c0fe82d
     return this.getColumns().stream().filter(c -> !c.isHeading()).toList();
   }
 
