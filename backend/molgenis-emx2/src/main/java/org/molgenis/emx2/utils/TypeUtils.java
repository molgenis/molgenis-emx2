--- conflicted
+++ resolved
@@ -94,16 +94,10 @@
         return null;
       }
     }
-<<<<<<< HEAD
-    if (v instanceof Long) {
-      return ((Long) v).longValue();
-    }
     if (v instanceof Integer) {
       return Integer.toUnsignedLong((Integer) v);
     }
-=======
     if (v instanceof Long) return (Long) v;
->>>>>>> 9a92fc68
     if (v instanceof Double) return Math.round((Double) v);
     return Long.parseLong(v.toString());
   }
