package org.molgenis.emx2.utils;

import java.io.Serializable;
import java.lang.reflect.Array;
import java.math.BigDecimal;
import java.sql.Timestamp;
import java.time.*;
import java.time.format.DateTimeFormatter;
import java.time.temporal.TemporalAccessor;
import java.util.*;
import java.util.function.IntFunction;
import java.util.function.UnaryOperator;
import java.util.stream.Collectors;
import java.util.stream.Stream;
import org.jooq.DataType;
import org.jooq.JSONB;
import org.jooq.impl.SQLDataType;
import org.molgenis.emx2.ColumnType;
import org.molgenis.emx2.MolgenisException;

public class TypeUtils {
  private static final String LOOSE_PARSER_FORMAT =
      "[yyyy-MM-dd]['T'[HHmmss][HHmm][HH:mm:ss][HH:mm][.SSSSSSSSS][.SSSSSSSS][.SSSSSSS][.SSSSSS][.SSSSS][.SSSS][.SSS][.SS][.S]][OOOO][O][z][XXXXX][XXXX]['['VV']']";

  protected TypeUtils() {
    // hide public constructor
  }

  public static UUID toUuid(Object v) {
    if (v == null) return null;
    if (v instanceof String) {
      String value = toString(v);
      if (value != null) {
        return java.util.UUID.fromString(value);
      } else {
        return null;
      }
    }
    return (UUID) v;
  }

  public static UUID[] toUuidArray(Object v) {
    return (UUID[]) processArray(v, TypeUtils::toUuid, UUID[]::new, UUID.class);
  }

  public static String[] toStringArray(Object v) {
    String[] result = toTextArray(v);
    if (result != null) {
      return Arrays.stream(toTextArray(v))
          // we trim string values, but not text values
          .map(s -> s != null ? s.trim() : null)
          .toArray(String[]::new);
    } else {
      return result;
    }
  }

  public static String toString(Object v) {
    String value = toText(v);
    // we trim string values, but not text values
    // empty string is treated as null
    return value != null && !value.trim().equals("") ? value.trim() : null;
  }

  public static Integer toInt(Object v) {
    if (v == null) return null;
    if (v instanceof String) {
      String value = toString(v);
      if (value != null) {
        return Integer.parseInt(value);
      } else {
        return null;
      }
    }
    if (v instanceof Long) {
      return ((Long) v).intValue();
    }
    if (v instanceof Double) return (int) Math.round((Double) v);
    return (Integer) v;
  }

  public static Long toLong(Object v) {
    if (v == null) return null;
    if (v instanceof String) {
      String value = toString(v);
      if (value != null) {
        return Long.parseLong(value);
      } else {
        return null;
      }
    }
    if (v instanceof Long) return (Long) v;
    if (v instanceof Double) return Math.round((Double) v);
    return Long.parseLong(v.toString());
  }

  public static Integer[] toIntArray(Object v) {
    return (Integer[]) processArray(v, TypeUtils::toInt, Integer[]::new, Integer.class);
  }

  public static Long[] toLongArray(Object v) {
    return (Long[]) processArray(v, TypeUtils::toLong, Long[]::new, Long.class);
  }

  private static Object[] processArray(
      Object v, UnaryOperator<Object> f, IntFunction<Object[]> m, Class<?> c) {
    if (v == null) return null; // NOSONAR
    else if (v.getClass().isArray() && v.getClass().getComponentType().equals(c.getClass()))
      return (Object[]) v;
    else if (v instanceof String) {
      String value = toString(v);
      if (value != null) {
        v = splitCsvString(value);
      } else {
        return null;
      }
    } else if (v.getClass().isArray()) v = Arrays.asList((Object[]) v);
    if (v instanceof List) {
      return ((List<Object>) v).stream().map(f).toArray(m);
    }
    Object result = Array.newInstance(c, 1);
    Array.set(result, 0, f.apply(v));
    return (Object[]) result;
  }

  public static byte[] toBinary(Object v) {
    if (v == null) return null; // NOSONAR
    return (byte[]) v;
  }

  public static Boolean toBool(Object v) {
    if (v == null) return null; // NOSONAR
    if (v instanceof String) {
      String value = toString(v);
      if (value == null) {
        return null; // NOSONAR
      }
      if ("true".equalsIgnoreCase(value) || "yes".equalsIgnoreCase(value)) {
        return true;
      }
      if ("false".equalsIgnoreCase(value) || "no".equalsIgnoreCase(value)) {
        return false;
      }
    }
    try {
      return (Boolean) v;
    } catch (Exception e) {
      throw new MolgenisException("Cannot cast value '" + v + "' to boolean");
    }
  }

  public static Boolean[] toBoolArray(Object v) {
    return (Boolean[]) processArray(v, TypeUtils::toBool, Boolean[]::new, Boolean.class);
  }

  public static Double toDecimal(Object v) {
    if (v instanceof String) {
      String value = toString(v);
      if (value != null) {
        return Double.parseDouble(value);
      } else {
        return null;
      }
    }
    if (v instanceof BigDecimal) return ((BigDecimal) v).doubleValue();
    return (Double) v;
  }

  public static Double[] toDecimalArray(Object v) {
    return (Double[]) processArray(v, TypeUtils::toDecimal, Double[]::new, Double.class);
  }

  public static LocalDate toDate(Object v) {
    if (v == null) return null;
    if (v instanceof LocalDate) return (LocalDate) v;
    if (v instanceof OffsetDateTime) return ((OffsetDateTime) v).toLocalDate();
    // otherwise try to use string value
    String value = toString(v);
    if (value != null) {
      return LocalDate.parse(v.toString());
    }
    return null;
  }

  public static LocalDate[] toDateArray(Object v) {
    return (LocalDate[]) processArray(v, TypeUtils::toDate, LocalDate[]::new, LocalDate.class);
  }

  public static LocalDateTime toDateTime(Object v) {
    if (v == null) return null;
    if (v instanceof LocalDateTime) return (LocalDateTime) v;
    if (v instanceof OffsetDateTime) return ((OffsetDateTime) v).toLocalDateTime();
    if (v instanceof Timestamp) return ((Timestamp) v).toLocalDateTime();
    // try string
    String value = toString(v);
    if (value != null) {
      // add 'T' because loose users of iso8601 (postgres!) use space instead of T
      value = value.replace(" ", "T");
      TemporalAccessor temporalAccessor =
          DateTimeFormatter.ofPattern(LOOSE_PARSER_FORMAT)
              .parseBest(value, ZonedDateTime::from, LocalDateTime::from, LocalDate::from);
      if (temporalAccessor instanceof ZonedDateTime) {
        return ((ZonedDateTime) temporalAccessor).toLocalDateTime();
      } else if (temporalAccessor instanceof LocalDateTime) {
        return (LocalDateTime) temporalAccessor;
      } else if (temporalAccessor instanceof LocalDate) {
        return ((LocalDate) temporalAccessor).atStartOfDay();
      }
      return LocalDateTime.parse(value);
    } else {
      return null;
    }
  }

  public static LocalDateTime[] toDateTimeArray(Object v) {
    return (LocalDateTime[])
        processArray(v, TypeUtils::toDateTime, LocalDateTime[]::new, LocalDateTime.class);
  }

  public static JSONB toJsonb(Object v) {
    if (v == null) return null;
    if (v instanceof String) {
      String value = toString(v);
      if (value != null) {
        return org.jooq.JSONB.valueOf(value);
      } else {
        return null;
      }
    }
    return (JSONB) v;
  }

  public static JSONB[] toJsonbArray(Object v) {
    // non standard so not using the generic function
    if (v == null) return null; // NOSONAR
    if (v instanceof String) {
      String value = toString(v);
      if (value != null) {
        v = List.of(JSONB.valueOf(value));
      } else {
        return null;
      }
    }
    if (v instanceof String[]) {
      v = toStringArray(v);
    }
    if (v instanceof Serializable[]) v = List.of((Serializable[]) v);
    if (v instanceof Object[]) v = List.of((Object[]) v);
    if (v instanceof List) {
      return ((List<Object>) v).stream().map(TypeUtils::toJsonb).toArray(JSONB[]::new);
    }
    return (JSONB[]) v;
  }

  public static String toText(Object v) {
    if (v == null) return null;
    if (v instanceof String) {
      if (((String) v).trim().equals("")) {
        return null;
      }
      // we trim string values, but not text values
      return (String) v;
    }
    if (v instanceof Object[]) return joinCsvString((Object[]) v);
    if (v instanceof Collection) return joinCsvString(((Collection) v).toArray());
    return v.toString();
  }

  public static String[] toTextArray(Object v) {
    return (String[]) processArray(v, TypeUtils::toString, String[]::new, String.class);
  }

  public static ColumnType typeOf(Class<?> klazz) {
    for (ColumnType t : ColumnType.values()) {
      if (t.getType().equals(klazz)) return t;
    }
    throw new MolgenisException(
        "Unknown type: Can not determine typeOf(Class). No MOLGENIS type is defined to match "
            + klazz.getCanonicalName());
  }

  public static ColumnType getArrayType(ColumnType columnType) {
    switch (columnType.getBaseType()) {
      case UUID:
        return ColumnType.UUID_ARRAY;
      case STRING:
        return ColumnType.STRING_ARRAY;
      case BOOL:
        return ColumnType.BOOL_ARRAY;
      case INT:
        return ColumnType.INT_ARRAY;
      case DECIMAL:
        return ColumnType.DECIMAL_ARRAY;
      case TEXT:
        return ColumnType.TEXT_ARRAY;
      case DATE:
        return ColumnType.DATE_ARRAY;
      case DATETIME:
        return ColumnType.DATETIME_ARRAY;
      case JSONB:
        return ColumnType.JSONB_ARRAY;
      default:
        throw new UnsupportedOperationException("Unsupported array columnType found:" + columnType);
    }
  }

  private static String joinCsvString(Object[] v) {
    return Stream.of(v)
        .map(
            s -> {
              if (s == null) return "";
              String str = s.toString();
              if (str.contains(",")) return "\"" + s.toString() + "\"";
              else return str;
            })
        .collect(Collectors.joining(","));
  }

  private static List<String> splitCsvString(String value) {
    // thanks stackoverflow
    ArrayList<String> result = new ArrayList<>();
    boolean notInsideComma = true;
    int start = 0;
    for (int i = 0; i < value.length() - 1; i++) {
      if (value.charAt(i) == ',' && notInsideComma) {
        String v = trimQuotes(value.substring(start, i));
        if (!"".equals(v)) result.add(v != null ? v.trim() : null);
        start = i + 1;
      } else if (value.charAt(i) == '"') notInsideComma = !notInsideComma;
    }
    String v = trimQuotes(value.substring(start));
    if (v != null && !"".equals(v)) result.add(v.trim());
    return result;
  }

  private static String trimQuotes(String value) {
    if (value == null || !value.contains("\"")) return value;
    value = value.trim();
    if (value.startsWith("\"") && value.endsWith("\"")) {
      return value.substring(1, value.length() - 1);
    }
    value = value.trim();
    return value;
  }

  public static DataType toJooqType(ColumnType type) {
    return switch (type.getBaseType()) {
      case FILE -> SQLDataType.BINARY;
      case UUID -> SQLDataType.UUID;
      case UUID_ARRAY -> SQLDataType.UUID.getArrayDataType();
      case STRING, EMAIL, HYPERLINK -> SQLDataType.VARCHAR(255);
      case STRING_ARRAY, EMAIL_ARRAY, HYPERLINK_ARRAY -> SQLDataType.VARCHAR(255)
          .getArrayDataType();
      case INT -> SQLDataType.INTEGER;
      case INT_ARRAY -> SQLDataType.INTEGER.getArrayDataType();
      case LONG -> SQLDataType.BIGINT;
      case LONG_ARRAY -> SQLDataType.BIGINT.getArrayDataType();
      case BOOL -> SQLDataType.BOOLEAN;
      case BOOL_ARRAY -> SQLDataType.BOOLEAN.getArrayDataType();
      case DECIMAL -> SQLDataType.DOUBLE;
      case DECIMAL_ARRAY -> SQLDataType.DOUBLE.getArrayDataType();
      case TEXT -> SQLDataType.VARCHAR;
      case TEXT_ARRAY -> SQLDataType.VARCHAR.getArrayDataType();
      case DATE -> SQLDataType.DATE;
      case DATE_ARRAY -> SQLDataType.DATE.getArrayDataType();
      case DATETIME -> SQLDataType.TIMESTAMP;
      case DATETIME_ARRAY -> SQLDataType.TIMESTAMP.getArrayDataType();
      case JSONB -> SQLDataType.JSONB;
      case JSONB_ARRAY -> SQLDataType.JSONB.getArrayDataType();
      default ->
      // should never happen
      throw new IllegalArgumentException("jooqTypeOf(type) : unsupported type '" + type + "'");
    };
  }

  public static Object getTypedValue(Object v, ColumnType columnType) {
    switch (columnType.getBaseType()) {
      case UUID:
        return TypeUtils.toUuid(v);
      case UUID_ARRAY:
        return TypeUtils.toUuidArray(v);
      case STRING, EMAIL, HYPERLINK:
        return TypeUtils.toString(v);
      case STRING_ARRAY, EMAIL_ARRAY, HYPERLINK_ARRAY:
        return TypeUtils.toStringArray(v);
      case BOOL:
        return TypeUtils.toBool(v);
      case BOOL_ARRAY:
        return TypeUtils.toBoolArray(v);
      case INT:
        return TypeUtils.toInt(v);
      case INT_ARRAY:
        return TypeUtils.toIntArray(v);
      case LONG:
        return TypeUtils.toLong(v);
      case LONG_ARRAY:
        return TypeUtils.toLongArray(v);
      case DECIMAL:
        return TypeUtils.toDecimal(v);
      case DECIMAL_ARRAY:
        return TypeUtils.toDecimalArray(v);
      case TEXT:
        return TypeUtils.toText(v);
      case TEXT_ARRAY:
        return TypeUtils.toTextArray(v);
      case DATE:
        return TypeUtils.toDate(v);
      case DATE_ARRAY:
        return TypeUtils.toDateArray(v);
      case DATETIME:
        return TypeUtils.toDateTime(v);
      case DATETIME_ARRAY:
        return TypeUtils.toDateTimeArray(v);
      case JSONB:
        return TypeUtils.toJsonb(v);
      case JSONB_ARRAY:
        return TypeUtils.toJsonbArray(v);
      default:
        throw new UnsupportedOperationException(
            "Unsupported columnType columnType found:" + columnType);
    }
  }

  public static String convertToCamelCase(String value) {
    // main purpose is to remove spaces because not allowed in identifiers
    if (value != null) {
      String[] words = value.split("\\s+");
      StringBuilder result = new StringBuilder();
      for (int i = 0; i < words.length; i++) {
        if (i == 0) {
          // first character is lowercase, we don't touch other characters
          result.append(words[i].substring(0, 1).toLowerCase());
        } else {
          // all other words have first letter character case
          result.append(words[i].substring(0, 1).toUpperCase());
        }
        if (words[i].length() > 1) {
          result.append(words[i].substring(1));
        }
      }
      return result.toString().trim();
    } else {
      return null;
    }
  }

  public static String convertToPascalCase(String value) {
    // main purpose is to remove spaces because not allowed in identifiers
    if (value != null) {
      String[] words = value.split("\\s+");
      StringBuilder result = new StringBuilder();
      for (int i = 0; i < words.length; i++) {
        // all other words have first character uppercase, other characters not touched
        result.append(words[i].substring(0, 1).toUpperCase());
        if (words[i].length() > 1) {
          result.append(words[i].substring(1));
        }
      }
      return result.toString().trim();
    } else {
      return null;
    }
  }

<<<<<<< HEAD
  public static boolean isNull(Object value, ColumnType type) {
    Object typedValue = getTypedValue(value, type);
    if (type.isArray()) {
      return typedValue == null || ((Object[]) typedValue).length == 0;
    }
    return typedValue == null;
=======
  public static LocalDateTime millisecondsToLocalDateTime(long milliseconds) {
    if (milliseconds > 0) {
      return LocalDateTime.ofInstant(Instant.ofEpochMilli(milliseconds), ZoneId.systemDefault());
    } else {
      return null;
    }
>>>>>>> 2ef5e097
  }
}<|MERGE_RESOLUTION|>--- conflicted
+++ resolved
@@ -462,20 +462,19 @@
     }
   }
 
-<<<<<<< HEAD
   public static boolean isNull(Object value, ColumnType type) {
     Object typedValue = getTypedValue(value, type);
     if (type.isArray()) {
       return typedValue == null || ((Object[]) typedValue).length == 0;
     }
     return typedValue == null;
-=======
+  }
+
   public static LocalDateTime millisecondsToLocalDateTime(long milliseconds) {
     if (milliseconds > 0) {
       return LocalDateTime.ofInstant(Instant.ofEpochMilli(milliseconds), ZoneId.systemDefault());
     } else {
       return null;
     }
->>>>>>> 2ef5e097
   }
 }