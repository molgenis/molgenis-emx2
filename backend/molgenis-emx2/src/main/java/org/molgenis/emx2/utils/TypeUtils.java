package org.molgenis.emx2.utils;

import java.io.Serializable;
import java.lang.reflect.Array;
import java.math.BigDecimal;
import java.sql.Timestamp;
import java.time.*;
import java.time.format.DateTimeFormatter;
import java.time.temporal.TemporalAccessor;
import java.util.*;
import java.util.function.IntFunction;
import java.util.function.UnaryOperator;
import java.util.stream.Collectors;
import java.util.stream.Stream;
import org.jooq.DataType;
import org.jooq.JSONB;
import org.jooq.impl.SQLDataType;
import org.molgenis.emx2.ColumnType;
import org.molgenis.emx2.MolgenisException;

public class TypeUtils {
  private static final String LOOSE_PARSER_FORMAT =
      "[yyyy-MM-dd]['T'[HHmmss][HHmm][HH:mm:ss][HH:mm][.SSSSSSSSS][.SSSSSSSS][.SSSSSSS][.SSSSSS][.SSSSS][.SSSS][.SSS][.SS][.S]][OOOO][O][z][XXXXX][XXXX]['['VV']']";

  protected TypeUtils() {
    // hide public constructor
  }

  public static UUID toUuid(Object v) {
    if (v == null) return null;
    if (v instanceof String) {
      String value = toString(v);
      if (value != null) {
        return java.util.UUID.fromString(value);
      } else {
        return null;
      }
    }
    return (UUID) v;
  }

  public static UUID[] toUuidArray(Object v) {
    return (UUID[]) processArray(v, TypeUtils::toUuid, UUID[]::new, UUID.class);
  }

  public static String[] toStringArray(Object v) {
    String[] result = toTextArray(v);
    if (result != null) {
      return Arrays.stream(toTextArray(v))
          // we trim string values, but not text values
          .map(s -> s != null ? s.trim() : null)
          .toArray(String[]::new);
    } else {
      return result;
    }
  }

  public static String toString(Object v) {
    String value = toText(v);
    // we trim string values, but not text values
    // empty string is treated as null
    return value != null && !value.trim().equals("") ? value.trim() : null;
  }

  public static Integer toInt(Object v) {
    if (v == null) return null;
    if (v instanceof String) {
      String value = toString(v);
      if (value != null) {
        return Integer.parseInt(value);
      } else {
        return null;
      }
    }
    if (v instanceof Long) {
      return ((Long) v).intValue();
    }
    if (v instanceof Double) return (int) Math.round((Double) v);
    return (Integer) v;
  }

  public static Long toLong(Object v) {
    if (v == null) return null;
    if (v instanceof String) {
      String value = toString(v);
      if (value != null) {
        return Long.parseLong(value);
      } else {
        return null;
      }
    }
    if (v instanceof Long) return (Long) v;
    if (v instanceof Double) return Math.round((Double) v);
    return Long.parseLong(v.toString());
  }

  public static Integer[] toIntArray(Object v) {
    return (Integer[]) processArray(v, TypeUtils::toInt, Integer[]::new, Integer.class);
  }

  public static Long[] toLongArray(Object v) {
    return (Long[]) processArray(v, TypeUtils::toLong, Long[]::new, Long.class);
  }

  private static Object[] processArray(
      Object v, UnaryOperator<Object> f, IntFunction<Object[]> m, Class<?> c) {
    if (v == null) return null; // NOSONAR
    else if (v.getClass().isArray() && v.getClass().getComponentType().equals(c.getClass()))
      return (Object[]) v;
    else if (v instanceof String) {
      String value = toString(v);
      if (value != null) {
        v = splitCsvString(value);
      } else {
        return null;
      }
    } else if (v.getClass().isArray()) v = Arrays.asList((Object[]) v);
    if (v instanceof List) {
      return ((List<Object>) v).stream().map(f).toArray(m);
    }
    Object result = Array.newInstance(c, 1);
    Array.set(result, 0, f.apply(v));
    return (Object[]) result;
  }

  public static byte[] toBinary(Object v) {
    if (v == null) return null; // NOSONAR
    return (byte[]) v;
  }

  public static Boolean toBool(Object v) {
    if (v == null) return null; // NOSONAR
    if (v instanceof String) {
      String value = toString(v);
      if (value == null) {
        return null; // NOSONAR
      }
      if ("true".equalsIgnoreCase(value) || "yes".equalsIgnoreCase(value)) {
        return true;
      }
      if ("false".equalsIgnoreCase(value) || "no".equalsIgnoreCase(value)) {
        return false;
      }
    }
    try {
      return (Boolean) v;
    } catch (Exception e) {
      throw new MolgenisException("Cannot cast value '" + v + "' to boolean");
    }
  }

  public static Boolean[] toBoolArray(Object v) {
    return (Boolean[]) processArray(v, TypeUtils::toBool, Boolean[]::new, Boolean.class);
  }

  public static Double toDecimal(Object v) {
    if (v == null) return null;
    if (v instanceof String string) {
      if ("".equals(string)) {
        return null;
      } else {
        return Double.parseDouble(string);
      }
    }
    if (v instanceof BigDecimal bigDecimal) return bigDecimal.doubleValue();
    if (v instanceof Integer integer) return Double.valueOf(integer);
    return (Double) v;
  }

  public static Double[] toDecimalArray(Object v) {
    return (Double[]) processArray(v, TypeUtils::toDecimal, Double[]::new, Double.class);
  }

  public static LocalDate toDate(Object v) {
    if (v == null) return null;
    if (v instanceof LocalDate) return (LocalDate) v;
    if (v instanceof OffsetDateTime) return ((OffsetDateTime) v).toLocalDate();
    // otherwise try to use string value
    String value = toString(v);
    if (value != null) {
<<<<<<< HEAD
      return toDateTime(v).toLocalDate();
=======
      LocalDateTime ldt = toDateTime(v);
      if (ldt != null) return ldt.toLocalDate();
>>>>>>> 0dcd2a59
    }
    return null;
  }

  public static LocalDate[] toDateArray(Object v) {
    return (LocalDate[]) processArray(v, TypeUtils::toDate, LocalDate[]::new, LocalDate.class);
  }

  public static LocalDateTime toDateTime(Object v) {
    if (v == null) return null;
    if (v instanceof LocalDateTime) return (LocalDateTime) v;
    if (v instanceof OffsetDateTime) return ((OffsetDateTime) v).toLocalDateTime();
    if (v instanceof Timestamp) return ((Timestamp) v).toLocalDateTime();
    // try string
    String value = toString(v);
    if (value != null) {
      // add 'T' because loose users of iso8601 (postgres!) use space instead of T
      value = value.replace(" ", "T");
      TemporalAccessor temporalAccessor =
          DateTimeFormatter.ofPattern(LOOSE_PARSER_FORMAT)
              .parseBest(value, ZonedDateTime::from, LocalDateTime::from, LocalDate::from);
      if (temporalAccessor instanceof ZonedDateTime) {
        return ((ZonedDateTime) temporalAccessor).toLocalDateTime();
      } else if (temporalAccessor instanceof LocalDateTime) {
        return (LocalDateTime) temporalAccessor;
      } else if (temporalAccessor instanceof LocalDate) {
        return ((LocalDate) temporalAccessor).atStartOfDay();
      }
      return LocalDateTime.parse(value);
    } else {
      return null;
    }
  }

  public static LocalDateTime[] toDateTimeArray(Object v) {
    return (LocalDateTime[])
        processArray(v, TypeUtils::toDateTime, LocalDateTime[]::new, LocalDateTime.class);
  }

  public static JSONB toJsonb(Object v) {
    if (v == null) return null;
    if (v instanceof String) {
      String value = toString(v);
      if (value != null) {
        return org.jooq.JSONB.valueOf(value);
      } else {
        return null;
      }
    }
    return (JSONB) v;
  }

  public static JSONB[] toJsonbArray(Object v) {
    // non standard so not using the generic function
    if (v == null) return null; // NOSONAR
    if (v instanceof String) {
      String value = toString(v);
      if (value != null) {
        v = List.of(JSONB.valueOf(value));
      } else {
        return null;
      }
    }
    if (v instanceof String[]) {
      v = toStringArray(v);
    }
    if (v instanceof Serializable[]) v = List.of((Serializable[]) v);
    if (v instanceof Object[]) v = List.of((Object[]) v);
    if (v instanceof List) {
      return ((List<Object>) v).stream().map(TypeUtils::toJsonb).toArray(JSONB[]::new);
    }
    return (JSONB[]) v;
  }

  public static String toText(Object v) {
    if (v == null) return null;
    if (v instanceof String) {
      if (((String) v).trim().equals("")) {
        return null;
      }
      // we trim string values, but not text values
      return (String) v;
    }
    if (v instanceof Object[]) return joinCsvString((Object[]) v);
    if (v instanceof Collection) return joinCsvString(((Collection) v).toArray());
    return v.toString();
  }

  public static String[] toTextArray(Object v) {
    return (String[]) processArray(v, TypeUtils::toString, String[]::new, String.class);
  }

  public static ColumnType typeOf(Class<?> klazz) {
    for (ColumnType t : ColumnType.values()) {
      if (t.getType().equals(klazz)) return t;
    }
    throw new MolgenisException(
        "Unknown type: Can not determine typeOf(Class). No MOLGENIS type is defined to match "
            + klazz.getCanonicalName());
  }

  public static ColumnType getArrayType(ColumnType columnType) {
    switch (columnType.getBaseType()) {
      case UUID:
        return ColumnType.UUID_ARRAY;
      case STRING:
        return ColumnType.STRING_ARRAY;
      case BOOL:
        return ColumnType.BOOL_ARRAY;
      case INT:
        return ColumnType.INT_ARRAY;
      case DECIMAL:
        return ColumnType.DECIMAL_ARRAY;
      case TEXT:
        return ColumnType.TEXT_ARRAY;
      case DATE:
        return ColumnType.DATE_ARRAY;
      case DATETIME:
        return ColumnType.DATETIME_ARRAY;
      case JSONB:
        return ColumnType.JSONB_ARRAY;
      default:
        throw new UnsupportedOperationException("Unsupported array columnType found:" + columnType);
    }
  }

  private static String joinCsvString(Object[] v) {
    return Stream.of(v)
        .map(
            s -> {
              if (s == null) return "";
              String str = s.toString();
              if (str.contains(",")) return "\"" + s.toString() + "\"";
              else return str;
            })
        .collect(Collectors.joining(","));
  }

  private static List<String> splitCsvString(String value) {
    // thanks stackoverflow
    ArrayList<String> result = new ArrayList<>();
    boolean notInsideComma = true;
    int start = 0;
    for (int i = 0; i < value.length() - 1; i++) {
      if (value.charAt(i) == ',' && notInsideComma) {
        String v = trimQuotes(value.substring(start, i));
        if (!"".equals(v)) result.add(v != null ? v.trim() : null);
        start = i + 1;
      } else if (value.charAt(i) == '"') notInsideComma = !notInsideComma;
    }
    String v = trimQuotes(value.substring(start));
    if (v != null && !"".equals(v)) result.add(v.trim());
    return result;
  }

  private static String trimQuotes(String value) {
    if (value == null || !value.contains("\"")) return value;
    value = value.trim();
    if (value.startsWith("\"") && value.endsWith("\"")) {
      return value.substring(1, value.length() - 1);
    }
    value = value.trim();
    return value;
  }

  public static DataType toJooqType(ColumnType type) {
    return switch (type.getBaseType()) {
      case FILE -> SQLDataType.BINARY;
      case UUID -> SQLDataType.UUID;
      case UUID_ARRAY -> SQLDataType.UUID.getArrayDataType();
      case STRING, EMAIL, HYPERLINK -> SQLDataType.VARCHAR(255);
      case STRING_ARRAY, EMAIL_ARRAY, HYPERLINK_ARRAY -> SQLDataType.VARCHAR(255)
          .getArrayDataType();
      case INT -> SQLDataType.INTEGER;
      case INT_ARRAY -> SQLDataType.INTEGER.getArrayDataType();
      case LONG -> SQLDataType.BIGINT;
      case LONG_ARRAY -> SQLDataType.BIGINT.getArrayDataType();
      case BOOL -> SQLDataType.BOOLEAN;
      case BOOL_ARRAY -> SQLDataType.BOOLEAN.getArrayDataType();
      case DECIMAL -> SQLDataType.DOUBLE;
      case DECIMAL_ARRAY -> SQLDataType.DOUBLE.getArrayDataType();
      case TEXT -> SQLDataType.VARCHAR;
      case TEXT_ARRAY -> SQLDataType.VARCHAR.getArrayDataType();
      case DATE -> SQLDataType.DATE;
      case DATE_ARRAY -> SQLDataType.DATE.getArrayDataType();
      case DATETIME -> SQLDataType.TIMESTAMP;
      case DATETIME_ARRAY -> SQLDataType.TIMESTAMP.getArrayDataType();
      case JSONB -> SQLDataType.JSONB;
      case JSONB_ARRAY -> SQLDataType.JSONB.getArrayDataType();
      default ->
      // should never happen
      throw new IllegalArgumentException("jooqTypeOf(type) : unsupported type '" + type + "'");
    };
  }

  public static Object getTypedValue(Object v, ColumnType columnType) {
    switch (columnType.getBaseType()) {
      case UUID:
        return TypeUtils.toUuid(v);
      case UUID_ARRAY:
        return TypeUtils.toUuidArray(v);
      case STRING, EMAIL, HYPERLINK:
        return TypeUtils.toString(v);
      case STRING_ARRAY, EMAIL_ARRAY, HYPERLINK_ARRAY:
        return TypeUtils.toStringArray(v);
      case BOOL:
        return TypeUtils.toBool(v);
      case BOOL_ARRAY:
        return TypeUtils.toBoolArray(v);
      case INT:
        return TypeUtils.toInt(v);
      case INT_ARRAY:
        return TypeUtils.toIntArray(v);
      case LONG:
        return TypeUtils.toLong(v);
      case LONG_ARRAY:
        return TypeUtils.toLongArray(v);
      case DECIMAL:
        return TypeUtils.toDecimal(v);
      case DECIMAL_ARRAY:
        return TypeUtils.toDecimalArray(v);
      case TEXT:
        return TypeUtils.toText(v);
      case TEXT_ARRAY:
        return TypeUtils.toTextArray(v);
      case DATE:
        return TypeUtils.toDate(v);
      case DATE_ARRAY:
        return TypeUtils.toDateArray(v);
      case DATETIME:
        return TypeUtils.toDateTime(v);
      case DATETIME_ARRAY:
        return TypeUtils.toDateTimeArray(v);
      case JSONB:
        return TypeUtils.toJsonb(v);
      case JSONB_ARRAY:
        return TypeUtils.toJsonbArray(v);
      default:
        throw new UnsupportedOperationException(
            "Unsupported columnType columnType found:" + columnType);
    }
  }

  public static String convertToCamelCase(String value) {
    // main purpose is to remove spaces because not allowed in identifiers
    if (value != null) {
      String[] words = value.split("\\s+");
      StringBuilder result = new StringBuilder();
      for (int i = 0; i < words.length; i++) {
        if (i == 0) {
          // first character is lowercase, we don't touch other characters
          result.append(words[i].substring(0, 1).toLowerCase());
        } else {
          // all other words have first letter character case
          result.append(words[i].substring(0, 1).toUpperCase());
        }
        if (words[i].length() > 1) {
          result.append(words[i].substring(1));
        }
      }
      return result.toString().trim();
    } else {
      return null;
    }
  }

  public static String convertToPascalCase(String value) {
    // main purpose is to remove spaces because not allowed in identifiers
    if (value != null) {
      String[] words = value.split("\\s+");
      StringBuilder result = new StringBuilder();
      for (int i = 0; i < words.length; i++) {
        // all other words have first character uppercase, other characters not touched
        result.append(words[i].substring(0, 1).toUpperCase());
        if (words[i].length() > 1) {
          result.append(words[i].substring(1));
        }
      }
      return result.toString().trim();
    } else {
      return null;
    }
  }

  public static boolean isNull(Object value, ColumnType type) {
    Object typedValue = getTypedValue(value, type);
    if (type.isArray()) {
      return typedValue == null || ((Object[]) typedValue).length == 0;
    }
    return typedValue == null;
  }

  public static LocalDateTime millisecondsToLocalDateTime(long milliseconds) {
    if (milliseconds > 0) {
      return LocalDateTime.ofInstant(Instant.ofEpochMilli(milliseconds), ZoneId.systemDefault());
    } else {
      return null;
    }
  }
}<|MERGE_RESOLUTION|>--- conflicted
+++ resolved
@@ -178,12 +178,8 @@
     // otherwise try to use string value
     String value = toString(v);
     if (value != null) {
-<<<<<<< HEAD
-      return toDateTime(v).toLocalDate();
-=======
       LocalDateTime ldt = toDateTime(v);
       if (ldt != null) return ldt.toLocalDate();
->>>>>>> 0dcd2a59
     }
     return null;
   }
