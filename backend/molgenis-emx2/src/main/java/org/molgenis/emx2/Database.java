--- conflicted
+++ resolved
@@ -29,13 +29,9 @@
 
   Collection<Setting> getSettings();
 
-<<<<<<< HEAD
-  Setting createSetting(Setting setting);
-=======
   String getSettingValue(String key);
 
   Setting createSetting(String key, String value);
->>>>>>> 1de78617
 
   Boolean deleteSetting(String key);
 
@@ -91,4 +87,6 @@
   void becomeAdmin();
 
   boolean isOidcEnabled();
+
+  boolean hasSchema(String catalogueOntologies);
 }