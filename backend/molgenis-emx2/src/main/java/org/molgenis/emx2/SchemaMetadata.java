package org.molgenis.emx2;

import static org.molgenis.emx2.Constants.OIDC_CALLBACK_PATH;
import static org.molgenis.emx2.Constants.OIDC_LOGIN_PATH;

import java.util.*;
import org.molgenis.emx2.utils.TableSort;

<<<<<<< HEAD
public class SchemaMetadata {
=======
public class SchemaMetadata extends HasSettings<SchemaMetadata> {

>>>>>>> 9a92fc68
  protected Map<String, TableMetadata> tables = new LinkedHashMap<>();
  protected String name;
  // optional
  protected String description;
  // optional
  protected Database database;

  public SchemaMetadata() {}

  public SchemaMetadata(String name) {
    validateSchemaName(name);
    this.name = name;
  }

  public SchemaMetadata(String name, String description) {
    this(name);
    this.description = description;
  }

  public SchemaMetadata(SchemaMetadata schema) {
    this.name = schema.getName();
    this.description = schema.getDescription();
    this.database = schema.getDatabase();
    this.setSettingsWithoutReload(schema.getSettings());
  }

  public SchemaMetadata(Database db, SchemaMetadata schema) {
    this.name = schema.getName();
    this.description = schema.getDescription();
    this.database = db;
    this.setSettingsWithoutReload(schema.getSettings());
  }

  private void validateSchemaName(String name) {
    if (name == null || name.isEmpty())
      throw new MolgenisException("Create schema failed: Schema name was null or empty");
    if (name.equalsIgnoreCase(OIDC_LOGIN_PATH) || name.equalsIgnoreCase(OIDC_CALLBACK_PATH))
      throw new MolgenisException(String.format("Schema name: '%s' is a reserved word", name));
  }

  public String getName() {
    return name;
  }

  public void setName(String name) {
    this.name = name;
  }

  public String getDescription() {
    return description;
  }

  public void setDescription(String description) {
    this.description = description;
  }

  public Set<String> getTableNames() {
    return this.tables.keySet();
  }

  public TableMetadata create(TableMetadata table) {
    if (tables.get(table.getTableName()) != null)
      throw new MolgenisException(
          "Create table failed: Table with name '"
              + table.getTableName()
              + "'already exists in schema '"
              + getName()
              + "'");
    this.tables.put(table.getTableName(), table);
    table.setSchema(this);
    return table;
  }

  public SchemaMetadata create(TableMetadata... tables) {
    for (TableMetadata table : tables) {
      this.create(table);
    }
    return this;
  }

  public TableMetadata getTableMetadata(String name) {
    return tables.get(name);
  }

  public void drop(String tableId) {
    tables.remove(tableId);
  }

  @Override
  public String toString() {
    StringBuilder sb = new StringBuilder();
    for (TableMetadata t : tables.values()) {
      sb.append(t);
    }
    return sb.toString();
  }

  public List<TableMetadata> getTables() {
    List<TableMetadata> result = new ArrayList<>();
    for (String tableName : getTableNames()) {
      result.add(getTableMetadata(tableName));
    }
    TableSort.sortTableByDependency(result);
    return result;
  }

  public Database getDatabase() {
    return database;
  }

  public void setDatabase(Database database) {
    this.database = database;
  }

  public List<TableMetadata> getTablesIncludingExternal() {
    Map<String, TableMetadata> tables = new LinkedHashMap<>();
    for (String tableName : getTableNames()) {
      tables.put(tableName, getTableMetadata(tableName));
    }
    // add exteral references recursively
    for (String tableName : getTableNames()) {
      addExternalTablesRecursive(tables, getTableMetadata(tableName));
    }

    return new ArrayList<>(tables.values());
  }

  private void addExternalTablesRecursive(
      Map<String, TableMetadata> tables, TableMetadata current) {
    if (current.getInheritedTable() != null && !tables.containsKey(current.getInherit())) {
      tables.put(current.getInherit(), current.getInheritedTable());
      addExternalTablesRecursive(tables, current.getInheritedTable());
    }
    for (Column c : current.getColumns()) {
      if (c.isReference() && !tables.containsKey(c.getRefTableName())) {
        tables.put(c.getRefTableName(), c.getRefTable());
        addExternalTablesRecursive(tables, c.getRefTable());
      }
    }
  }
}<|MERGE_RESOLUTION|>--- conflicted
+++ resolved
@@ -6,12 +6,8 @@
 import java.util.*;
 import org.molgenis.emx2.utils.TableSort;
 
-<<<<<<< HEAD
-public class SchemaMetadata {
-=======
 public class SchemaMetadata extends HasSettings<SchemaMetadata> {
 
->>>>>>> 9a92fc68
   protected Map<String, TableMetadata> tables = new LinkedHashMap<>();
   protected String name;
   // optional
