package org.molgenis.emx2;

import static org.molgenis.emx2.Operator.*;

public class Constants {

  public static final String MG_EDIT_ROLE = "MG_EDIT_ROLE_";
  public static final String MG_ROLE_PREFIX = "MG_ROLE_";
  public static final String MG_USER_PREFIX = "MG_USER_";

  public static final String COMPOSITE_REF_SEPARATOR = ".";
  public static final String REF_SCHEMA_NAME = "refSchema";
  public static final String REF_TABLE_NAME = "refTable";
  public static final String REF_LINK = "refLink";
  public static final String REF_LABEL = "refLabel";
  public static final String REF_BACK = "refBack";
  public static final String CASCADE_DELETE = "cascadeDelete";
  public static final String TABLE = "table";
  public static final String COLUMN = "column";
  public static final String FORM = "form";
  public static final String READONLY = "readonly";
  public static final String VISIBLE_EXPRESSION = "visible";
  public static final String DESCRIPTION = "description";
  public static final String IS_CHANGELOG_ENABLED = "isChangelogEnabled";
  public static final String TEMPLATE = "template";
  public static final String INCLUDE_DEMO_DATA = "includeDemoData";
  public static final String SEMANTICS = "semantics";
  public static final String ROLE = "role";
  public static final String KEY = "key";
  public static final String INHERITED = "inherited";

  public static final String MG_TABLECLASS = "mg_tableclass";
  public static final String MG_DRAFT = "mg_draft";
  public static final String MG_INSERTEDBY = "mg_insertedBy";
  public static final String MG_INSERTEDON = "mg_insertedOn";
  public static final String MG_UPDATEDBY = "mg_updatedBy";
  public static final String MG_UPDATEDON = "mg_updatedOn";

  public static final String TEXT_SEARCH_COLUMN_NAME = "_TEXT_SEARCH_COLUMN";
  public static final String SETTINGS_TABLE = "molgenis_settings";
  public static final String SETTINGS = "settings";
  public static final String SETTINGS_NAME = "key";
  public static final String SETTINGS_VALUE = "value";
  public static final String SETTINGS_USER = "user";

  public static final String MOLGENIS_POSTGRES_URI = "MOLGENIS_POSTGRES_URI";
  public static final String MOLGENIS_POSTGRES_USER = "MOLGENIS_POSTGRES_USER";
  public static final String MOLGENIS_POSTGRES_PASS = "MOLGENIS_POSTGRES_PASS";
  public static final String MOLGENIS_HTTP_PORT = "MOLGENIS_HTTP_PORT";
  public static final String MOLGENIS_ADMIN_PW = "MOLGENIS_ADMIN_PW";

  public static final String IS_OIDC_ENABLED = "isOidcEnabled";
  public static final String MOLGENIS_OIDC_CLIENT_ID = "MOLGENIS_OIDC_CLIENT_ID";
  public static final String MOLGENIS_OIDC_CLIENT_SECRET = "MOLGENIS_OIDC_CLIENT_SECRET";
  public static final String MOLGENIS_OIDC_CLIENT_NAME = "MOLGENIS_OIDC_CLIENT_NAME";
  public static final String MOLGENIS_OIDC_DISCOVERY_URI = "MOLGENIS_OIDC_DISCOVERY_URI";
  public static final String MOLGENIS_OIDC_CALLBACK_URL = "MOLGENIS_OIDC_CALLBACK_URL";

  public static final String MOLGENIS_JWT_SHARED_SECRET = "MOLGENIS_JWT_SHARED_SECRET";

  public static final String OIDC_LOGIN_PATH = "_login";
  public static final String OIDC_CALLBACK_PATH = "_callback";
  public static final String ASYNC = "async";
<<<<<<< HEAD
=======
  public static final String ANONYMOUS = "anonymous";

>>>>>>> 15df0877
  protected static final Operator[] EXISTS_OPERATIONS = {};
  protected static final Operator[] ORDINAL_OPERATORS = {EQUALS, NOT_EQUALS, BETWEEN, NOT_BETWEEN};
  protected static final Operator[] STRING_OPERATORS = {
    EQUALS, NOT_EQUALS, LIKE, NOT_LIKE, TRIGRAM_SEARCH, TEXT_SEARCH
  };
  protected static final Operator[] EQUALITY_OPERATORS = {EQUALS, NOT_EQUALS};

  // RFC 5322, see http://emailregex.com/
  protected static final String EMAIL_REGEX =
      "(?:[a-z0-9!#$%&'*+/=?^_`{|}~-]"
          + "+(?:\\.[a-z0-9!#$%&'*+/=?^_`{|}~-]+)*|\""
          + "(?:[\\x01-\\x08\\x0b\\x0c\\x0e-\\x1f\\x21\\x23-\\x5b\\x5d-\\x7f]|\\\\[\\x01-\\x09\\x0b\\x0c\\x0e-\\x7f])*\")"
          + "@(?:(?:[a-z0-9](?:[a-z0-9-]*[a-z0-9])?\\.)+[a-z0-9](?:[a-z0-9-]*[a-z0-9])?|\\[(?:(?:25[0-5]|2[0-4][0-9]|[01]?[0-9][0-9]?)\\.)"
          + "{3}(?:25[0-5]|2[0-4][0-9]|[01]?[0-9][0-9]?|[a-z0-9-]*[a-z0-9]:(?:[\\x01-\\x08\\x0b\\x0c\\x0e-\\x1f\\x21-\\x5a\\x53-\\x7f]|\\\\"
          + "[\\x01-\\x09\\x0b\\x0c\\x0e-\\x7f])+)\\])";
  // thank you to
  // https://www.geeksforgeeks.org/check-if-an-url-is-valid-or-not-using-regular-expression/
  protected static final String HYPERLINK_REGEX =
      "((https?)://)(www.)?"
          + "[a-zA-Z0-9@:%._\\+~#?&//=-]"
          + "{2,256}\\.[a-z]"
          + "{2,6}\\b([-a-zA-Z0-9@:%"
          + "._\\+~#?!&//=(\\)]*)";

  public static final String PRIVACY_POLICY_LEVEL = "PrivacyPolicyLevel";
  public static final String PRIVACY_POLICY_LEVEL_DEFAULT = "Level 4";
  public static final String PRIVACY_POLICY_TEXT = "PrivacyPolicyText";
  public static final String PRIVACY_POLICY_TEXT_DEFAULT = "Privacy data + medical";
  public static final String IS_PRIVACY_POLICY_ENABLED = "isPrivacyPolicyEnabled";

  private Constants() {
    // hide constructor
  }
}<|MERGE_RESOLUTION|>--- conflicted
+++ resolved
@@ -61,11 +61,8 @@
   public static final String OIDC_LOGIN_PATH = "_login";
   public static final String OIDC_CALLBACK_PATH = "_callback";
   public static final String ASYNC = "async";
-<<<<<<< HEAD
-=======
   public static final String ANONYMOUS = "anonymous";
 
->>>>>>> 15df0877
   protected static final Operator[] EXISTS_OPERATIONS = {};
   protected static final Operator[] ORDINAL_OPERATORS = {EQUALS, NOT_EQUALS, BETWEEN, NOT_BETWEEN};
   protected static final Operator[] STRING_OPERATORS = {
