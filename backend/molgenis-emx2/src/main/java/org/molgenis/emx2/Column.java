--- conflicted
+++ resolved
@@ -603,7 +603,6 @@
     return getKey() == 1;
   }
 
-<<<<<<< HEAD
   public boolean isRefArray() {
     return getColumnType().isRefArray();
   }
@@ -618,7 +617,8 @@
 
   public boolean isConstant() {
     return this.getColumnType().isConstant();
-=======
+  }
+
   @Override
   public int compareTo(Column o) {
     if (this.getPosition() > o.getPosition()) {
@@ -628,6 +628,5 @@
     } else {
       return this.getName().compareTo(o.getName());
     }
->>>>>>> dd99b97f
   }
 }