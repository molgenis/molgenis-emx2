package org.molgenis.emx2;

import static org.jooq.impl.DSL.field;
import static org.jooq.impl.DSL.name;
import static org.molgenis.emx2.ColumnType.*;
import static org.molgenis.emx2.Constants.*;
import static org.molgenis.emx2.utils.TypeUtils.*;

import java.util.*;
import java.util.stream.Collectors;
import org.javers.core.metamodel.annotation.DiffIgnore;
import org.jooq.DataType;
import org.jooq.Field;
import org.jooq.impl.SQLDataType;

public class Column extends HasLabelsDescriptionsAndSettings<Column> implements Comparable<Column> {

  // basics
  private TableMetadata table; // table this column is part of
  private String columnName; // short name, should adhere to: Constants.COLUMN_NAME_REGEX
  private ColumnType columnType = STRING; // type of the column

  // transient for enabling migrations
  @DiffIgnore private String oldName; // use this when wanting to change name
  @DiffIgnore private boolean drop; // use this for migrations, i.e. explicit CREATE, ALTER, DROP

  // relationships
  private String refSchemaName; // for cross schema references
  private String refTable; // table referenced
  private String refLink; // to allow a reference value to depend on another reference.
  private String refLabel; // template string influencing how ref value is shown
  private String refBack; // for REFBACK, indicate the column to be used for linkback

  @DiffIgnore
  private Integer position =
      null; // column order within the table. During import/export these may change

  private int key = 0; // 1 is primary key 2..n is secondary keys
  private String required = null;
  private String validation = null;
  private String visible = null; // javascript expression to influence vibility
  private String computed = null; // javascript expression to compute a value, overrides updates
  private String[] semantics = null; // json ld expression
  private String[] profiles = null; // comma-separated strings

  // todo implement below, or remove
  private Boolean readonly = false;
  private String defaultValue = null;
  private boolean indexed = false;
  private boolean cascadeDelete = false;

  public Column(Column column) {
    copy(column);
  }

  public Column(TableMetadata table, Column column) {
    this.table = table;
    copy(column);
  }

  public Column(String columnName) {
    this(columnName, false);
  }

  public Column(String columnName, boolean skipValidation) {
    this.columnName = validateName(columnName, skipValidation);
  }

  public Column(TableMetadata table, String columnName) {
    this(columnName);
    this.table = table;
  }

  public Column(TableMetadata table, String columnName, boolean skipValidation) {
    this(columnName, skipValidation);
    this.table = table;
  }

  public static Column column(String name) {
    return new Column(name);
  }

  public static Column column(String name, ColumnType type) {
    return new Column(name).setType(type);
  }

  private String validateName(String columnName, boolean skipValidation) {
    if (!skipValidation && !columnName.matches(COLUMN_NAME_REGEX)) {
      throw new MolgenisException(
          "Invalid column name '"
              + columnName
              + "': Column name must start with a letter, followed by zero or more letters, numbers, spaces or underscores. A space immediately before or after an underscore is not allowed. The character limit is 63.");
    }
    return columnName.trim();
  }

  public String[] getSemantics() {
    return semantics;
  }

  public Column setSemantics(String... semantics) {
    this.semantics = semantics;
    return this;
  }

  public String[] getProfiles() {
    return profiles;
  }

  public Column setProfiles(String... profiles) {
    this.profiles = profiles;
    return this;
  }

  /* copy constructor to prevent changes on in progress data */
  private void copy(Column column) {
    columnName = column.columnName;
    labels = column.labels;
    oldName = column.oldName;
    drop = column.drop;
    columnType = column.columnType;
    position = column.position;
    required = column.required;
    key = column.key;
    readonly = column.readonly;
    defaultValue = column.defaultValue;
    indexed = column.indexed;
    refTable = column.refTable;
    refLink = column.refLink;
    refSchemaName = column.refSchemaName;
    refBack = column.refBack;
    validation = column.validation;
    refLabel = column.refLabel;
    computed = column.computed;
    descriptions = column.descriptions;
    cascadeDelete = column.cascadeDelete;
    semantics = column.semantics;
    profiles = column.profiles;
    visible = column.visible;
  }

  public TableMetadata getTable() {
    return table;
  }

  public Column setTable(TableMetadata table) {
    this.table = table;
    return this;
  }

  public String getName() {
    return columnName;
  }

  public String getIdentifier() {
    return convertToCamelCase(getName());
  }

  public Column setName(String columnName) {
    this.columnName = columnName;
    return this;
  }

  public String getQualifiedName() {
    return getTableName() + "." + getName();
  }

  public ColumnType getColumnType() {
    return columnType;
  }

  public SchemaMetadata getSchema() {
    return getTable().getSchema();
  }

  public String getRefTableName() {
    return this.refTable;
  }

  public String getRefTableIdentifier() {
    return convertToPascalCase(this.getRefTableName());
  }

  public TableMetadata getRefTable() {
    SchemaMetadata schema = getSchema();
    if (this.refSchemaName != null) {
      try {
        schema = getSchema().getDatabase().getSchema(this.refSchemaName).getMetadata();
      } catch (Exception e) {
        throw new MolgenisException(
            "refSchema '"
                + this.refSchemaName
                + "' cannot be found for column '"
                + getTableName()
                + "."
                + getName()
                + "'. Do you have access permissions?");
      }
    }

    if (this.refTable != null && getTable() != null) {
      // self relation
      if (this.refTable.equals(getTable().getTableName())) {
        return getTable(); // this table
      }

      // other relation
      if (schema != null) {
        return schema.getTableMetadata(this.refTable);
      }
    }
    throw new MolgenisException(
        "refTable " + this.refTable + " could not be found for column " + this.getQualifiedName());
  }

  public Column setRefTable(String refTable) {
    if (refTable != null && !getColumnType().isReference()) {
      throw new MolgenisException(
          "Cannot set refTable for column '"
              + getName()
              + "': is not a reference but a "
              + getColumnType());
    }
    this.refTable = refTable;
    return this;
  }

  public int getKey() {
    return this.key;
  }

  public Column setKey(int key) {
    this.key = key;
    return this;
  }

  public Boolean isReadonly() {
    return readonly;
  }

  public Column setReadonly(Boolean readonly) {
    this.readonly = readonly;
    return this;
  }

  public boolean isRequired() {
    return required != null && required.equalsIgnoreCase("true");
  }

  public Column setRequired(Boolean required) {
    this.required = required.toString();
    return this;
  }

  public Column setRequired(String required) {
    this.required = required;
    return this;
  }

  public String getRequired() {
    return this.required;
  }

  public boolean isConditionallyRequired() {
    return !isRequired() && getRequired() != null && !"false".equalsIgnoreCase(getRequired());
  }

  public Boolean isCascadeDelete() {
    return cascadeDelete;
  }

  public String getDefaultValue() {
    return defaultValue;
  }

  public Column setDefaultValue(String defaultValue) {
    this.defaultValue = defaultValue;
    return this;
  }

  public String getRefBack() {
    return refBack;
  }

  public Column setRefBack(String columnName) {
    this.refBack = columnName;
    return this;
  }

  public Column setIndex(Boolean indexed) {
    this.indexed = indexed;
    return this;
  }

  public Column setCascadeDelete(Boolean cascadeDelete) {
    if (cascadeDelete && !isRef()) {
      throw new MolgenisException(
          "Set casecadeDelete=true failed: columnn " + getName() + " must be of type REF");
    }
    this.cascadeDelete = cascadeDelete;
    return this;
  }

  public Boolean isIndexed() {
    return indexed;
  }

  public String toString() {
    StringBuilder builder = new StringBuilder();
    builder.append(getName()).append(" ");
    if (isReference()) {
      builder
          .append("" + getColumnType().toString().toLowerCase() + "(")
          .append(refTable)
          .append(")");
    }
    if (getKey() > 0) {
      builder.append(" key" + getKey());
    }
    if (Boolean.TRUE.equals(isRequired())) builder.append(" required");
    return builder.toString();
  }

  public Column setType(ColumnType type) {
    if (type == null) {
      throw new MolgenisException("Add column failed: type was null for column " + getName());
    }
    this.columnType = type;
    return this;
  }

  public String getTableName() {
    if (this.table != null) return this.table.getTableName();
    return null;
  }

  public String getValidation() {
    return validation;
  }

  public Column setValidation(String validation) {
    this.validation = validation;
    return this;
  }

  public Column setPkey() {
    if (getColumnType().isArray()) {
      throw new MolgenisException(
          "Set primary key failed on column '"
              + getName()
              + "': Cannot make primary key from an array column");
    }
    return this.setKey(1).setRequired(true);
  }

  public Column removeKey() {
    this.key = 0;
    return this;
  }

  public Column getRefBackColumn() {
    return getRefTable().getColumn(getRefBack());
  }

  public DataType getJooqType() {
    return toJooqType(getPrimitiveColumnType());
  }

  public Field getJooqField() {
    return field(name(getName()), getJooqType());
  }

  public List<Field> getCompositeFields() {
    if (this.isReference()) {
      return getReferences().stream().map(ref -> ref.getJooqField()).toList();
    } else {
      return List.of(getJooqField());
    }
  }

  public org.jooq.Table getJooqTable() {
    return getTable().getJooqTable();
  }

  public boolean isRef() {
    return getColumnType().isRef();
  }

  public boolean isReference() {
    return getColumnType().isReference();
  }

  public String getSchemaName() {
    return getTable().getSchemaName();
  }

  public String getComputed() {
    return computed;
  }

  public Column setComputed(String computed) {
    this.computed = computed;
    return this;
  }

  public Integer getPosition() {
    return position;
  }

  public Column setPosition(Integer position) {
    this.position = position;
    return this;
  }

  public List<Field> getJooqFileFields() {
    return List.of(
        field(name(getName()), SQLDataType.VARCHAR),
        field(name(getName() + "_mimetype"), SQLDataType.VARCHAR),
        field(name(getName() + "_filename"), SQLDataType.VARCHAR),
        field(name(getName() + "_extension"), SQLDataType.VARCHAR),
        field(name(getName() + "_size"), SQLDataType.INTEGER),
        field(name(getName() + "_contents"), SQLDataType.BINARY));
  }

  public Boolean isArray() {
    return this.columnType.isArray();
  }

  /** will return self in case of single, and multiple in case of composite key wrapper */
  public List<Reference> getReferences() {

    // no ref
    if (getRefTableName() == null) {
      throw new MolgenisException(
          "getReferences failed: column " + getQualifiedName() + " is not a reference");
    }

    List<Column> pkeys = getRefTable().getPrimaryKeyColumns();
    List<Reference> refColumns = new ArrayList<>();

    // check if primary key exists
    if (pkeys.size() == 0) {
      throw new MolgenisException(
          "Error in column '"
              + getName()
              + "': Reference to "
              + getRefTableName()
              + " fails because that table has no primary key");
    }

    // create the refs
    Column refLink = getRefLinkColumn();
    for (Column keyPart : pkeys) {
      if (keyPart.isReference()) {
        for (Reference ref : keyPart.getReferences()) {
          ColumnType type = ref.getPrimitiveType();
          if (!isRef()) {
            type = getArrayType(type);
          }
          List<String> path = ref.getPath();
          path.add(0, keyPart.getIdentifier());
          String name = null;
          if (refLink != null) {
            for (Reference overlap : refLink.getReferences()) {
              if (overlap.getTargetTable().equals(ref.getTargetTable())
                  && overlap.getTargetColumn().equals(ref.getTargetColumn())) {
                name = overlap.getName();
              }
            }
          }
          if (name == null) {
            name = getName();
            if (pkeys.size() > 1) {
              name += COMPOSITE_REF_SEPARATOR + ref.getName();
            }
          }
          refColumns.add(
              new Reference(
                  this,
                  name,
                  ref.getName(),
                  getColumnType(),
                  type,
                  keyPart.getColumnType().isArray(),
                  ref.getTargetTable(),
                  ref.getTargetColumn(),
                  ref.isRequired() || this.isRequired(),
                  path));
        }
      } else {
        ColumnType type = keyPart.getColumnType();

        // all but ref is array
        if (!isRef()) {
          type = getArrayType(type);
        }

        // create the ref
        String name = getName();
        if (pkeys.size() > 1) {
          name += COMPOSITE_REF_SEPARATOR + keyPart.getName();
        }
        refColumns.add(
            new Reference(
                this,
                name,
                keyPart.getName(),
                getColumnType(),
                type,
                getColumnType().isArray(),
                getRefTableName(),
                keyPart.getName(),
                keyPart.isRequired() || this.isRequired(),
                new ArrayList<>(List.of(keyPart.getIdentifier()))));
      }
    }

    // clean up in case only one
    if (refColumns.stream().filter(r -> r.getName().startsWith(getName())).count() == 1) {
      refColumns =
          refColumns.stream()
              .map(
                  r -> {
                    if (r.getName().startsWith(getName())) r.setName(getName());
                    return r;
                  })
              .collect(Collectors.toList());
    }

    // remove duplicates
    HashSet<Object> seen = new HashSet<>();
    refColumns.removeIf(e -> !seen.add(e.getName()));
    return refColumns;
  }

  public ColumnType getPrimitiveColumnType() {
    if (isReference()) {
      List<Reference> refs = getReferences();
      if (refs.size() == 1) {
        return refs.get(0).getPrimitiveType().getBaseType();
      } else {
        throw new MolgenisException(
            "Cannot get columnType for column '"
                + getTableName()
                + "."
                + getName()
                + "': composite key");
      }
    } else return getColumnType().getBaseType();
  }

  public String getRefLabel() {
    return this.refLabel;
  }

  public String getRefLabelDefault() {
    if (!isReference()) return null;
    // we concat all columns unless already shown in another column
    StringBuilder result = new StringBuilder();
    for (Reference ref : getReferences()) {
      if (!ref.isOverlapping()) {
        result.append(".${" + ref.getPath().stream().collect(Collectors.joining(".")) + "}");
      }
    }
    return result.toString().replaceFirst("[.]", "");
  }

  public Column setRefLabel(String refLabel) {
    this.refLabel = refLabel;
    return this;
  }

  public String getRefSchemaName() {
    if (refSchemaName != null) {
      return refSchemaName;
    } else {
      return getSchemaName();
    }
  }

  public Column setRefSchemaName(String refSchemaName) {
    this.refSchemaName = refSchemaName;
    return this;
  }

  public String getVisible() {
    return visible;
  }

  public Column setVisible(String visible) {
    this.visible = visible;
    return this;
  }

  public String getOldName() {
    return oldName;
  }

  public Column setOldName(String oldName) {
    this.oldName = oldName;
    return this;
  }

  public boolean isDrop() {
    return drop;
  }

  public Column drop() {
    this.drop = true;
    return this;
  }

  public String getRefLink() {
    return refLink;
  }

  public void setRefLink(String refLink) {
    this.refLink = refLink;
  }

  public Column getRefLinkColumn() {
    if (refLink != null) {
      return getTable().getColumn(refLink);
    }
    return null;
  }

  public boolean isPrimaryKey() {
    return getKey() == 1;
  }

  public boolean isRefArray() {
    return getColumnType().isRefArray();
  }

  public boolean isRefback() {
    return getColumnType().isRefback();
  }

  public boolean isFile() {
    return getColumnType().isFile();
  }

  public boolean isSystemColumn() {
    return this.getName().startsWith(SYS_COLUMN_NAME_PREFIX);
  }

  public boolean isSystemAddUpdateByUserColumn() {
    return this.getName().equals(MG_INSERTEDBY) || this.getName().equals(MG_UPDATEDBY);
  }

  public boolean isHeading() {
    return this.getColumnType().isHeading();
  }

  @Override
  public int compareTo(Column o) {
    if (this.getPosition() > o.getPosition()) {
      return 1;
    } else if (this.getPosition() < o.getPosition()) {
      return -1;
    } else {
      return this.getName().compareTo(o.getName());
    }
  }

  public boolean isOntology() {
    return this.getColumnType().equals(ONTOLOGY) || this.getColumnType().equals(ONTOLOGY_ARRAY);
  }

  public String getRootTableName() {
<<<<<<< HEAD
    return this.getTable().getRootTableName();
=======
    return getTable().getRootTable().getTableName();
>>>>>>> 99738ebe
  }

  @Override
  public boolean equals(Object o) {
    if (this == o) return true;
    if (o == null || getClass() != o.getClass()) return false;
    Column column = (Column) o;
    return table.getSchemaName().equals(column.getSchemaName())
        && table.equals(column.table)
        && columnName.equals(column.columnName);
  }

  @Override
  public int hashCode() {
    return Objects.hash(table, columnName);
  }

  public String getLabel() {
    if (getLabels().get("en") != null && !getLabels().get("en").trim().equals("")) {
      return getLabels().get("en");
    } else {
      return getName();
    }
  }
}<|MERGE_RESOLUTION|>--- conflicted
+++ resolved
@@ -669,11 +669,7 @@
   }
 
   public String getRootTableName() {
-<<<<<<< HEAD
-    return this.getTable().getRootTableName();
-=======
-    return getTable().getRootTable().getTableName();
->>>>>>> 99738ebe
+    return this.getTable().getRootTable().getTableName();
   }
 
   @Override
