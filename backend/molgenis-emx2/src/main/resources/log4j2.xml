<?xml version="1.0" encoding="UTF-8"?>
<Configuration status="warn">
    <Appenders>
        <Console name="Console" target="SYSTEM_OUT">
            <PatternLayout pattern="%d{yyyy-MM-dd_HH:mm:ss.SSS} [%t] %-5level %logger{36} - %msg%n"/>
        </Console>
    </Appenders>
    <Loggers>
        <Logger name="org.pac4j" level="debug" additivity="false">
            <Appender-ref ref="Console" level="debug"/>
        </Logger>
<<<<<<< HEAD
        <Root level="debug">
=======
        <Root level="info">
>>>>>>> b5d1ba42
            <AppenderRef ref="Console"/>
        </Root>
    </Loggers>
</Configuration><|MERGE_RESOLUTION|>--- conflicted
+++ resolved
@@ -9,11 +9,7 @@
         <Logger name="org.pac4j" level="debug" additivity="false">
             <Appender-ref ref="Console" level="debug"/>
         </Logger>
-<<<<<<< HEAD
-        <Root level="debug">
-=======
         <Root level="info">
->>>>>>> b5d1ba42
             <AppenderRef ref="Console"/>
         </Root>
     </Loggers>
