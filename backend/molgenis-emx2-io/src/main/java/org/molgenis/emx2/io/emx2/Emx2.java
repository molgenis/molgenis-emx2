--- conflicted
+++ resolved
@@ -243,12 +243,8 @@
       row.setString(VISIBLE, null);
       row.setString(COMPUTED, null);
       if (t.getSemantics() != null) row.setStringArray(SEMANTICS, t.getSemantics());
-<<<<<<< HEAD
+      if (t.getProfiles() != null) row.setStringArray(PROFILES, t.getProfiles());
       for (Map.Entry<String, String> entry : labels.entrySet()) {
-=======
-      if (t.getProfiles() != null) row.setStringArray(PROFILES, t.getProfiles());
-      for (Map.Entry<String, String> entry : t.getLabels().entrySet()) {
->>>>>>> 6437fd74
         if (entry.getKey().equals("en")) {
           row.set(LABEL, entry.getValue());
         } else {
@@ -297,12 +293,9 @@
         if (c.getComputed() != null) row.set(COMPUTED, c.getComputed());
         if (c.getVisible() != null) row.set(VISIBLE, c.getVisible());
         if (c.getSemantics() != null) row.set(SEMANTICS, c.getSemantics());
-<<<<<<< HEAD
+        if (c.getProfiles() != null) row.set(PROFILES, c.getProfiles());
+
         for (Map.Entry<String, String> label : labels.entrySet()) {
-=======
-        if (c.getProfiles() != null) row.set(PROFILES, c.getProfiles());
-        for (Map.Entry<String, String> label : c.getLabels().entrySet()) {
->>>>>>> 6437fd74
           if (label.getKey().equals("en")) {
             row.set(LABEL, label.getValue());
           } else {
