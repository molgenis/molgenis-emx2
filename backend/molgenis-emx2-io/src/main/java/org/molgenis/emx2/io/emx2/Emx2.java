--- conflicted
+++ resolved
@@ -166,14 +166,11 @@
             REF_LINK,
             REF_BACK,
             VALIDATION,
-<<<<<<< HEAD
             VISIBLE,
             COMPUTED,
             SEMANTICS,
-            DESCRIPTION),
-        toRowList(schema));
-=======
-            SEMANTICS));
+            DESCRIPTION));
+
     // add label locales that are used
     schema
         .getLocales()
@@ -183,7 +180,6 @@
         .forEach(
             locale -> headers.add("en".equals(locale) ? DESCRIPTION : DESCRIPTION + ":" + locale));
     store.writeTable("molgenis", headers, toRowList(schema));
->>>>>>> 5d268ec4
   }
 
   /** Outputs tables + columns. */
