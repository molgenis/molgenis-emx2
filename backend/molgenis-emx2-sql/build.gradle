dependencies {
<<<<<<< HEAD
    implementation 'org.postgresql:postgresql:42.2.21'
    implementation 'org.molgenis:molgenis-expressions_2.13:0.17.4'
=======
    implementation 'org.postgresql:postgresql:42.3.2'
>>>>>>> 97a4ba4e
    implementation project(':backend:molgenis-emx2')
    testImplementation project(':backend:molgenis-emx2-sql')
    testImplementation project(':backend:molgenis-emx2')
    testImplementation project(':backend:molgenis-emx2-exampledata')
}<|MERGE_RESOLUTION|>--- conflicted
+++ resolved
@@ -1,10 +1,6 @@
 dependencies {
-<<<<<<< HEAD
-    implementation 'org.postgresql:postgresql:42.2.21'
-    implementation 'org.molgenis:molgenis-expressions_2.13:0.17.4'
-=======
+    implementation 'org.molgenis:molgenis-expressions_2.13:0.21.1'
     implementation 'org.postgresql:postgresql:42.3.2'
->>>>>>> 97a4ba4e
     implementation project(':backend:molgenis-emx2')
     testImplementation project(':backend:molgenis-emx2-sql')
     testImplementation project(':backend:molgenis-emx2')
