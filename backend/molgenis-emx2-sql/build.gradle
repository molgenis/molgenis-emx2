--- conflicted
+++ resolved
@@ -1,10 +1,5 @@
 dependencies {
-<<<<<<< HEAD
-    implementation 'org.postgresql:postgresql:42.5.1'
-=======
-    implementation 'org.molgenis:molgenis-expressions_2.13:0.21.1'
     implementation 'org.postgresql:postgresql:42.5.3'
->>>>>>> 28f12326
     implementation project(':backend:molgenis-emx2')
     testImplementation project(':backend:molgenis-emx2-sql')
     testImplementation project(':backend:molgenis-emx2')
