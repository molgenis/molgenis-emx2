--- conflicted
+++ resolved
@@ -238,27 +238,5 @@
                 .setRefBack("partOfSubject"));
     schema.getTable("subject").insert(row("id", "s1"));
     schema.getTable("treatmentxyz").insert(row("id", "t1"));
-<<<<<<< HEAD
-    schema.getTable("subject").update(row("id", "s1", "treatxyz", "t1"));
-    // verify the reference has indeed been updated.
-    assertEquals(
-        "s1", schema.getTable("treatmentxyz").retrieveRows().get(0).getString("partOfSubject"));
-
-    // test circular dependency don't fail on refback
-    schema
-        .getTable("treatments")
-        .getMetadata()
-        .add(column("treatmentxyz").setType(REF_ARRAY).setRefTable("treatmentxyz"));
-    SchemaMetadata migration = new SchemaMetadata();
-    migration.create(
-        table(
-            "treatmentsxyz",
-            column("treatments")
-                .setType(REFBACK)
-                .setRefTable("treatments")
-                .setRefBack("treatmentxyz")));
-    schema.migrate(migration);
-=======
->>>>>>> bfc56bcf
   }
 }