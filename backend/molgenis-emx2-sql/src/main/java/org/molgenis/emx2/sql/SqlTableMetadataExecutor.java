--- conflicted
+++ resolved
@@ -242,17 +242,15 @@
           "DROP FUNCTION IF EXISTS {0} CASCADE",
           name(table.getSchema().getName(), getSearchTriggerName(table.getTableName())));
 
-<<<<<<< HEAD
       // drop trigger function if extended
       dropMgTableClassCannotUpdateCheck((SqlTableMetadata) table, jooq);
-=======
+
       // drop audit trigger
       jooq.execute(
           AuditUtils.buildAuditTriggerRemove(table.getSchema().getName(), table.getTableName()));
       jooq.execute(
           AuditUtils.buildProcessAuditFunctionRemove(
               table.getSchema().getName(), table.getTableName()));
->>>>>>> 1c9f95e3
 
       // drop all triggers from all columns
       for (Column c : table.getStoredColumns()) {
