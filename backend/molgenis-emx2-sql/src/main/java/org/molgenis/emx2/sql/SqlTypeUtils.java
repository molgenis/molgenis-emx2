--- conflicted
+++ resolved
@@ -99,17 +99,12 @@
 
   public static Object getTypedValue(Column c, Row row, boolean applyDefault) {
     String name = c.getName();
-<<<<<<< HEAD
-    if (row.isNull(name, c.getColumnType()) && applyDefault && c.getDefaultValue() != null) {
-      return getTypedDefaultValue(c);
-=======
     if (applyDefault && !row.notNull(name) && c.getDefaultValue() != null) {
       if (c.getDefaultValue().startsWith("=")) {
-        row.set(c.getName(), executeJavascript(c.getDefaultValue().substring(1)));
-      } else {
-        row.set(c.getName(), c.getDefaultValue());
-      }
->>>>>>> 0dcd2a59
+        return executeJavascript(c.getDefaultValue().substring(1));
+      } else {
+        return c.getDefaultValue();
+      }
     }
     return switch (c.getPrimitiveColumnType()) {
       case FILE -> row.getBinary(name);
