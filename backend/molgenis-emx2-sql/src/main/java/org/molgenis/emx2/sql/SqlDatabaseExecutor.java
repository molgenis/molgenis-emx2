--- conflicted
+++ resolved
@@ -15,13 +15,8 @@
   }
 
   static void executeCreateUser(DSLContext jooq, String user) {
-<<<<<<< HEAD
     if (user == null || user.isEmpty()) {
-      throw new MolgenisException("Can not create user with empty usr name");
-=======
-    if(user == null || user.isEmpty()) {
       throw new MolgenisException("Can not create user with empty user name");
->>>>>>> e5d9564d
     }
     try {
       String userName = MG_USER_PREFIX + user;
