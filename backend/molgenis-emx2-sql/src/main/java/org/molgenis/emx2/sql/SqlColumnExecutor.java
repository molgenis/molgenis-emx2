--- conflicted
+++ resolved
@@ -293,11 +293,7 @@
                 // .setKey(2) when we upgrade to psql 15 so we can allow parent == null in
                 // constraint so we can ensure unique labels on each level
                 .setDescription("User-friendly label for this term. Should be unique in parent")
-<<<<<<< HEAD
-                .setSemantics("http://purl.obolibrary.org/obo/NCIT_C42614"),
-=======
                 .setSemantics("http://purl.obolibrary.org/obo/NCIT_C45561"),
->>>>>>> c1d867ab
             column("parent")
                 // .setKey(2)  when we upgrade to psql 15 so we can allow parent == null in
                 // constraint
