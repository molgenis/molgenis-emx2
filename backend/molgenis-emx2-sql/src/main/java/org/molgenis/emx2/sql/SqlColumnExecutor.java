package org.molgenis.emx2.sql;

import static org.jooq.impl.DSL.*;
import static org.molgenis.emx2.Column.column;
import static org.molgenis.emx2.ColumnType.*;
import static org.molgenis.emx2.ColumnType.REFBACK;
import static org.molgenis.emx2.sql.MetadataUtils.saveColumnMetadata;
import static org.molgenis.emx2.sql.SqlColumnRefArrayExecutor.createRefArrayConstraints;
import static org.molgenis.emx2.sql.SqlColumnRefArrayExecutor.removeRefArrayConstraints;
import static org.molgenis.emx2.sql.SqlColumnRefBackExecutor.createRefBackColumnConstraints;
import static org.molgenis.emx2.sql.SqlColumnRefBackExecutor.removeRefBackConstraints;
import static org.molgenis.emx2.sql.SqlColumnRefExecutor.createRefConstraints;
import static org.molgenis.emx2.sql.SqlTypeUtils.getPsqlType;

import org.jooq.DSLContext;
import org.jooq.DataType;
import org.jooq.Field;
import org.jooq.Table;
import org.molgenis.emx2.*;

public class SqlColumnExecutor {
  private SqlColumnExecutor() {
    // hide
  }

  public static void executeSetRequired(DSLContext jooq, Column column) {
    boolean isRequired = column.isRequired();
    if (column.isRefback()) {
      isRequired = false;
    } else if (column.isReference()) {
      isRequired = column.getReferences().stream().allMatch(Reference::isRequired) && isRequired;
    } else
    // if has default, we will first update all 'null' to default
    if (column.isRequired() && column.getDefaultValue() != null) {
      jooq.update(column.getJooqTable())
          .set(column.getJooqField(), column.getDefaultValue())
          .where(column.getJooqField().isNull())
          .execute();
    }
    // in case of FILE we have to add all parts
    if (column.isFile()) {
      for (Field<?> f : column.getJooqFileFields()) {
        executeSetRequired(jooq, column.getJooqTable(), f, column.isRequired());
      }
    }
    // simply add set nullability
    else {
      if (column.isReference()) {
        for (Reference ref : column.getReferences()) {
          executeSetRequired(jooq, column.getJooqTable(), ref.getJooqField(), isRequired);
        }
      } else {
        executeSetRequired(jooq, column.getJooqTable(), column.getJooqField(), isRequired);
      }
    }
  }

  private static void executeSetRequired(
      DSLContext jooq, Table<?> table, Field<?> field, boolean required) {
    if (required) {
      jooq.alterTable(table).alterColumn(field).setNotNull().execute();
    } else {
      jooq.alterTable(table).alterColumn(field).dropNotNull().execute();
    }
  }

  public static String getJoinTableName(Column column) {
    return column.getTable().getTableName() + "-" + column.getName();
  }

  static void executeAlterName(DSLContext jooq, Column oldColumn, Column newColumn) {
    // asumes validated before
    if (!oldColumn.getName().equals(newColumn.getName())) {
      if (newColumn.isFile()) {
        for (String suffix : new String[] {"", "_extension", "_size", "_contents", "_mimetype"}) {
          jooq.execute(
              "ALTER TABLE {0} RENAME COLUMN {1} TO {2}",
              newColumn.getJooqTable(),
              field(name(oldColumn.getName() + suffix)),
              field(name(newColumn.getName() + suffix)));
        }
      } else {
        jooq.execute(
            "ALTER TABLE {0} RENAME COLUMN {1} TO {2}",
            newColumn.getJooqTable(),
            field(name(oldColumn.getName())),
            field(name(newColumn.getName())));
      }
    }
  }

  static void executeAlterType(DSLContext jooq, Column oldColumn, Column newColumn) {
    Table<?> table = newColumn.getTable().getJooqTable();

    if (oldColumn.getColumnType().getBaseType().equals(newColumn.getColumnType().getBaseType())) {
      return; // nothing to do
    }

    // catch cases we do not support
    if (oldColumn.isFile() && !newColumn.isFile() || !oldColumn.isFile() && newColumn.isFile()) {
      throw new MolgenisException(
          "Alter type for column '"
              + newColumn.getName()
              + "' failed: Cannot convert from or to binary");
    }

    // pre changes
    if (oldColumn.isRefArray()) {
      // if ref_array drop the index
      jooq.execute(
          "DROP INDEX {0}",
          name(oldColumn.getSchemaName(), table.getName() + "/" + oldColumn.getName()));
    }

    // change the type
    if (newColumn.isHeading() && !oldColumn.isHeading()) {
      // if changed to heading, drop
      executeRemoveColumn(jooq, oldColumn);
    } else if (oldColumn.isHeading() && !newColumn.isHeading()) {
      executeCreateColumn(jooq, newColumn);
    } else if (!newColumn.isHeading()) {
      alterField(
          jooq,
          table,
          oldColumn.getName(),
          oldColumn.getJooqField().getDataType(),
          newColumn.getJooqField().getDataType(),
          getPsqlType(newColumn));
    }

    // post changes
    if (newColumn.isRefArray()) {
      executeCreateRefArrayIndex(jooq, table, newColumn.getJooqField());
    }

    SqlTableMetadataExecutor.updateSearchIndexTriggerFunction(
        jooq, newColumn.getTable(), newColumn.getTableName());
  }

  static void alterField(
      DSLContext jooq,
      Table<?> table,
      String columnName,
      DataType<?> oldType,
      DataType<?> newType,
      String postgresType) {

    // change the raw type
    if (!newType.equals(oldType)) {
      if (newType.isArray() && !oldType.isArray()) {
        jooq.execute(
            "ALTER TABLE {0} ALTER COLUMN {1} TYPE {2} USING array[{1}::{3}]",
            table,
            name(columnName),
            keyword(postgresType),
            keyword(postgresType.replace("[]", ""))); // non-array type needed
      } else {
        jooq.execute(
            "ALTER TABLE {0} ALTER COLUMN {1} TYPE {2} USING {1}::{2}",
            table, name(columnName), keyword(postgresType));
      }
    }
  }

  static void reapplyRefbackContraints(Column oldColumn, Column newColumn) {
    if ((oldColumn.isRef() || oldColumn.isRefArray())
        && (newColumn.isRef() || newColumn.isRefArray())) {
      for (Column check : oldColumn.getRefTable().getNonInheritedColumns()) {
        if (check.isRefback() && oldColumn.getName().equals(check.getRefBack())) {
          check.getTable().dropColumn(check.getName());
          check.getTable().add(check);
        }
      }
    }
  }

  static void executeRemoveRefback(Column oldColumn, Column newColumn) {
    if ((oldColumn.isRef() || oldColumn.isRefArray())
        && !(newColumn.isRef() || newColumn.isRefArray())) {
      for (Column check : oldColumn.getRefTable().getColumns()) {
        if (check.isRefback() && oldColumn.getName().equals(check.getRefBack())) {
          check.getTable().dropColumn(check.getName());
        }
      }
    }
  }

  static void executeCreateColumn(DSLContext jooq, Column column) {
    String current = column.getName(); // for composite ref errors
    try {
      // create the column
      if (column.isReference()) {
        if (column.isOntology()) {
          createOntologyTable(column);
        }
        for (Reference ref : column.getReferences()) {
          current = ref.getName();
          // check if reference name already exists, composite ref may reuse columns
          // either other column, or a part of a reference
          if (!ref.isOverlapping()) {
            jooq.alterTable(column.getJooqTable()).addColumn(ref.getJooqField()).execute();
            if (column.isRefArray()) {
              executeCreateRefArrayIndex(jooq, column.getJooqTable(), ref.getJooqField());
            }
          }
        }

        // we only have hard not null in case of primary key
        if (column.isPrimaryKey()) {
          executeSetRequired(jooq, column);
        }
      } else if (column.isFile()) {
        for (Field<?> f : column.getJooqFileFields()) {
          jooq.alterTable(column.getJooqTable()).addColumn(f).execute();
        }
      } else if (!column.isHeading()) {
        jooq.alterTable(column.getJooqTable()).addColumn(column.getJooqField()).execute();
        executeSetDefaultValue(jooq, column);

        // we only have hard not null in case of primary key
        if (column.isPrimaryKey()) {
          executeSetRequired(jooq, column);
        }
      }

      saveColumnMetadata(jooq, column);

      // update the metaData with added column and put back schema info
      var tableMetadata =
          MetadataUtils.loadTable(jooq, column.getSchemaName(), column.getTableName());
      tableMetadata.setSchema(column.getSchema());

      // central constraints
      SqlTableMetadataExecutor.updateSearchIndexTriggerFunction(
          jooq, tableMetadata, column.getTableName());
    } catch (Exception e) {
      if (e.getMessage() != null && e.getMessage().contains("null values")) {
        throw new MolgenisException(
            "Create column '"
                + column.getTableName()
                + "."
                + current
                + "' failed:"
                + e.getMessage()
                + ". You might want to set nullable=TRUE or add a default value to update existing rows.");
      } else {
        throw new MolgenisException(
            "Create column '" + column.getTableName() + "." + current + "' failed", e);
      }
    }
  }

  public static void createOntologyTable(Column column) {
    SchemaMetadata schema = column.getSchema();
    if (column.getRefTableName() == null) {
      throw new MolgenisException(
          String.format(
              "Create of column '%s.%s' failed: refTable must be defined for columns of type '%s'",
              column.getTableName(), column.getName(), column.getColumnType()));
    }
    // check table doesn't exist
    SchemaMetadata refSchema = schema;
    if (column.getRefSchema() != null) {
      if (schema.getDatabase().getSchema(column.getRefSchema()) == null) {
        throw new MolgenisException(
            "refSchema '" + column.getRefSchema() + "' does not exist or permission denied");
      }
      refSchema = schema.getDatabase().getSchema(column.getRefSchema()).getMetadata();
    }
    if (refSchema.getTableMetadata(column.getRefTableName()) == null) {
      TableMetadata tm =
<<<<<<< HEAD
          getOntologyTableDefinition(column.getRefTableName(), column.getDescription());
=======
          new TableMetadata(column.getRefTableName())
              .setDescription(column.getDescription())
              .setTableType(TableType.ONTOLOGIES)
              .add(
                  column("order")
                      .setType(INT)
                      .setDescription("Order of this term within the code system")
                      .setSemantics("http://purl.obolibrary.org/obo/NCIT_C42680"),
                  column("name")
                      .setPkey()
                      .setRequired(true)
                      .setDescription("Short but user-friendly name for this term")
                      .setSemantics("http://purl.obolibrary.org/obo/NCIT_C42614"),
                  column("codesystem")
                      // .setKey(2) //todo: ideally, combination of code+codesystem has a unique
                      // check
                      .setRequired(false)
                      .setSemantics("http://purl.obolibrary.org/obo/NCIT_C70895")
                      .setDescription(
                          "Abbreviation of the code system/ontology this term belongs to"),
                  column("code")
                      // .setKey(2)
                      .setRequired(false)
                      .setSemantics("http://purl.obolibrary.org/obo/NCIT_C25162")
                      .setDescription(
                          "Identifier used for this term within this code system/ontology"),
                  column("parent")
                      .setType(REF)
                      .setSemantics("http://purl.obolibrary.org/obo/NCIT_C80013")
                      .setRefTable(column.getRefTableName())
                      .setDescription("The parent term, in case this code exists in a hierarchy"),
                  column("ontologyTermURI")
                      // .setKey(3) //todo: ideally, has a unique check
                      .setType(HYPERLINK)
                      .setSemantics("http://purl.obolibrary.org/obo/NCIT_C114456")
                      .setRequired(false)
                      .setDescription("Reference to structured definition of this term"),
                  column("definition")
                      .setType(TEXT)
                      .setSemantics("http://purl.obolibrary.org/obo/NCIT_C42777")
                      .setDescription("A concise explanation of the meaning of this term"),
                  column("children")
                      .setType(REFBACK)
                      .setSemantics("http://purl.obolibrary.org/obo/NCIT_C90504")
                      .setRefTable(column.getRefTableName())
                      .setDescription("Child terms, in case this term is the parent of other terms")
                      .setRefBack("parent"));

>>>>>>> 9d030507
      // create the table
      refSchema.create(tm);
    }
  }

  public static TableMetadata getOntologyTableDefinition(String name, String description) {
    return new TableMetadata(name)
        .setDescription(description)
        .setTableType(TableType.ONTOLOGIES)
        .add(
            column("order").setType(INT).setDescription("Order within the code system"),
            column("name")
                .setPkey()
                .setRequired(true)
                .setDescription("User friendly name for this code"),
            column("codesystem")
                // .setKey(2) //todo: ideally, combination of code+codesystem has a unique
                // check
                .setRequired(false)
                .setDescription(
                    "Abbreviation of the code system/ontology this ontology term belongs to"),
            column("code")
                // .setKey(2)
                .setRequired(false)
                .setDescription("Identifier used for this code within this code system/ontology"),
            column("parent")
                .setType(REF)
                .setRefTable(name)
                .setDescription("Parent in case this code exists in a hierarchy"),
            column("ontologyTermURI")
                // .setKey(3) //todo: ideally, has a unique check
                .setType(HYPERLINK)
                .setRequired(false)
                .setDescription("Reference to structured definition of this term"),
            column("definition").setType(TEXT).setDescription("Definition of the term"),
            column("children").setType(REFBACK).setRefTable(name).setRefBack("parent"));
  }

  static void validateColumn(Column c) {
    if (c.getName() == null) {
      throw new MolgenisException("Add column failed: Column name cannot be null");
    }
    if (c.getKey() > 0 && c.getTable().getKeyFields(c.getKey()).size() > 1 && !c.isRequired()) {
      throw new MolgenisException(
          "unique on column '"
              + c.getTableName()
              + "."
              + c.getName()
              + "' failed: When key spans multiple columns, none of the columns can be nullable");
    }
    if (c.isReference() && !c.isOntology() && c.getRefTable() == null) {
      throw new MolgenisException(
          String.format(
              "Add column '%s.%s' failed: 'refTable' required for columns of type REF, REF_ARRAY, REFBACK",
              c.getTableName(), c.getName()));
    }
    if (c.getRefLink() != null) {
      if (c.getTable().getColumn(c.getRefLink()) == null) {
        throw new MolgenisException(
            String.format(
                "Add column '%s.%s' failed: refLink '%s' column cannot be found",
                c.getTableName(), c.getName(), c.getRefLink()));
      }
      Column refLink = c.getTable().getColumn(c.getRefLink());
      if (!refLink.isRef() && !refLink.isRefArray()) {
        throw new MolgenisException(
            String.format(
                "Add column '%s.%s' failed: refLink %s is not a REF,REF_ARRAY",
                c.getTableName(), c.getName(), c.getRefLink()));
      }
    }
    // fix required
    if (c.getKey() == 1 && !c.isRequired()) {
      c.setRequired(true);
    }
  }

  private static void executeCreateRefArrayIndex(DSLContext jooq, Table<?> table, Field<?> field) {
    jooq.execute(
        "CREATE INDEX {0} ON {1} USING GIN( {2} )",
        name(table.getName() + "/" + field.getName()), table, field);
  }

  static void executeCreateRefConstraints(DSLContext jooq, Column column) {
    // set constraints
    if (column.isRef()) {
      createRefConstraints(jooq, column);
    } else if (column.isRefArray()) {
      createRefArrayConstraints(jooq, column);
    } else if (column.isRefback()) {
      createRefBackColumnConstraints(jooq, column);
    }
  }

  static void executeRemoveColumn(DSLContext jooq, Column column) {
    executeRemoveRefConstraints(jooq, column);
    if (column.isFile()) {
      for (Field<?> f : column.getJooqFileFields()) {
        jooq.alterTable(SqlTableMetadataExecutor.getJooqTable(column.getTable()))
            .dropColumnIfExists(f)
            .execute();
      }
    } else if (column.isReference()) {
      for (Reference ref : column.getReferences()) {
        // check if reference name already exists, composite ref may reuse columns
        // either other column, or a part of a reference
        if (!ref.isOverlapping()) {
          jooq.alterTable(column.getJooqTable()).dropColumn(ref.getJooqField()).execute();
        }
      }
    } else {
      jooq.alterTable(SqlTableMetadataExecutor.getJooqTable(column.getTable()))
          .dropColumnIfExists(field(name(column.getName())))
          .execute();
    }
    MetadataUtils.deleteColumn(jooq, column);
  }

  static void executeRemoveRefConstraints(DSLContext jooq, Column column) {
    if (column.isRef()) {
      SqlColumnRefExecutor.removeRefConstraints(jooq, column);
    } else if (column.isRefArray()) {
      removeRefArrayConstraints(jooq, column);
    } else if (column.isRefback()) {
      removeRefBackConstraints(jooq, column);
    }
  }

  public static void executeSetDefaultValue(DSLContext jooq, Column newColumn) {
    if (newColumn.getDefaultValue() != null) {
      jooq.alterTable(newColumn.getJooqTable())
          .alterColumn(newColumn.getJooqField())
          .defaultValue(newColumn.getDefaultValue())
          .execute();
    } else {
      // remove default
      jooq.alterTable(newColumn.getJooqTable())
          .alterColumn(newColumn.getJooqField())
          .dropDefault()
          .execute();
    }
  }
}<|MERGE_RESOLUTION|>--- conflicted
+++ resolved
@@ -269,58 +269,7 @@
     }
     if (refSchema.getTableMetadata(column.getRefTableName()) == null) {
       TableMetadata tm =
-<<<<<<< HEAD
           getOntologyTableDefinition(column.getRefTableName(), column.getDescription());
-=======
-          new TableMetadata(column.getRefTableName())
-              .setDescription(column.getDescription())
-              .setTableType(TableType.ONTOLOGIES)
-              .add(
-                  column("order")
-                      .setType(INT)
-                      .setDescription("Order of this term within the code system")
-                      .setSemantics("http://purl.obolibrary.org/obo/NCIT_C42680"),
-                  column("name")
-                      .setPkey()
-                      .setRequired(true)
-                      .setDescription("Short but user-friendly name for this term")
-                      .setSemantics("http://purl.obolibrary.org/obo/NCIT_C42614"),
-                  column("codesystem")
-                      // .setKey(2) //todo: ideally, combination of code+codesystem has a unique
-                      // check
-                      .setRequired(false)
-                      .setSemantics("http://purl.obolibrary.org/obo/NCIT_C70895")
-                      .setDescription(
-                          "Abbreviation of the code system/ontology this term belongs to"),
-                  column("code")
-                      // .setKey(2)
-                      .setRequired(false)
-                      .setSemantics("http://purl.obolibrary.org/obo/NCIT_C25162")
-                      .setDescription(
-                          "Identifier used for this term within this code system/ontology"),
-                  column("parent")
-                      .setType(REF)
-                      .setSemantics("http://purl.obolibrary.org/obo/NCIT_C80013")
-                      .setRefTable(column.getRefTableName())
-                      .setDescription("The parent term, in case this code exists in a hierarchy"),
-                  column("ontologyTermURI")
-                      // .setKey(3) //todo: ideally, has a unique check
-                      .setType(HYPERLINK)
-                      .setSemantics("http://purl.obolibrary.org/obo/NCIT_C114456")
-                      .setRequired(false)
-                      .setDescription("Reference to structured definition of this term"),
-                  column("definition")
-                      .setType(TEXT)
-                      .setSemantics("http://purl.obolibrary.org/obo/NCIT_C42777")
-                      .setDescription("A concise explanation of the meaning of this term"),
-                  column("children")
-                      .setType(REFBACK)
-                      .setSemantics("http://purl.obolibrary.org/obo/NCIT_C90504")
-                      .setRefTable(column.getRefTableName())
-                      .setDescription("Child terms, in case this term is the parent of other terms")
-                      .setRefBack("parent"));
-
->>>>>>> 9d030507
       // create the table
       refSchema.create(tm);
     }
@@ -331,32 +280,47 @@
         .setDescription(description)
         .setTableType(TableType.ONTOLOGIES)
         .add(
-            column("order").setType(INT).setDescription("Order within the code system"),
+            column("order")
+                .setType(INT)
+                .setDescription("Order of this term within the code system")
+                .setSemantics("http://purl.obolibrary.org/obo/NCIT_C42680"),
             column("name")
                 .setPkey()
                 .setRequired(true)
-                .setDescription("User friendly name for this code"),
+                .setDescription("Short but user-friendly name for this term")
+                .setSemantics("http://purl.obolibrary.org/obo/NCIT_C42614"),
             column("codesystem")
                 // .setKey(2) //todo: ideally, combination of code+codesystem has a unique
                 // check
                 .setRequired(false)
-                .setDescription(
-                    "Abbreviation of the code system/ontology this ontology term belongs to"),
+                .setSemantics("http://purl.obolibrary.org/obo/NCIT_C70895")
+                .setDescription("Abbreviation of the code system/ontology this term belongs to"),
             column("code")
                 // .setKey(2)
                 .setRequired(false)
-                .setDescription("Identifier used for this code within this code system/ontology"),
+                .setSemantics("http://purl.obolibrary.org/obo/NCIT_C25162")
+                .setDescription("Identifier used for this term within this code system/ontology"),
             column("parent")
                 .setType(REF)
+                .setSemantics("http://purl.obolibrary.org/obo/NCIT_C80013")
                 .setRefTable(name)
-                .setDescription("Parent in case this code exists in a hierarchy"),
+                .setDescription("The parent term, in case this code exists in a hierarchy"),
             column("ontologyTermURI")
                 // .setKey(3) //todo: ideally, has a unique check
                 .setType(HYPERLINK)
+                .setSemantics("http://purl.obolibrary.org/obo/NCIT_C114456")
                 .setRequired(false)
                 .setDescription("Reference to structured definition of this term"),
-            column("definition").setType(TEXT).setDescription("Definition of the term"),
-            column("children").setType(REFBACK).setRefTable(name).setRefBack("parent"));
+            column("definition")
+                .setType(TEXT)
+                .setSemantics("http://purl.obolibrary.org/obo/NCIT_C42777")
+                .setDescription("A concise explanation of the meaning of this term"),
+            column("children")
+                .setType(REFBACK)
+                .setSemantics("http://purl.obolibrary.org/obo/NCIT_C90504")
+                .setRefTable(name)
+                .setDescription("Child terms, in case this term is the parent of other terms")
+                .setRefBack("parent"));
   }
 
   static void validateColumn(Column c) {
