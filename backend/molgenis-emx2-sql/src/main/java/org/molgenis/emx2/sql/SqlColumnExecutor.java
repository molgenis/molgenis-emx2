--- conflicted
+++ resolved
@@ -269,45 +269,7 @@
     }
     if (refSchema.getTableMetadata(column.getRefTableName()) == null) {
       TableMetadata tm =
-<<<<<<< HEAD
           getOntologyTableDefinition(column.getRefTableName(), column.getDescription());
-=======
-          new TableMetadata(column.getRefTableName())
-              .setDescription(column.getDescription())
-              .setTableType(TableType.ONTOLOGIES)
-              .add(
-                  column("order").setType(INT).setDescription("Order within the code system"),
-                  column("name")
-                      .setPkey()
-                      .setRequired(true)
-                      .setDescription("User friendly name for this code"),
-                  column("codesystem")
-                      // .setKey(2) //todo: ideally, combination of code+codesystem has a unique
-                      // check
-                      .setRequired(false)
-                      .setDescription(
-                          "Abbreviation of the code system/ontology this ontology term belongs to"),
-                  column("code")
-                      // .setKey(2)
-                      .setRequired(false)
-                      .setDescription(
-                          "Identifier used for this code within this code system/ontology"),
-                  column("parent")
-                      .setType(REF)
-                      .setRefTable(column.getRefTableName())
-                      .setDescription("Parent in case this code exists in a hierarchy"),
-                  column("ontologyTermURI")
-                      // .setKey(3) //todo: ideally, has a unique check
-                      .setType(HYPERLINK)
-                      .setRequired(false)
-                      .setDescription("Reference to structured definition of this term"),
-                  column("definition").setType(TEXT).setDescription("Definition of the term"),
-                  column("children")
-                      .setType(REFBACK)
-                      .setRefTable(column.getRefTableName())
-                      .setRefBack("parent"));
-
->>>>>>> 4a19adf0
       // create the table
       refSchema.create(tm);
     }
@@ -339,6 +301,7 @@
                 .setDescription("Parent in case this code exists in a hierarchy"),
             column("ontologyTermURI")
                 // .setKey(3) //todo: ideally, has a unique check
+                .setType(HYPERLINK)
                 .setRequired(false)
                 .setDescription("Reference to structured definition of this term"),
             column("definition").setType(TEXT).setDescription("Definition of the term"),
