package org.molgenis.emx2.sql;

import static org.jooq.impl.DSL.name;
import static org.molgenis.emx2.Privileges.*;
import static org.molgenis.emx2.sql.SqlTableMetadataExecutor.executeDropTable;

import java.util.ArrayList;
import java.util.Collections;
import java.util.List;
import java.util.stream.Collectors;
import org.jooq.DDLQuery;
import org.jooq.DSLContext;
import org.jooq.Record;
import org.jooq.exception.DataAccessException;
import org.molgenis.emx2.*;

class SqlSchemaMetadataExecutor {

  private SqlSchemaMetadataExecutor() {
    // hide
  }

  static void executeCreateSchema(SqlDatabase db, SchemaMetadata schema) {
    DDLQuery step = db.getJooq().createSchema(schema.getName());
    step.execute();

    String schemaName = schema.getName();
    String exists = getRolePrefix(schemaName) + EXISTS;
    String range = getRolePrefix(schemaName) + RANGE;
    String aggregator = getRolePrefix(schemaName) + AGGREGATOR;
    String count = getRolePrefix(schemaName) + COUNT;
    String viewer = getRolePrefix(schemaName) + VIEWER;
    String editor = getRolePrefix(schemaName) + EDITOR;
    String manager = getRolePrefix(schemaName) + MANAGER;
    String owner = getRolePrefix(schemaName) + OWNER;

    db.addRole(exists);
    db.addRole(range);
    db.addRole(aggregator);
    db.addRole(count);
    db.addRole(viewer);
    db.addRole(editor);
    db.addRole(manager);
    db.addRole(owner);

    // grant range role also exists role
    db.getJooq().execute("GRANT {0} TO {1}", name(exists), name(range));
    // grant aggregator role also exists role
    db.getJooq().execute("GRANT {0} TO {1}", name(range), name(aggregator));
<<<<<<< HEAD
    // make viewer also aggregator
    db.getJooq().execute("GRANT {0} TO {1}", name(aggregator), name(viewer));
=======
    // make counter also aggregator
    db.getJooq().execute("GRANT {0} TO {1}", name(aggregator), name(count));
    // make viewer also counter
    db.getJooq().execute("GRANT {0} TO {1}", name(count), name(viewer));
>>>>>>> 58d67d49
    // make editor also viewer
    db.getJooq().execute("GRANT {0} TO {1}", name(viewer), name(editor));

    // make manager also editor, viewer and aggregator
    db.getJooq()
        .execute(
            "GRANT {0},{1},{2} TO {3} WITH ADMIN OPTION",
            name(aggregator), name(viewer), name(editor), name(manager));

    // make owner also editor, manager, member
    db.getJooq()
        .execute(
            "GRANT {0},{1},{2},{3} TO {4} WITH ADMIN OPTION",
            name(aggregator), name(viewer), name(editor), name(manager), name(owner));

    String currentUser = db.getJooq().fetchOne("SELECT current_user").get(0, String.class);
    String sessionUser = db.getJooq().fetchOne("SELECT session_user").get(0, String.class);

    // make current user the owner
    if (!sessionUser.equals(currentUser)) {
      db.getJooq().execute("GRANT {0} TO {1}", name(manager), name(currentUser));
    }

    // make admin owner
    db.getJooq().execute("GRANT {0} TO {1}", name(manager), name(sessionUser));

    // grant the permissions
    db.getJooq().execute("GRANT USAGE ON SCHEMA {0} TO {1}", name(schema.getName()), name(exists));
    // grant the permissions
    db.getJooq().execute("GRANT ALL ON SCHEMA {0} TO {1}", name(schema.getName()), name(manager));

    MetadataUtils.saveSchemaMetadata(db.getJooq(), schema);
  }

  static void executeAddMembers(DSLContext jooq, Schema schema, Member member) {
    List<String> currentRoles = schema.getRoles();
    List<Member> currentMembers = schema.getMembers();

    if (!currentRoles.contains(member.getRole())) {
      throw new MolgenisException(
          "Add member(s) failed: Role '"
              + member.getRole()
              + " doesn't exist in schema '"
              + schema.getMetadata().getName()
              + "'. Existing roles are: "
              + currentRoles);
    }
    String username = Constants.MG_USER_PREFIX + member.getUser();
    String roleprefix = getRolePrefix(schema.getMetadata().getName());
    String rolename = roleprefix + member.getRole();

    // execute updates database
    updateMembershipForUser(
        jooq,
        schema.getDatabase(),
        schema.getMetadata(),
        currentMembers,
        member,
        username,
        rolename);
  }

  private static void updateMembershipForUser(
      DSLContext jooq,
      Database db,
      SchemaMetadata schema,
      List<Member> currentMembers,
      Member m,
      String username,
      String rolename) {
    try {
      // add user if not exists
      if (!db.hasUser(m.getUser())) {
        db.addUser(m.getUser());
      }

      // revoke other roles if user has them
      for (Member old : currentMembers) {
        if (old.getUser().equals(m.getUser())) {
          jooq.execute(
              "REVOKE {0} FROM {1}",
              name(getRolePrefix(schema.getName()) + old.getRole()), name(username));
        }
      }
      jooq.execute("GRANT {0} TO {1}", name(rolename), name(username));
    } catch (DataAccessException dae) {
      throw new SqlMolgenisException("Add member failed", dae);
    }
  }

  static String getRolePrefix(String name) {
    return Constants.MG_ROLE_PREFIX + name + "/";
  }

  static List<String> getInheritedRoleForUser(DSLContext jooq, String schemaName, String user) {
    String roleFilter = getRolePrefix(schemaName);
    List<Record> roles =
        jooq.fetch(
            "SELECT a.oid, a.rolname FROM pg_roles a WHERE pg_has_role({0}, a.oid, 'member') AND a.rolname LIKE {1}",
            Constants.MG_USER_PREFIX + user, roleFilter + "%");
    return roles.stream()
        .map(r -> r.get("rolname", String.class).substring(roleFilter.length()))
        .collect(Collectors.toList());
  }

  static List<Member> executeGetMembers(DSLContext jooq, SchemaMetadata schema) {
    List<Member> members = new ArrayList<>();

    // retrieve all role members
    String roleFilter = getRolePrefix(schema.getName());
    String userFilter = Constants.MG_USER_PREFIX;
    List<Record> result =
        jooq.fetch(
            "select distinct m.rolname as member, r.rolname as role"
                + " from pg_catalog.pg_auth_members am "
                + " join pg_catalog.pg_roles m on (m.oid = am.member)"
                + "join pg_catalog.pg_roles r on (r.oid = am.roleid)"
                + "where r.rolname LIKE {0} and m.rolname LIKE {1}",
            roleFilter + "%", userFilter + "%");
    for (Record r : result) {
      String memberName = r.getValue("member", String.class).substring(userFilter.length());
      String roleName = r.getValue("role", String.class).substring(roleFilter.length());
      members.add(new Member(memberName, roleName));
    }

    return members;
  }

  static void executeRemoveMembers(SqlDatabase db, String schemaName, List<Member> members) {
    try {
      SqlSchema schema = db.getSchema(schemaName);

      List<String> usernames = new ArrayList<>();
      for (Member m : members) usernames.add(m.getUser());

      String userprefix = Constants.MG_USER_PREFIX;
      String roleprefix = getRolePrefix(schema.getMetadata().getName());

      for (Member m : schema.getMembers()) {
        if (usernames.contains(m.getUser())) {

          db.getJooq()
              .execute(
                  "REVOKE {0} FROM {1}",
                  name(roleprefix + m.getRole()), name(userprefix + m.getUser()));
        }
      }
    } catch (DataAccessException dae) {
      throw new SqlMolgenisException("Remove of member failed", dae);
    }
  }

  static List<String> executeGetRoles(DSLContext jooq, String schemaName) {
    List<String> result = new ArrayList<>();
    for (Record r :
        jooq.fetch(
            "select rolname from pg_catalog.pg_roles where rolname LIKE {0}",
            getRolePrefix(schemaName) + "%")) {
      result.add(r.getValue("rolname", String.class).substring(getRolePrefix(schemaName).length()));
    }
    return result;
  }

  static void executeDropSchema(SqlDatabase db, String schemaName) {
    try {
      Schema schema = db.getSchema(schemaName);
      // reload because we must have latest state
      ((SqlSchemaMetadata) schema.getMetadata()).reload();

      // remove changelog triggers + table
      ChangeLogExecutor.disableChangeLog(db, schema.getMetadata());
      ChangeLogExecutor.executeDropChangeLogTableForSchema(db, schema);

      // remove tables individually to trigger foreign key error if appropriate
      List<Table> tables = db.getSchema(schemaName).getTablesSorted();
      Collections.reverse(tables);
      tables.forEach(table -> executeDropTable(db.getJooq(), table.getMetadata()));

      // drop schema
      db.getJooq().dropSchema(name(schemaName)).execute();

      for (String role : executeGetRoles(db.getJooq(), schemaName)) {
        db.getJooq().execute("DROP ROLE IF EXISTS {0}", name(getRolePrefix(schemaName) + role));
      }
      MetadataUtils.deleteSchema(db.getJooq(), schemaName);
    } catch (Exception e) {
      throw new SqlMolgenisException("Drop schema failed", e);
    }
  }
}<|MERGE_RESOLUTION|>--- conflicted
+++ resolved
@@ -47,15 +47,10 @@
     db.getJooq().execute("GRANT {0} TO {1}", name(exists), name(range));
     // grant aggregator role also exists role
     db.getJooq().execute("GRANT {0} TO {1}", name(range), name(aggregator));
-<<<<<<< HEAD
-    // make viewer also aggregator
-    db.getJooq().execute("GRANT {0} TO {1}", name(aggregator), name(viewer));
-=======
     // make counter also aggregator
     db.getJooq().execute("GRANT {0} TO {1}", name(aggregator), name(count));
     // make viewer also counter
     db.getJooq().execute("GRANT {0} TO {1}", name(count), name(viewer));
->>>>>>> 58d67d49
     // make editor also viewer
     db.getJooq().execute("GRANT {0} TO {1}", name(viewer), name(editor));
 
