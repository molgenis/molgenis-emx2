--- conflicted
+++ resolved
@@ -18,11 +18,7 @@
 import java.util.List;
 import java.util.Map;
 import java.util.Objects;
-<<<<<<< HEAD
-import org.jooq.CreateTableColumnStep;
-=======
 import org.jooq.CreateTableElementListStep;
->>>>>>> edba4a16
 import org.jooq.DDLQuery;
 import org.jooq.DSLContext;
 import org.jooq.Field;
@@ -44,10 +40,7 @@
 import org.slf4j.LoggerFactory;
 
 public class MetadataUtils {
-<<<<<<< HEAD
-=======
-
->>>>>>> edba4a16
+
   private static final Logger logger = LoggerFactory.getLogger(MetadataUtils.class);
 
   private static final String MOLGENIS = "MOLGENIS";
@@ -143,16 +136,9 @@
     } else {
       Result<Record> result = jooq.selectFrom(VERSION_METADATA).fetch();
       if (result.size() > 0) {
-<<<<<<< HEAD
-        Integer version = result.get(0).get(VERSION);
-        try {
-          // in previous version this was a string so might not be integer
-          return version;
-=======
         try {
           // in previous version this was a string so might not be integer
           return result.get(0).get(VERSION);
->>>>>>> edba4a16
         } catch (ClassCastException e) {
           // this is to handle the legacy systems: before Migration system we used version string of
           // software
@@ -321,11 +307,7 @@
   protected static Collection<SchemaInfo> loadSchemaInfos(SqlDatabase db) {
     List<Record> schemaInfoRecords = db.getJooq().selectFrom(SCHEMA_METADATA).fetch();
     List<SchemaInfo> schemaInfos = new ArrayList<>();
-<<<<<<< HEAD
-    for (Record record : schemaInfoRecords) {
-=======
     for (Record infoRecord : schemaInfoRecords) {
->>>>>>> edba4a16
       schemaInfos.add(
           new SchemaInfo(
               infoRecord.get(TABLE_SCHEMA, String.class),
@@ -675,13 +657,9 @@
   public static void setUserPassword(DSLContext jooq, String user, String password) {
     jooq.insertInto(USERS_METADATA)
         .columns(USER_NAME, USER_PASS)
-<<<<<<< HEAD
-        .values(user, String.valueOf(field("crypt({0}, gen_salt('bf'))", password)))
-=======
         .values(
             field("{0}", String.class, user),
             field("crypt({0}, gen_salt('bf'))", String.class, password))
->>>>>>> edba4a16
         .onConflict(USER_NAME)
         .doUpdate()
         .set(USER_PASS, field("crypt({0}, gen_salt('bf'))", String.class, password))
