package org.molgenis.emx2.sql;

import static org.jooq.impl.DSL.count;
import static org.jooq.impl.DSL.field;
import static org.jooq.impl.DSL.foreignKey;
import static org.jooq.impl.DSL.max;
import static org.jooq.impl.DSL.name;
import static org.jooq.impl.DSL.primaryKey;
import static org.jooq.impl.DSL.table;
import static org.jooq.impl.SQLDataType.BOOLEAN;
import static org.jooq.impl.SQLDataType.INTEGER;
import static org.jooq.impl.SQLDataType.VARCHAR;
import static org.molgenis.emx2.Constants.MG_ROLE_PREFIX;
import static org.molgenis.emx2.Constants.MG_USER_PREFIX;

<<<<<<< HEAD
import java.util.*;
import org.jooq.*;
import org.molgenis.emx2.*;
=======
import java.util.ArrayList;
import java.util.Collection;
import java.util.LinkedHashMap;
import java.util.List;
import java.util.Map;
import java.util.Objects;
import org.jooq.CreateTableElementListStep;
import org.jooq.DDLQuery;
import org.jooq.DSLContext;
import org.jooq.Field;
import org.jooq.Record;
import org.jooq.Result;
import org.jooq.Table;
import org.molgenis.emx2.Column;
import org.molgenis.emx2.ColumnType;
import org.molgenis.emx2.Constants;
import org.molgenis.emx2.MolgenisException;
import org.molgenis.emx2.Privileges;
import org.molgenis.emx2.SchemaInfo;
import org.molgenis.emx2.SchemaMetadata;
import org.molgenis.emx2.Setting;
import org.molgenis.emx2.TableMetadata;
import org.molgenis.emx2.TableType;
>>>>>>> ca7cb97b
import org.molgenis.emx2.User;
import org.slf4j.Logger;
import org.slf4j.LoggerFactory;

public class MetadataUtils {
<<<<<<< HEAD
  private static Logger logger = LoggerFactory.getLogger(MetadataUtils.class);
  private static Integer version;
=======

  private static final Logger logger = LoggerFactory.getLogger(MetadataUtils.class);
>>>>>>> ca7cb97b

  static final String MOLGENIS = "MOLGENIS";
  static final String NOT_PROVIDED = "NOT_PROVIDED";
  // tables
<<<<<<< HEAD
  private static final org.jooq.Table DATABASE_METADATA =
      table(name(MOLGENIS, "database_metadata"));
  private static final org.jooq.Table SCHEMA_METADATA = table(name(MOLGENIS, "schema_metadata"));
  private static final org.jooq.Table TABLE_METADATA = table(name(MOLGENIS, "table_metadata"));
  private static final org.jooq.Table COLUMN_METADATA = table(name(MOLGENIS, "column_metadata"));
  private static final org.jooq.Table USERS_METADATA = table(name(MOLGENIS, "users_metadata"));
  private static final org.jooq.Table SETTINGS_METADATA =
      table(name(MOLGENIS, "settings_metadata"));

  // deprecated table/clumn, to be delete on next major upgrade
  private static final org.jooq.Table VERSION_METADATA = table(name(MOLGENIS, "version_metadata"));
  private static final org.jooq.Field VERSION_ID = field(name("id"), INTEGER.nullable(false));

  // version
  private static final org.jooq.Field DATABASE_ID = field(name("id"), INTEGER.nullable(false));
  private static final org.jooq.Field VERSION = field(name("version"), INTEGER.nullable(false));

  // table
  static final org.jooq.Field TABLE_SCHEMA = field(name("table_schema"), VARCHAR.nullable(false));
  private static final org.jooq.Field SCHEMA_DESCRIPTION =
      field(name("description"), VARCHAR.nullable(true));
  static final org.jooq.Field TABLE_NAME = field(name("table_name"), VARCHAR.nullable(false));
  private static final org.jooq.Field TABLE_INHERITS =
=======
  private static final Table<Record> VERSION_METADATA = table(name(MOLGENIS, "version_metadata"));
  private static final Table<Record> SCHEMA_METADATA = table(name(MOLGENIS, "schema_metadata"));
  private static final Table<Record> TABLE_METADATA = table(name(MOLGENIS, "table_metadata"));
  private static final Table<Record> COLUMN_METADATA = table(name(MOLGENIS, "column_metadata"));
  private static final Table<Record> USERS_METADATA = table(name(MOLGENIS, "users_metadata"));
  private static final Table<Record> SETTINGS_METADATA = table(name(MOLGENIS, "settings_metadata"));

  // version
  private static final Field<Integer> VERSION_ID = field(name("id"), INTEGER.nullable(false));
  private static final Field<Integer> VERSION = field(name("version"), INTEGER.nullable(false));

  // table
  private static final Field<String> TABLE_SCHEMA =
      field(name("table_schema"), VARCHAR.nullable(false));
  private static final Field<String> SCHEMA_DESCRIPTION =
      field(name("description"), VARCHAR.nullable(true));
  private static final Field<String> TABLE_NAME =
      field(name("table_name"), VARCHAR.nullable(false));
  private static final Field<String> TABLE_INHERITS =
>>>>>>> ca7cb97b
      field(name("table_inherits"), VARCHAR.nullable(true));
  private static final Field<String> TABLE_IMPORT_SCHEMA =
      field(name("import_schema"), VARCHAR.nullable(true));
  private static final Field<String> TABLE_DESCRIPTION =
      field(name("table_description"), VARCHAR.nullable(true));
  private static final Field<String[]> TABLE_SEMANTICS =
      field(name("table_semantics"), VARCHAR.getArrayDataType().nullable(true));
  private static final Field<String> TABLE_TYPE = field(name("table_type"), VARCHAR.nullable(true));

  // column
  private static final Field<String> COLUMN_NAME =
      field(name("column_name"), VARCHAR.nullable(false));
  private static final Field<Integer> COLUMN_KEY = field(name("key"), INTEGER.nullable(true));
  private static final Field<Integer> COLUMN_POSITION = field(name("position"), INTEGER);
  private static final Field<String> COLUMN_DESCRIPTION =
      field(name("description"), VARCHAR.nullable(true));
  private static final Field<String> COLUMN_VISIBLE =
      field(name("visible"), VARCHAR.nullable(true));
  private static final Field<String[]> COLUMN_SEMANTICS =
      field(name("columnSemantics"), VARCHAR.nullable(true).getArrayType());
  private static final Field<String> COLUMN_TYPE =
      field(name("columnType"), VARCHAR.nullable(false));
  private static final Field<Boolean> COLUMN_REQUIRED =
      field(name("required"), BOOLEAN.nullable(false));
  private static final Field<String> COLUMN_REF_TABLE =
      field(name("ref_table"), VARCHAR.nullable(true));
  private static final Field<String> COLUMN_REF_SCHEMA =
      field(name("ref_schema"), VARCHAR.nullable(true));
  private static final Field<String> COLUMN_REF_LINK =
      field(name("ref_link"), VARCHAR.nullable(true));
  private static final Field<String> COLUMN_REF_LABEL =
      field(name("refLabel"), VARCHAR.nullable(true));
  private static final Field<String> COLUMN_REF_BACK =
      field(name("refBack"), VARCHAR.nullable(true));
  private static final Field<String> COLUMN_VALIDATION =
      field(name("validation"), VARCHAR.nullable(true));
  private static final Field<String> COLUMN_COMPUTED =
      field(name("computed"), VARCHAR.nullable(true));
  private static final Field<Boolean> COLUMN_INDEXED =
      field(name("indexed"), BOOLEAN.nullable(true));
  private static final Field<Boolean> COLUMN_CASCADE =
      field(name("cascade"), BOOLEAN.nullable(true));

  // users
  private static final Field<String> USER_NAME = field(name("username"), VARCHAR);
  private static final Field<String> USER_PASS = field(name("password"), VARCHAR);

  // settings
<<<<<<< HEAD
  static final org.jooq.Field SETTINGS = field(name(org.molgenis.emx2.Constants.SETTINGS), JSON);

  // old settingstable, to be removed on major update
  private static final org.jooq.Field SETTINGS_NAME =
      field(name(org.molgenis.emx2.Constants.SETTINGS_NAME), VARCHAR);
  private static final org.jooq.Field SETTINGS_TABLE_NAME =
=======
  private static final Field<String> SETTINGS_NAME = field(name(Constants.SETTINGS_NAME), VARCHAR);
  private static final Field<String> SETTINGS_TABLE_NAME =
>>>>>>> ca7cb97b
      field(
          name(TABLE_NAME.getName()),
          VARCHAR.nullable(true)); // note table might be null in case of schema
  private static final Field<String> SETTINGS_VALUE =
      field(name(Constants.SETTINGS_VALUE), VARCHAR);

  private MetadataUtils() {
    // to hide the public constructor
  }

  /**
   * Returns version number. Returns -1 if metadata does not exist (i.e. MOLGENIS schema does not
   * exist)
   */
  protected static Integer getVersion(DSLContext jooq) {
<<<<<<< HEAD
    if (version == null) {
      if (jooq.meta().getSchemas(MOLGENIS).size() == 0) {
        // schema does not exist, need to do a full init
        version = -1;
        return version;
      } else {
        // use DATABASE_METADATA table, this is what recent versions would use
        try {
          Result<org.jooq.Record> result = jooq.selectFrom(DATABASE_METADATA).fetch();
          if (result.size() > 0) {
            version = (Integer) result.get(0).get(VERSION);
            return version;
          }
        } catch (Exception e) {
          // if fails, might be older schema, we before used "version_metadata'
          try {
            Result<org.jooq.Record> result = jooq.selectFrom(name("version_metadata")).fetch();
            if (result.size() > 0) {
              // in very old version this was a string so might not be integer
              version = (Integer) result.get(0).get(VERSION);
              return version;
            }
          } catch (ClassCastException e2) {
            // this is to handle the legacy systems: before Migration system we used version
            // string of
            // software
            logger.debug(
                "Updating from old 'x.y.z' based database version number to numeric database version number");
          }
          // default if schema exists but seems empty
          version = 0;
          return version;
=======
    if (jooq.meta().getSchemas(MOLGENIS).size() == 0) {
      // schema does not exist
      return -1;
    } else {
      Result<Record> result = jooq.selectFrom(VERSION_METADATA).fetch();
      if (result.size() > 0) {
        try {
          // in previous version this was a string so might not be integer
          return result.get(0).get(VERSION);
        } catch (ClassCastException e) {
          // this is to handle the legacy systems: before Migration system we used version string of
          // software
          logger.debug(
              "Updating from old 'x.y.z' based database version number to numeric database version number");
>>>>>>> ca7cb97b
        }
      }
    }
    return version;
  }

  // should never run in parallel
  protected static void init(DSLContext j) {
    if (j.meta().getSchemas(MOLGENIS).size() == 0) {
      logger.info("INITIALIZING MOLGENIS METADATA SCHEMA");
      j.transaction(
          config -> {
            DSLContext jooq = config.dsl();
            DDLQuery step = jooq.createSchemaIfNotExists(MOLGENIS);
            step.execute();
            jooq.execute("GRANT USAGE ON SCHEMA {0} TO PUBLIC", name(MOLGENIS));
            jooq.execute(
                "ALTER DEFAULT PRIVILEGES IN SCHEMA {0} GRANT ALL ON  TABLES  TO PUBLIC",
                name(MOLGENIS));

            // set version
            CreateTableElementListStep t = jooq.createTableIfNotExists(VERSION_METADATA);
            t.columns(VERSION_ID, VERSION).constraints(primaryKey(VERSION_ID)).execute();

            t = jooq.createTableIfNotExists(SCHEMA_METADATA);
            t.columns(TABLE_SCHEMA, SCHEMA_DESCRIPTION)
                .constraint(primaryKey(TABLE_SCHEMA))
                .execute();

            jooq.execute("ALTER TABLE {0} ENABLE ROW LEVEL SECURITY", SCHEMA_METADATA);

            jooq.execute(
                "DROP POLICY IF EXISTS {0} ON {1}",
                name(SCHEMA_METADATA.getName() + "_POLICY"), SCHEMA_METADATA);
            jooq.execute(
                "CREATE POLICY {0} ON {1} USING (pg_has_role(CONCAT({2},{3},'/Viewer'),'MEMBER'))",
                name(SCHEMA_METADATA.getName() + "_POLICY"),
                SCHEMA_METADATA,
                MG_ROLE_PREFIX,
                TABLE_SCHEMA,
                SCHEMA_DESCRIPTION);

            t = jooq.createTableIfNotExists(TABLE_METADATA);
            int result =
                t.columns(
                        TABLE_SCHEMA,
                        TABLE_NAME,
                        TABLE_INHERITS,
                        TABLE_IMPORT_SCHEMA,
                        TABLE_DESCRIPTION,
                        TABLE_SEMANTICS,
                        TABLE_TYPE)
                    .constraints(
                        primaryKey(TABLE_SCHEMA, TABLE_NAME),
                        foreignKey(TABLE_SCHEMA)
                            .references(SCHEMA_METADATA)
                            .onUpdateCascade()
                            .onDeleteCascade())
                    .execute();
            if (result > 0) {
              createRowLevelPermissions(jooq, TABLE_METADATA);
            }

            t = jooq.createTableIfNotExists(COLUMN_METADATA);
            result =
                t.columns(
                        TABLE_SCHEMA,
                        TABLE_NAME,
                        COLUMN_NAME,
                        COLUMN_TYPE,
                        COLUMN_KEY,
                        COLUMN_POSITION,
                        COLUMN_REQUIRED,
                        COLUMN_REF_SCHEMA,
                        COLUMN_REF_TABLE,
                        COLUMN_REF_LINK,
                        COLUMN_REF_LABEL,
                        COLUMN_REF_BACK,
                        COLUMN_VALIDATION,
                        COLUMN_COMPUTED,
                        COLUMN_INDEXED,
                        COLUMN_CASCADE,
                        COLUMN_DESCRIPTION,
                        COLUMN_SEMANTICS,
                        COLUMN_VISIBLE)
                    .constraints(
                        primaryKey(TABLE_SCHEMA, TABLE_NAME, COLUMN_NAME),
                        foreignKey(TABLE_SCHEMA, TABLE_NAME)
                            .references(TABLE_METADATA, TABLE_SCHEMA, TABLE_NAME)
                            .onUpdateCascade()
                            .onDeleteCascade())
                    .execute();
            if (result > 0) {
              createRowLevelPermissions(jooq, COLUMN_METADATA);
            }

            t = jooq.createTableIfNotExists(USERS_METADATA);
            t.columns(USER_NAME, USER_PASS).constraint(primaryKey(USER_NAME)).execute();

            t = jooq.createTableIfNotExists(SETTINGS_METADATA);
            t.columns(TABLE_SCHEMA, SETTINGS_TABLE_NAME, SETTINGS_NAME, SETTINGS_VALUE)
                .constraint(primaryKey(TABLE_SCHEMA, SETTINGS_TABLE_NAME, SETTINGS_NAME))
                .execute();
          });

      logger.info("INITIALIZING MOLGENIS METADATA SCHEMA COMPLETE");
    }
  }

  private static void createRowLevelPermissions(DSLContext jooq, Table<Record> table) {
    jooq.execute("ALTER TABLE {0} ENABLE ROW LEVEL SECURITY", table);
    // we record the role name in as a column 'table_rls_manager' and 'table_rls_viewer' and use
    // this to enforce policy of being able to change vs view table.
    jooq.execute(
        "CREATE POLICY {0} ON {1} USING (pg_has_role(current_user, {2} || {3} || '/"
            + Privileges.MANAGER
            + "', 'member'))",
        name("TABLE_RLS_" + Privileges.MANAGER),
        table,
        MG_ROLE_PREFIX,
        TABLE_SCHEMA);

    jooq.execute(
        "CREATE POLICY {0} ON {1} FOR SELECT USING (pg_has_role(current_user, {2} || {3} || '/"
            + Privileges.VIEWER
            + "', 'member'))",
        name("TABLE_RLS_" + Privileges.VIEWER),
        table,
        MG_ROLE_PREFIX,
        TABLE_SCHEMA);
  }

  protected static void saveSchemaMetadata(DSLContext sql, SchemaMetadata schema) {
    try {
      String description = Objects.isNull(schema.getDescription()) ? "" : schema.getDescription();
      sql.insertInto(SCHEMA_METADATA)
          .columns(TABLE_SCHEMA, SCHEMA_DESCRIPTION, SETTINGS)
          .values(schema.getName(), description, schema.getSettings())
          .onConflict(TABLE_SCHEMA)
          .doUpdate()
          .set(SCHEMA_DESCRIPTION, schema.getDescription())
          .set(SETTINGS, schema.getSettings())
          .execute();
    } catch (Exception e) {
      throw new MolgenisException("save of schema metadata failed", e);
    }
  }

  protected static Collection<String> loadSchemaNames(SqlDatabase db) {
    return db.getJooq().selectFrom(SCHEMA_METADATA).fetch().getValues(TABLE_SCHEMA, String.class);
  }

  protected static Collection<SchemaInfo> loadSchemaInfos(SqlDatabase db) {
    List<Record> schemaInfoRecords = db.getJooq().selectFrom(SCHEMA_METADATA).fetch();
    List<SchemaInfo> schemaInfos = new ArrayList<>();
    for (Record infoRecord : schemaInfoRecords) {
      schemaInfos.add(
          new SchemaInfo(
              infoRecord.get(TABLE_SCHEMA, String.class),
              infoRecord.get(SCHEMA_DESCRIPTION, String.class)));
    }
    return schemaInfos;
  }

  protected static SchemaMetadata loadSchemaMetadata(DSLContext jooq, SchemaMetadata schema) {
<<<<<<< HEAD
    org.jooq.Record schemaRecord =
        jooq.selectFrom(SCHEMA_METADATA).where(TABLE_SCHEMA.eq(schema.getName())).fetchOne();
    if (schemaRecord == null) {
      return schema;
    } else {
      schema.setDescription(schemaRecord.get(SCHEMA_DESCRIPTION, String.class));
      schema.setSettingsWithoutReload(schemaRecord.get(SETTINGS, Map.class));
    }
=======
    jooq.selectFrom(SCHEMA_METADATA).where(TABLE_SCHEMA.eq(schema.getName())).fetchOne();
>>>>>>> ca7cb97b
    return schema;
  }

  protected static void deleteSchema(DSLContext jooq, String schemaName) {
    jooq.deleteFrom(SCHEMA_METADATA).where(TABLE_SCHEMA.eq(schemaName)).execute();
  }

  protected static void saveTableMetadata(DSLContext jooq, TableMetadata table) {
    try {
      jooq.insertInto(TABLE_METADATA)
          .columns(
              TABLE_SCHEMA,
              TABLE_NAME,
              TABLE_INHERITS,
              TABLE_IMPORT_SCHEMA,
              TABLE_DESCRIPTION,
              TABLE_SEMANTICS,
              TABLE_TYPE,
              SETTINGS)
          .values(
              table.getSchema().getName(),
              table.getTableName(),
              table.getInherit(),
              table.getImportSchema(),
              table.getDescription(),
              table.getSemantics(),
<<<<<<< HEAD
              table.getTableType(),
              table.getSettings())
=======
              Objects.toString(table.getTableType(), null))
>>>>>>> ca7cb97b
          .onConflict(TABLE_SCHEMA, TABLE_NAME)
          .doUpdate()
          .set(TABLE_INHERITS, table.getInherit())
          .set(TABLE_IMPORT_SCHEMA, table.getImportSchema())
          .set(TABLE_DESCRIPTION, table.getDescription())
          .set(TABLE_SEMANTICS, table.getSemantics())
<<<<<<< HEAD
          .set(TABLE_TYPE, table.getTableType())
          .set(SETTINGS, table.getSettings())
=======
          .set(TABLE_TYPE, Objects.toString(table.getTableType(), null))
>>>>>>> ca7cb97b
          .execute();
    } catch (Exception e) {
      throw new MolgenisException("save of table metadata failed", e);
    }
  }

  protected static void alterTableName(DSLContext jooq, TableMetadata table, String newName) {
    jooq.update(TABLE_METADATA)
        .set(TABLE_NAME, newName)
        .where(TABLE_SCHEMA.eq(table.getSchemaName()), TABLE_NAME.eq(table.getTableName()))
        .execute();
  }

  protected static List<User> loadUsers(SqlDatabase db, int limit, int offset) {
    List<User> users = new ArrayList<>();
<<<<<<< HEAD
    for (Object username :
        db.getJooq()
            .select(USER_NAME)
=======
    for (String username :
        jooq.select(USER_NAME)
>>>>>>> ca7cb97b
            .from(USERS_METADATA)
            .orderBy(USER_NAME)
            .limit(limit)
            .offset(offset)
            .fetch()
            .getValues(USER_NAME)) {
<<<<<<< HEAD
      users.add(new User(db, (String) username));
=======
      users.add(new User(username));
>>>>>>> ca7cb97b
    }
    return users;
  }

  @SuppressWarnings("ConstantConditions")
  public static int countUsers(DSLContext jooq) {
    return jooq.select(count()).from(USERS_METADATA).fetchOne(count());
  }

  protected static Collection<TableMetadata> loadTables(DSLContext jooq, SchemaMetadata schema) {
    try {
      Map<String, TableMetadata> result = new LinkedHashMap<>();
      // tables
      List<Record> tableRecords =
          jooq.selectFrom(TABLE_METADATA).where(TABLE_SCHEMA.eq(schema.getName())).fetch();
<<<<<<< HEAD

=======
      // settings
      List<Record> settingRecords =
          jooq.selectFrom(SETTINGS_METADATA)
              .where(TABLE_SCHEMA.eq(schema.getName()), SETTINGS_TABLE_NAME.notEqual(NOT_PROVIDED))
              .fetch();
>>>>>>> ca7cb97b
      // columns
      List<Record> columnRecords =
          jooq.selectFrom(COLUMN_METADATA)
              .where(TABLE_SCHEMA.eq(schema.getName()))
              .orderBy(COLUMN_POSITION.asc())
              .fetch();

      for (Record r : tableRecords) {
        TableMetadata table = recordToTable(r);
        result.put(table.getTableName(), table);
      }

<<<<<<< HEAD
      for (org.jooq.Record r : columnRecords) {
=======
      for (Record r : settingRecords) {
        result
            .get(r.get(SETTINGS_TABLE_NAME, String.class))
            .setSetting(r.get(SETTINGS_NAME, String.class), r.get(SETTINGS_VALUE, String.class));
      }

      for (Record r : columnRecords) {
>>>>>>> ca7cb97b
        result.get(r.get(TABLE_NAME, String.class)).add(recordToColumn(r));
      }
      return result.values();
    } catch (Exception e) {
      throw new MolgenisException("load of table metadata failed", e);
    }
  }

  @SuppressWarnings("ConstantConditions")
  protected static TableMetadata loadTable(DSLContext jooq, String schemaName, String tableName) {
    Record tableRecord =
        jooq.selectFrom(TABLE_METADATA)
            .where(TABLE_SCHEMA.eq(schemaName).and(TABLE_NAME.eq(tableName)))
            .orderBy(TABLE_NAME)
            .fetchOne();

    List<Record> columnRecords =
        jooq.selectFrom(COLUMN_METADATA)
            .where(TABLE_SCHEMA.eq(schemaName).and(TABLE_NAME.eq(tableName)))
            .orderBy(COLUMN_POSITION.asc())
            .fetch();

<<<<<<< HEAD
=======
    List<Record> settingRecords =
        jooq.selectFrom(SETTINGS_METADATA)
            .where(
                TABLE_SCHEMA.eq(schemaName).and(TABLE_NAME.eq(tableName)),
                SETTINGS_TABLE_NAME.notEqual(NOT_PROVIDED))
            .fetch();

>>>>>>> ca7cb97b
    TableMetadata table = recordToTable(tableRecord);
    for (Record r : columnRecords) {
      table.add(recordToColumn(r));
    }
<<<<<<< HEAD
=======
    for (Record r : settingRecords) {
      table.setSetting(r.get(SETTINGS_NAME, String.class), r.get(SETTINGS_VALUE, String.class));
    }
>>>>>>> ca7cb97b

    return table;
  }

  private static TableMetadata recordToTable(Record r) {
    TableMetadata table = new TableMetadata(r.get(TABLE_NAME, String.class));
    table.setInherit(r.get(TABLE_INHERITS, String.class));
    table.setImportSchema(r.get(TABLE_IMPORT_SCHEMA, String.class));
    table.setDescription(r.get(TABLE_DESCRIPTION, String.class));
    table.setSemantics(r.get(TABLE_SEMANTICS, String[].class));
    table.setSettingsWithoutReload(
        r.get(SETTINGS) != null ? r.get(SETTINGS, Map.class) : new LinkedHashMap<>());
    if (r.get(TABLE_TYPE, String.class) != null) {
      table.setTableType(TableType.valueOf(r.get(TABLE_TYPE, String.class)));
    }
    return table;
  }

  protected static void deleteTable(DSLContext jooq, TableMetadata table) {
    jooq.deleteFrom(TABLE_METADATA)
        .where(TABLE_SCHEMA.eq(table.getSchema().getName()), TABLE_NAME.eq(table.getTableName()))
        .execute();
  }

  protected static void saveColumnMetadata(DSLContext jooq, Column column) {
    String refSchema =
        column.getRefSchema().equals(column.getSchemaName()) ? null : column.getRefSchema();
    jooq.insertInto(COLUMN_METADATA)
        .columns(
            TABLE_SCHEMA,
            TABLE_NAME,
            COLUMN_NAME,
            COLUMN_TYPE,
            COLUMN_KEY,
            COLUMN_POSITION,
            COLUMN_REQUIRED,
            COLUMN_REF_SCHEMA,
            COLUMN_REF_TABLE,
            COLUMN_REF_LINK,
            COLUMN_REF_LABEL,
            COLUMN_REF_BACK,
            COLUMN_VALIDATION,
            COLUMN_COMPUTED,
            COLUMN_INDEXED,
            COLUMN_CASCADE,
            COLUMN_DESCRIPTION,
            COLUMN_SEMANTICS,
            COLUMN_VISIBLE)
        .values(
            column.getTable().getSchema().getName(),
            column.getTable().getTableName(),
            column.getName(),
            Objects.toString(column.getColumnType(), null),
            column.getKey(),
            column.getPosition(),
            column.isRequired(),
            refSchema,
            column.getRefTableName(),
            column.getRefLink(),
            column.getRefLabelIfSet(),
            column.getRefBack(),
            column.getValidation(),
            column.getComputed(),
            column.isIndexed(),
            column.isCascadeDelete(),
            column.getDescription(),
            column.getSemantics(),
            column.getVisible())
        .onConflict(TABLE_SCHEMA, TABLE_NAME, COLUMN_NAME)
        .doUpdate()
        .set(COLUMN_TYPE, Objects.toString(column.getColumnType(), null))
        .set(COLUMN_KEY, column.getKey())
        .set(COLUMN_POSITION, column.getPosition())
        .set(COLUMN_REQUIRED, column.isRequired())
        .set(COLUMN_REF_SCHEMA, refSchema)
        .set(COLUMN_REF_TABLE, column.getRefTableName())
        .set(COLUMN_REF_LINK, column.getRefLink())
        .set(COLUMN_REF_LABEL, column.getRefLabelIfSet())
        .set(COLUMN_REF_BACK, column.getRefBack())
        .set(COLUMN_VALIDATION, column.getValidation())
        .set(COLUMN_COMPUTED, column.getComputed())
        .set(COLUMN_INDEXED, column.isIndexed())
        .set(COLUMN_CASCADE, column.isCascadeDelete())
        .set(COLUMN_DESCRIPTION, column.getDescription())
        .set(COLUMN_SEMANTICS, column.getSemantics())
        .set(COLUMN_VISIBLE, column.getVisible())
        .execute();
  }

  protected static void deleteColumn(DSLContext jooq, Column column) {
    jooq.deleteFrom(COLUMN_METADATA)
        .where(
            TABLE_SCHEMA.eq(column.getSchemaName()),
            TABLE_NAME.eq(column.getTableName()),
            COLUMN_NAME.eq(column.getName()))
        .execute();
  }

<<<<<<< HEAD
=======
  protected static Map<String, String> loadSettings(DSLContext jooq, SchemaMetadata schema) {
    List<Record> settingRecords =
        jooq.selectFrom(SETTINGS_METADATA)
            .where(TABLE_SCHEMA.eq(schema.getName()), SETTINGS_TABLE_NAME.eq(NOT_PROVIDED))
            .fetch();
    return asSettingsMap(settingRecords);
  }

  /**
   * Loads a list of all database settings ( i.e., settings not related to a specific Schema or
   * Table)
   */
  protected static Map<String, String> loadSettings(DSLContext jooq) {
    List<Record> settingRecords =
        jooq.selectFrom(SETTINGS_METADATA)
            .where(TABLE_SCHEMA.eq(NOT_PROVIDED), SETTINGS_TABLE_NAME.eq(NOT_PROVIDED))
            .fetch();
    return asSettingsMap(settingRecords);
  }

  private static Map<String, String> asSettingsMap(List<Record> settingRecords) {
    Map<String, String> settings = new LinkedHashMap<>();
    for (Record settingRecord : settingRecords) {
      settings.put(
          settingRecord.get(SETTINGS_NAME, String.class),
          settingRecord.get(SETTINGS_VALUE, String.class));
    }
    return settings;
  }

  protected static void saveSetting(
      DSLContext jooq, SchemaMetadata schema, TableMetadata table, Setting setting) {
    String tableName = table != null ? table.getTableName() : NOT_PROVIDED;
    insertSetting(jooq, schema.getName(), tableName, setting.key(), setting.value());
  }

  protected static void saveSetting(DSLContext jooq, Setting setting) {
    insertSetting(jooq, NOT_PROVIDED, NOT_PROVIDED, setting.key(), setting.value());
  }

  private static void insertSetting(
      DSLContext jooq,
      String schemaName,
      String tableName,
      String settingKey,
      String settingValue) {
    try {
      jooq.insertInto(SETTINGS_METADATA)
          .columns(TABLE_SCHEMA, SETTINGS_TABLE_NAME, SETTINGS_NAME, SETTINGS_VALUE)
          .values(schemaName, tableName, settingKey, settingValue)
          .onConflict(TABLE_SCHEMA, SETTINGS_TABLE_NAME, SETTINGS_NAME)
          .doUpdate()
          .set(SETTINGS_VALUE, settingValue)
          .execute();
    } catch (Exception e) {
      throw new MolgenisException("save of settings failed", e);
    }
  }

  protected static void deleteSetting(DSLContext jooq, String settingKey) {
    jooq.deleteFrom(SETTINGS_METADATA)
        .where(
            TABLE_SCHEMA.eq(NOT_PROVIDED),
            TABLE_NAME.eq(NOT_PROVIDED),
            SETTINGS_NAME.eq(settingKey))
        .execute();
  }

  protected static void deleteSetting(
      DSLContext jooq, SchemaMetadata schema, TableMetadata table, Setting setting) {
    jooq.deleteFrom(SETTINGS_METADATA)
        .where(
            TABLE_SCHEMA.eq(schema.getName()),
            table != null ? TABLE_NAME.eq(table.getTableName()) : TABLE_NAME.eq(NOT_PROVIDED),
            SETTINGS_NAME.eq(setting.key()))
        .execute();
  }

>>>>>>> ca7cb97b
  protected static boolean schemaExists(DSLContext jooq, String name) {
    return jooq.selectFrom(SCHEMA_METADATA).where(TABLE_SCHEMA.eq(name)).fetch().isNotEmpty();
  }

  private static Column recordToColumn(Record col) {
    Column c = new Column(col.get(COLUMN_NAME, String.class));
    c.setType(ColumnType.valueOf(col.get(COLUMN_TYPE, String.class)));
    c.setRequired(col.get(COLUMN_REQUIRED, Boolean.class));
    c.setKey(col.get(COLUMN_KEY, Integer.class));
    c.setPosition(col.get(COLUMN_POSITION, Integer.class));
    c.setRefSchema(col.get(COLUMN_REF_SCHEMA, String.class));
    c.setRefTable(col.get(COLUMN_REF_TABLE, String.class));
    c.setRefLink(col.get(COLUMN_REF_LINK, String.class));
    c.setRefLabel(col.get(COLUMN_REF_LABEL, String.class));
    c.setRefBack(col.get(COLUMN_REF_BACK, String.class));
    c.setValidation(col.get(COLUMN_VALIDATION, String.class));
    c.setComputed(col.get(COLUMN_COMPUTED, String.class));
    c.setDescription(col.get(COLUMN_DESCRIPTION, String.class));
    c.setCascadeDelete(col.get(COLUMN_CASCADE, Boolean.class));
    c.setSemantics(col.get(COLUMN_SEMANTICS, String[].class));
    c.setVisible(col.get(COLUMN_VISIBLE, String.class));
    return c;
  }

  public static void setUserPassword(DSLContext jooq, String user, String password) {
    jooq.insertInto(USERS_METADATA)
        .columns(USER_NAME, USER_PASS)
        .values(
            field("{0}", String.class, user),
            field("crypt({0}, gen_salt('bf'))", String.class, password))
        .onConflict(USER_NAME)
        .doUpdate()
        .set(USER_PASS, field("crypt({0}, gen_salt('bf'))", String.class, password))
        .execute();
  }

  public static boolean checkUserPassword(DSLContext jooq, String username, String password) {
    Record result =
        jooq.select(field("{0} = crypt({1}, {0})", USER_PASS, password).as("matches"))
            .from(USERS_METADATA)
            .where(field(USER_NAME).eq(username))
            .fetchOne();

    return result != null && result.get("matches", Boolean.class);
  }

  public static void setVersion(DSLContext jooq, int newVersion) {
    jooq.insertInto(DATABASE_METADATA, DATABASE_ID, VERSION)
        .values(1, newVersion)
        .onConflict(DATABASE_ID)
        .doUpdate()
        .set(VERSION, newVersion)
        .execute();
    version = newVersion;
  }

  @SuppressWarnings("ConstantConditions")
  public static int getMaxPosition(DSLContext jooq, String schemaName) {
    Integer result =
        jooq.select(max(COLUMN_POSITION).as(COLUMN_POSITION.getName()))
            .from(COLUMN_METADATA)
            .where(TABLE_SCHEMA.eq(schemaName))
            .fetchOne()
            .get(COLUMN_POSITION.getName(), Integer.class);
    return Objects.requireNonNullElse(result, 0);
  }

  public static void saveDatabaseSettings(DSLContext jooq, Map<String, String> settings) {
    jooq.insertInto(DATABASE_METADATA)
        .columns(DATABASE_ID, VERSION, SETTINGS)
        .values(1, getVersion(jooq), settings)
        .onConflict(DATABASE_ID)
        .doUpdate()
        .set(VERSION, getVersion(jooq))
        .set(SETTINGS, settings)
        .execute();
  }

  public static Map<String, String> loadDatabaseSettings(DSLContext jooq) {
    org.jooq.Record databaseRecord =
        jooq.selectFrom(DATABASE_METADATA).where(DATABASE_ID.eq(1)).fetchOne();
    return databaseRecord.get(SETTINGS, Map.class);
  }

  public static void saveUserMetadata(DSLContext jooq, User user) {
    // don't update password via this route
    jooq.insertInto(USERS_METADATA)
        .columns(USER_NAME, SETTINGS)
        .values(MG_USER_PREFIX + user.getUsername(), user.getSettings())
        .onConflict(USER_NAME)
        .doUpdate()
        .set(SETTINGS, user.getSettings())
        .execute();
  }

  public static User loadUserMetadata(SqlDatabase db, String userName) {
    org.jooq.Record userRecord =
        db.getJooq()
            .selectFrom(USERS_METADATA)
            .where(USER_NAME.eq(MG_USER_PREFIX + userName))
            .fetchOne();
    if (userRecord != null) {
      User result = new User(db, userName);
      result.setSettings(userRecord.get(SETTINGS, Map.class));
      return result;
    }
    return null;
  }
}<|MERGE_RESOLUTION|>--- conflicted
+++ resolved
@@ -1,64 +1,26 @@
 package org.molgenis.emx2.sql;
 
-import static org.jooq.impl.DSL.count;
-import static org.jooq.impl.DSL.field;
-import static org.jooq.impl.DSL.foreignKey;
-import static org.jooq.impl.DSL.max;
-import static org.jooq.impl.DSL.name;
-import static org.jooq.impl.DSL.primaryKey;
-import static org.jooq.impl.DSL.table;
-import static org.jooq.impl.SQLDataType.BOOLEAN;
-import static org.jooq.impl.SQLDataType.INTEGER;
-import static org.jooq.impl.SQLDataType.VARCHAR;
+import static org.jooq.impl.DSL.*;
+import static org.jooq.impl.SQLDataType.*;
 import static org.molgenis.emx2.Constants.MG_ROLE_PREFIX;
 import static org.molgenis.emx2.Constants.MG_USER_PREFIX;
 
-<<<<<<< HEAD
 import java.util.*;
 import org.jooq.*;
+
+import org.jooq.DSLContext;
 import org.molgenis.emx2.*;
-=======
-import java.util.ArrayList;
-import java.util.Collection;
-import java.util.LinkedHashMap;
-import java.util.List;
-import java.util.Map;
-import java.util.Objects;
-import org.jooq.CreateTableElementListStep;
-import org.jooq.DDLQuery;
-import org.jooq.DSLContext;
-import org.jooq.Field;
-import org.jooq.Record;
-import org.jooq.Result;
-import org.jooq.Table;
-import org.molgenis.emx2.Column;
-import org.molgenis.emx2.ColumnType;
-import org.molgenis.emx2.Constants;
-import org.molgenis.emx2.MolgenisException;
-import org.molgenis.emx2.Privileges;
-import org.molgenis.emx2.SchemaInfo;
-import org.molgenis.emx2.SchemaMetadata;
-import org.molgenis.emx2.Setting;
-import org.molgenis.emx2.TableMetadata;
-import org.molgenis.emx2.TableType;
->>>>>>> ca7cb97b
 import org.molgenis.emx2.User;
 import org.slf4j.Logger;
 import org.slf4j.LoggerFactory;
 
 public class MetadataUtils {
-<<<<<<< HEAD
   private static Logger logger = LoggerFactory.getLogger(MetadataUtils.class);
   private static Integer version;
-=======
-
-  private static final Logger logger = LoggerFactory.getLogger(MetadataUtils.class);
->>>>>>> ca7cb97b
 
   static final String MOLGENIS = "MOLGENIS";
   static final String NOT_PROVIDED = "NOT_PROVIDED";
   // tables
-<<<<<<< HEAD
   private static final org.jooq.Table DATABASE_METADATA =
       table(name(MOLGENIS, "database_metadata"));
   private static final org.jooq.Table SCHEMA_METADATA = table(name(MOLGENIS, "schema_metadata"));
@@ -70,39 +32,23 @@
 
   // deprecated table/clumn, to be delete on next major upgrade
   private static final org.jooq.Table VERSION_METADATA = table(name(MOLGENIS, "version_metadata"));
-  private static final org.jooq.Field VERSION_ID = field(name("id"), INTEGER.nullable(false));
+  private static final org.jooq.Field<Integer> VERSION_ID =
+      field(name("id"), INTEGER.nullable(false));
 
   // version
-  private static final org.jooq.Field DATABASE_ID = field(name("id"), INTEGER.nullable(false));
-  private static final org.jooq.Field VERSION = field(name("version"), INTEGER.nullable(false));
+  private static final org.jooq.Field<Integer> DATABASE_ID =
+      field(name("id"), INTEGER.nullable(false));
+  private static final org.jooq.Field<Integer> VERSION =
+      field(name("version"), INTEGER.nullable(false));
 
   // table
-  static final org.jooq.Field TABLE_SCHEMA = field(name("table_schema"), VARCHAR.nullable(false));
-  private static final org.jooq.Field SCHEMA_DESCRIPTION =
-      field(name("description"), VARCHAR.nullable(true));
-  static final org.jooq.Field TABLE_NAME = field(name("table_name"), VARCHAR.nullable(false));
-  private static final org.jooq.Field TABLE_INHERITS =
-=======
-  private static final Table<Record> VERSION_METADATA = table(name(MOLGENIS, "version_metadata"));
-  private static final Table<Record> SCHEMA_METADATA = table(name(MOLGENIS, "schema_metadata"));
-  private static final Table<Record> TABLE_METADATA = table(name(MOLGENIS, "table_metadata"));
-  private static final Table<Record> COLUMN_METADATA = table(name(MOLGENIS, "column_metadata"));
-  private static final Table<Record> USERS_METADATA = table(name(MOLGENIS, "users_metadata"));
-  private static final Table<Record> SETTINGS_METADATA = table(name(MOLGENIS, "settings_metadata"));
-
-  // version
-  private static final Field<Integer> VERSION_ID = field(name("id"), INTEGER.nullable(false));
-  private static final Field<Integer> VERSION = field(name("version"), INTEGER.nullable(false));
-
-  // table
-  private static final Field<String> TABLE_SCHEMA =
+  static final org.jooq.Field<String> TABLE_SCHEMA =
       field(name("table_schema"), VARCHAR.nullable(false));
   private static final Field<String> SCHEMA_DESCRIPTION =
       field(name("description"), VARCHAR.nullable(true));
   private static final Field<String> TABLE_NAME =
       field(name("table_name"), VARCHAR.nullable(false));
   private static final Field<String> TABLE_INHERITS =
->>>>>>> ca7cb97b
       field(name("table_inherits"), VARCHAR.nullable(true));
   private static final Field<String> TABLE_IMPORT_SCHEMA =
       field(name("import_schema"), VARCHAR.nullable(true));
@@ -150,23 +96,18 @@
   private static final Field<String> USER_NAME = field(name("username"), VARCHAR);
   private static final Field<String> USER_PASS = field(name("password"), VARCHAR);
 
-  // settings
-<<<<<<< HEAD
+  // settings field, reused by all other metadata
   static final org.jooq.Field SETTINGS = field(name(org.molgenis.emx2.Constants.SETTINGS), JSON);
 
   // old settingstable, to be removed on major update
-  private static final org.jooq.Field SETTINGS_NAME =
+  private static final org.jooq.Field<String> SETTINGS_NAME =
       field(name(org.molgenis.emx2.Constants.SETTINGS_NAME), VARCHAR);
-  private static final org.jooq.Field SETTINGS_TABLE_NAME =
-=======
-  private static final Field<String> SETTINGS_NAME = field(name(Constants.SETTINGS_NAME), VARCHAR);
-  private static final Field<String> SETTINGS_TABLE_NAME =
->>>>>>> ca7cb97b
+  private static final org.jooq.Field<String> SETTINGS_TABLE_NAME =
       field(
           name(TABLE_NAME.getName()),
           VARCHAR.nullable(true)); // note table might be null in case of schema
   private static final Field<String> SETTINGS_VALUE =
-      field(name(Constants.SETTINGS_VALUE), VARCHAR);
+      field(name(org.molgenis.emx2.Constants.SETTINGS_VALUE), VARCHAR);
 
   private MetadataUtils() {
     // to hide the public constructor
@@ -175,9 +116,11 @@
   /**
    * Returns version number. Returns -1 if metadata does not exist (i.e. MOLGENIS schema does not
    * exist)
+   *
+   * @param jooq
+   * @return
    */
   protected static Integer getVersion(DSLContext jooq) {
-<<<<<<< HEAD
     if (version == null) {
       if (jooq.meta().getSchemas(MOLGENIS).size() == 0) {
         // schema does not exist, need to do a full init
@@ -210,22 +153,6 @@
           // default if schema exists but seems empty
           version = 0;
           return version;
-=======
-    if (jooq.meta().getSchemas(MOLGENIS).size() == 0) {
-      // schema does not exist
-      return -1;
-    } else {
-      Result<Record> result = jooq.selectFrom(VERSION_METADATA).fetch();
-      if (result.size() > 0) {
-        try {
-          // in previous version this was a string so might not be integer
-          return result.get(0).get(VERSION);
-        } catch (ClassCastException e) {
-          // this is to handle the legacy systems: before Migration system we used version string of
-          // software
-          logger.debug(
-              "Updating from old 'x.y.z' based database version number to numeric database version number");
->>>>>>> ca7cb97b
         }
       }
     }
@@ -335,13 +262,13 @@
     }
   }
 
-  private static void createRowLevelPermissions(DSLContext jooq, Table<Record> table) {
+  private static void createRowLevelPermissions(DSLContext jooq, org.jooq.Table table) {
     jooq.execute("ALTER TABLE {0} ENABLE ROW LEVEL SECURITY", table);
     // we record the role name in as a column 'table_rls_manager' and 'table_rls_viewer' and use
     // this to enforce policy of being able to change vs view table.
     jooq.execute(
         "CREATE POLICY {0} ON {1} USING (pg_has_role(current_user, {2} || {3} || '/"
-            + Privileges.MANAGER
+            + Privileges.MANAGER.toString()
             + "', 'member'))",
         name("TABLE_RLS_" + Privileges.MANAGER),
         table,
@@ -379,19 +306,18 @@
   }
 
   protected static Collection<SchemaInfo> loadSchemaInfos(SqlDatabase db) {
-    List<Record> schemaInfoRecords = db.getJooq().selectFrom(SCHEMA_METADATA).fetch();
+    List<org.jooq.Record> schemaInfoRecords = db.getJooq().selectFrom(SCHEMA_METADATA).fetch();
     List<SchemaInfo> schemaInfos = new ArrayList<>();
-    for (Record infoRecord : schemaInfoRecords) {
+    for (org.jooq.Record record : schemaInfoRecords) {
       schemaInfos.add(
           new SchemaInfo(
-              infoRecord.get(TABLE_SCHEMA, String.class),
-              infoRecord.get(SCHEMA_DESCRIPTION, String.class)));
+              record.get(TABLE_SCHEMA, String.class),
+              record.get(SCHEMA_DESCRIPTION, String.class)));
     }
     return schemaInfos;
   }
 
   protected static SchemaMetadata loadSchemaMetadata(DSLContext jooq, SchemaMetadata schema) {
-<<<<<<< HEAD
     org.jooq.Record schemaRecord =
         jooq.selectFrom(SCHEMA_METADATA).where(TABLE_SCHEMA.eq(schema.getName())).fetchOne();
     if (schemaRecord == null) {
@@ -400,9 +326,6 @@
       schema.setDescription(schemaRecord.get(SCHEMA_DESCRIPTION, String.class));
       schema.setSettingsWithoutReload(schemaRecord.get(SETTINGS, Map.class));
     }
-=======
-    jooq.selectFrom(SCHEMA_METADATA).where(TABLE_SCHEMA.eq(schema.getName())).fetchOne();
->>>>>>> ca7cb97b
     return schema;
   }
 
@@ -429,24 +352,16 @@
               table.getImportSchema(),
               table.getDescription(),
               table.getSemantics(),
-<<<<<<< HEAD
-              table.getTableType(),
+              Objects.toString(table.getTableType(), null),
               table.getSettings())
-=======
-              Objects.toString(table.getTableType(), null))
->>>>>>> ca7cb97b
           .onConflict(TABLE_SCHEMA, TABLE_NAME)
           .doUpdate()
           .set(TABLE_INHERITS, table.getInherit())
           .set(TABLE_IMPORT_SCHEMA, table.getImportSchema())
           .set(TABLE_DESCRIPTION, table.getDescription())
           .set(TABLE_SEMANTICS, table.getSemantics())
-<<<<<<< HEAD
-          .set(TABLE_TYPE, table.getTableType())
+          .set(TABLE_TYPE, Objects.toString(table.getTableType(), null))
           .set(SETTINGS, table.getSettings())
-=======
-          .set(TABLE_TYPE, Objects.toString(table.getTableType(), null))
->>>>>>> ca7cb97b
           .execute();
     } catch (Exception e) {
       throw new MolgenisException("save of table metadata failed", e);
@@ -462,25 +377,15 @@
 
   protected static List<User> loadUsers(SqlDatabase db, int limit, int offset) {
     List<User> users = new ArrayList<>();
-<<<<<<< HEAD
-    for (Object username :
+    for (org.jooq.Record user :
         db.getJooq()
-            .select(USER_NAME)
-=======
-    for (String username :
-        jooq.select(USER_NAME)
->>>>>>> ca7cb97b
+            .select(USER_NAME, SETTINGS)
             .from(USERS_METADATA)
             .orderBy(USER_NAME)
             .limit(limit)
             .offset(offset)
-            .fetch()
-            .getValues(USER_NAME)) {
-<<<<<<< HEAD
-      users.add(new User(db, (String) username));
-=======
-      users.add(new User(username));
->>>>>>> ca7cb97b
+            .fetchArray()) {
+      users.add(new User(db, user.get(USER_NAME), (Map) user.get(SETTINGS)));
     }
     return users;
   }
@@ -494,40 +399,22 @@
     try {
       Map<String, TableMetadata> result = new LinkedHashMap<>();
       // tables
-      List<Record> tableRecords =
+      List<org.jooq.Record> tableRecords =
           jooq.selectFrom(TABLE_METADATA).where(TABLE_SCHEMA.eq(schema.getName())).fetch();
-<<<<<<< HEAD
-
-=======
-      // settings
-      List<Record> settingRecords =
-          jooq.selectFrom(SETTINGS_METADATA)
-              .where(TABLE_SCHEMA.eq(schema.getName()), SETTINGS_TABLE_NAME.notEqual(NOT_PROVIDED))
-              .fetch();
->>>>>>> ca7cb97b
+
       // columns
-      List<Record> columnRecords =
+      List<org.jooq.Record> columnRecords =
           jooq.selectFrom(COLUMN_METADATA)
               .where(TABLE_SCHEMA.eq(schema.getName()))
               .orderBy(COLUMN_POSITION.asc())
               .fetch();
 
-      for (Record r : tableRecords) {
+      for (org.jooq.Record r : tableRecords) {
         TableMetadata table = recordToTable(r);
         result.put(table.getTableName(), table);
       }
 
-<<<<<<< HEAD
       for (org.jooq.Record r : columnRecords) {
-=======
-      for (Record r : settingRecords) {
-        result
-            .get(r.get(SETTINGS_TABLE_NAME, String.class))
-            .setSetting(r.get(SETTINGS_NAME, String.class), r.get(SETTINGS_VALUE, String.class));
-      }
-
-      for (Record r : columnRecords) {
->>>>>>> ca7cb97b
         result.get(r.get(TABLE_NAME, String.class)).add(recordToColumn(r));
       }
       return result.values();
@@ -538,43 +425,27 @@
 
   @SuppressWarnings("ConstantConditions")
   protected static TableMetadata loadTable(DSLContext jooq, String schemaName, String tableName) {
-    Record tableRecord =
+    org.jooq.Record tableRecord =
         jooq.selectFrom(TABLE_METADATA)
             .where(TABLE_SCHEMA.eq(schemaName).and(TABLE_NAME.eq(tableName)))
             .orderBy(TABLE_NAME)
             .fetchOne();
 
-    List<Record> columnRecords =
+    List<org.jooq.Record> columnRecords =
         jooq.selectFrom(COLUMN_METADATA)
             .where(TABLE_SCHEMA.eq(schemaName).and(TABLE_NAME.eq(tableName)))
             .orderBy(COLUMN_POSITION.asc())
             .fetch();
 
-<<<<<<< HEAD
-=======
-    List<Record> settingRecords =
-        jooq.selectFrom(SETTINGS_METADATA)
-            .where(
-                TABLE_SCHEMA.eq(schemaName).and(TABLE_NAME.eq(tableName)),
-                SETTINGS_TABLE_NAME.notEqual(NOT_PROVIDED))
-            .fetch();
-
->>>>>>> ca7cb97b
     TableMetadata table = recordToTable(tableRecord);
-    for (Record r : columnRecords) {
+    for (org.jooq.Record r : columnRecords) {
       table.add(recordToColumn(r));
     }
-<<<<<<< HEAD
-=======
-    for (Record r : settingRecords) {
-      table.setSetting(r.get(SETTINGS_NAME, String.class), r.get(SETTINGS_VALUE, String.class));
-    }
->>>>>>> ca7cb97b
 
     return table;
   }
 
-  private static TableMetadata recordToTable(Record r) {
+  private static TableMetadata recordToTable(org.jooq.Record r) {
     TableMetadata table = new TableMetadata(r.get(TABLE_NAME, String.class));
     table.setInherit(r.get(TABLE_INHERITS, String.class));
     table.setImportSchema(r.get(TABLE_IMPORT_SCHEMA, String.class));
@@ -668,92 +539,11 @@
         .execute();
   }
 
-<<<<<<< HEAD
-=======
-  protected static Map<String, String> loadSettings(DSLContext jooq, SchemaMetadata schema) {
-    List<Record> settingRecords =
-        jooq.selectFrom(SETTINGS_METADATA)
-            .where(TABLE_SCHEMA.eq(schema.getName()), SETTINGS_TABLE_NAME.eq(NOT_PROVIDED))
-            .fetch();
-    return asSettingsMap(settingRecords);
-  }
-
-  /**
-   * Loads a list of all database settings ( i.e., settings not related to a specific Schema or
-   * Table)
-   */
-  protected static Map<String, String> loadSettings(DSLContext jooq) {
-    List<Record> settingRecords =
-        jooq.selectFrom(SETTINGS_METADATA)
-            .where(TABLE_SCHEMA.eq(NOT_PROVIDED), SETTINGS_TABLE_NAME.eq(NOT_PROVIDED))
-            .fetch();
-    return asSettingsMap(settingRecords);
-  }
-
-  private static Map<String, String> asSettingsMap(List<Record> settingRecords) {
-    Map<String, String> settings = new LinkedHashMap<>();
-    for (Record settingRecord : settingRecords) {
-      settings.put(
-          settingRecord.get(SETTINGS_NAME, String.class),
-          settingRecord.get(SETTINGS_VALUE, String.class));
-    }
-    return settings;
-  }
-
-  protected static void saveSetting(
-      DSLContext jooq, SchemaMetadata schema, TableMetadata table, Setting setting) {
-    String tableName = table != null ? table.getTableName() : NOT_PROVIDED;
-    insertSetting(jooq, schema.getName(), tableName, setting.key(), setting.value());
-  }
-
-  protected static void saveSetting(DSLContext jooq, Setting setting) {
-    insertSetting(jooq, NOT_PROVIDED, NOT_PROVIDED, setting.key(), setting.value());
-  }
-
-  private static void insertSetting(
-      DSLContext jooq,
-      String schemaName,
-      String tableName,
-      String settingKey,
-      String settingValue) {
-    try {
-      jooq.insertInto(SETTINGS_METADATA)
-          .columns(TABLE_SCHEMA, SETTINGS_TABLE_NAME, SETTINGS_NAME, SETTINGS_VALUE)
-          .values(schemaName, tableName, settingKey, settingValue)
-          .onConflict(TABLE_SCHEMA, SETTINGS_TABLE_NAME, SETTINGS_NAME)
-          .doUpdate()
-          .set(SETTINGS_VALUE, settingValue)
-          .execute();
-    } catch (Exception e) {
-      throw new MolgenisException("save of settings failed", e);
-    }
-  }
-
-  protected static void deleteSetting(DSLContext jooq, String settingKey) {
-    jooq.deleteFrom(SETTINGS_METADATA)
-        .where(
-            TABLE_SCHEMA.eq(NOT_PROVIDED),
-            TABLE_NAME.eq(NOT_PROVIDED),
-            SETTINGS_NAME.eq(settingKey))
-        .execute();
-  }
-
-  protected static void deleteSetting(
-      DSLContext jooq, SchemaMetadata schema, TableMetadata table, Setting setting) {
-    jooq.deleteFrom(SETTINGS_METADATA)
-        .where(
-            TABLE_SCHEMA.eq(schema.getName()),
-            table != null ? TABLE_NAME.eq(table.getTableName()) : TABLE_NAME.eq(NOT_PROVIDED),
-            SETTINGS_NAME.eq(setting.key()))
-        .execute();
-  }
-
->>>>>>> ca7cb97b
   protected static boolean schemaExists(DSLContext jooq, String name) {
     return jooq.selectFrom(SCHEMA_METADATA).where(TABLE_SCHEMA.eq(name)).fetch().isNotEmpty();
   }
 
-  private static Column recordToColumn(Record col) {
+  private static Column recordToColumn(org.jooq.Record col) {
     Column c = new Column(col.get(COLUMN_NAME, String.class));
     c.setType(ColumnType.valueOf(col.get(COLUMN_TYPE, String.class)));
     c.setRequired(col.get(COLUMN_REQUIRED, Boolean.class));
@@ -786,23 +576,13 @@
   }
 
   public static boolean checkUserPassword(DSLContext jooq, String username, String password) {
-    Record result =
+    org.jooq.Record result =
         jooq.select(field("{0} = crypt({1}, {0})", USER_PASS, password).as("matches"))
             .from(USERS_METADATA)
             .where(field(USER_NAME).eq(username))
             .fetchOne();
 
     return result != null && result.get("matches", Boolean.class);
-  }
-
-  public static void setVersion(DSLContext jooq, int newVersion) {
-    jooq.insertInto(DATABASE_METADATA, DATABASE_ID, VERSION)
-        .values(1, newVersion)
-        .onConflict(DATABASE_ID)
-        .doUpdate()
-        .set(VERSION, newVersion)
-        .execute();
-    version = newVersion;
   }
 
   @SuppressWarnings("ConstantConditions")
