package org.molgenis.emx2.sql;

import static org.jooq.impl.DSL.name;
import static org.molgenis.emx2.Column.column;
import static org.molgenis.emx2.ColumnType.STRING;
import static org.molgenis.emx2.Constants.*;
import static org.molgenis.emx2.TableMetadata.table;
import static org.molgenis.emx2.sql.MetadataUtils.*;
import static org.molgenis.emx2.sql.SqlDatabaseExecutor.*;
import static org.molgenis.emx2.sql.SqlSchemaMetadataExecutor.executeCreateSchema;

import com.zaxxer.hikari.HikariDataSource;
import java.security.SecureRandom;
import java.util.*;
import java.util.function.Supplier;
import javax.sql.DataSource;
import org.jooq.DSLContext;
import org.jooq.Record;
import org.jooq.SQLDialect;
import org.jooq.conf.Settings;
import org.jooq.exception.DataAccessException;
import org.jooq.impl.DSL;
import org.molgenis.emx2.*;
import org.molgenis.emx2.utils.EnvironmentProperty;
import org.molgenis.emx2.utils.RandomString;
import org.molgenis.emx2.utils.generator.SnowflakeIdGenerator;
import org.slf4j.Logger;
import org.slf4j.LoggerFactory;

public class SqlDatabase extends HasSettings<Database> implements Database {
  public static final String ADMIN_USER = "admin";
  public static final String ADMIN_PW_DEFAULT = "admin";

  public static final String ANONYMOUS = "anonymous";
  public static final String USER = "user";
  public static final String WITH = "with {} = {} ";
  public static final int MAX_EXECUTION_TIME_IN_SECONDS = 10;
  private static final Settings DEFAULT_JOOQ_SETTINGS =
      new Settings().withQueryTimeout(MAX_EXECUTION_TIME_IN_SECONDS);
  private static final Random random = new SecureRandom();

  // shared between all instances
  private static DataSource source;

  private Integer databaseVersion;
  private DSLContext jooq;
  private final SqlUserAwareConnectionProvider connectionProvider;
  private final Map<String, SqlSchemaMetadata> schemaCache = new LinkedHashMap<>();
  private Map<String, Supplier<Object>> javaScriptBindings = new HashMap<>();
  private Collection<String> schemaNames = new ArrayList<>();
  private Collection<SchemaInfo> schemaInfos = new ArrayList<>();
  private boolean inTx;
  private static final Logger logger = LoggerFactory.getLogger(SqlDatabase.class);
  private String initialAdminPassword =
      (String)
          EnvironmentProperty.getParameter(Constants.MOLGENIS_ADMIN_PW, ADMIN_PW_DEFAULT, STRING);

  private static String postgresUser =
      (String)
          EnvironmentProperty.getParameter(
              org.molgenis.emx2.Constants.MOLGENIS_POSTGRES_USER, "molgenis", STRING);

  private DatabaseListener listener =
      new DatabaseListener() {
        @Override
        public void userChanged() {
          clearCache();
        }

        @Override
        public void afterCommit() {
          clearCache();
          super.afterCommit();
          logger.info("cleared caches after commit that includes changes on schema(s)");
        }
      };

  // for acting on save/deletes on tables
  private List<TableListener> tableListeners = new ArrayList<>();

  // copy constructor for transactions; only with its own jooq instance that contains tx
  private SqlDatabase(DSLContext jooq, SqlDatabase copy) {
    this.connectionProvider = new SqlUserAwareConnectionProvider(source);
    this.connectionProvider.setActiveUser(copy.connectionProvider.getActiveUser());
    this.jooq = jooq;
    databaseVersion = MetadataUtils.getVersion(jooq);

    // copy all schemas
    this.schemaNames.addAll(copy.schemaNames);
    this.schemaInfos.addAll(copy.schemaInfos);
    this.setSettingsWithoutReload(copy.getSettings());
    for (Map.Entry<String, SqlSchemaMetadata> schema : copy.schemaCache.entrySet()) {
      this.schemaCache.put(schema.getKey(), new SqlSchemaMetadata(this, schema.getValue()));
    }

    this.javaScriptBindings.putAll(copy.javaScriptBindings);
  }

  private void setJooq(DSLContext ctx) {
    this.jooq = ctx;
  }

  public SqlDatabase(boolean init) {
    initDataSource();
    this.connectionProvider = new SqlUserAwareConnectionProvider(source);
    this.jooq = DSL.using(connectionProvider, SQLDialect.POSTGRES, DEFAULT_JOOQ_SETTINGS);
    if (init) {
      try {
        // elevate privileges for init (prevent reload)
        this.connectionProvider.setActiveUser(ADMIN_USER);
        this.init();
      } finally {
        // always sure to return to anonymous
        this.connectionProvider.clearActiveUser();
      }
    }
    // get database version if exists
    databaseVersion = MetadataUtils.getVersion(jooq);
    logger.info("Database was created using version: {} ", this.databaseVersion);
  }

  private static void initDataSource() {
    if (source == null) {
      String url =
          (String)
              EnvironmentProperty.getParameter(
                  org.molgenis.emx2.Constants.MOLGENIS_POSTGRES_URI,
                  "jdbc:postgresql:molgenis",
                  STRING);
      String pass =
          (String)
              EnvironmentProperty.getParameter(
                  org.molgenis.emx2.Constants.MOLGENIS_POSTGRES_PASS, "molgenis", STRING);
      logger.info(WITH, org.molgenis.emx2.Constants.MOLGENIS_POSTGRES_URI, url);
      logger.info(WITH, org.molgenis.emx2.Constants.MOLGENIS_POSTGRES_USER, postgresUser);
      logger.info(WITH, org.molgenis.emx2.Constants.MOLGENIS_POSTGRES_PASS, "<HIDDEN>");

      // create data source
      HikariDataSource dataSource = new HikariDataSource();
      dataSource.setJdbcUrl(url);
      dataSource.setUsername(postgresUser);
      dataSource.setPassword(pass);

      source = dataSource;
    }
  }

  @Override
  public void init() { // setup default stuff

    try {
      // short transaction
      jooq.transaction(
          config -> {
            DSLContext j = config.dsl();
            j.execute("CREATE EXTENSION IF NOT EXISTS pg_trgm"); // for fast fuzzy search
            j.execute("CREATE EXTENSION IF NOT EXISTS pgcrypto"); // for password hashing
          });

      Migrations.initOrMigrate(this);

      if (!hasUser(ANONYMOUS)) {
        addUser(ANONYMOUS); // used when not logged in
      }
      if (!hasUser(USER)) {
        addUser(USER); // used as role to identify all users except anonymous
      }
      if (!hasUser(ADMIN_USER)) {
        addUser(ADMIN_USER);
        setUserPassword(ADMIN_USER, initialAdminPassword);
      }

      initSystemSchema();

      // get the settings
      clearCache();

      if (!this.getSettings().containsKey(Constants.IS_OIDC_ENABLED)) {
        this.setSetting(
            Constants.IS_OIDC_ENABLED,
            (String) EnvironmentProperty.getParameter(MOLGENIS_OIDC_CLIENT_ID, "false", STRING));
      }

      String instanceId = getSetting(Constants.MOLGENIS_INSTANCE_ID);
      if (instanceId == null) {
        instanceId = String.valueOf(random.nextLong(SnowflakeIdGenerator.MAX_ID));
        this.setSetting(Constants.MOLGENIS_INSTANCE_ID, instanceId);
      }
      if (!SnowflakeIdGenerator.hasInstance()) SnowflakeIdGenerator.init(instanceId);

      if (getSetting(Constants.IS_PRIVACY_POLICY_ENABLED) == null) {
        this.setSetting(Constants.IS_PRIVACY_POLICY_ENABLED, String.valueOf(false));
      }

      if (getSetting(Constants.PRIVACY_POLICY_LEVEL) == null) {
        this.setSetting(Constants.PRIVACY_POLICY_LEVEL, Constants.PRIVACY_POLICY_LEVEL_DEFAULT);
      }

      if (getSetting(Constants.PRIVACY_POLICY_TEXT) == null) {
        this.setSetting(Constants.PRIVACY_POLICY_TEXT, Constants.PRIVACY_POLICY_TEXT_DEFAULT);
      }

      if (getSetting(Constants.LOCALES) == null) {
        this.setSetting(Constants.LOCALES, Constants.LOCALES_DEFAULT);
      }

      String key = getSetting(Constants.MOLGENIS_JWT_SHARED_SECRET);
      if (key == null) {
        key =
            (String)
                EnvironmentProperty.getParameter(
                    Constants.MOLGENIS_JWT_SHARED_SECRET, null, STRING);
      }
      // validate the key, or generate a good one
      if (key == null || key.getBytes().length < 32) {
        key = new RandomString(32).nextString();
      }
      // save the key again
      this.setSetting(Constants.MOLGENIS_JWT_SHARED_SECRET, key);
    } catch (Exception e) {
      // this happens if multiple inits run at same time, totally okay to ignore
      if (!e.getMessage()
          .contains(
              "duplicate key value violates unique constraint \"pg_type_typname_nsp_index\"")) {
        throw e;
      }
    }
  }

<<<<<<< HEAD
  private void initSystemSchema() {
    this.tx(
        tdb -> {
          if (!this.hasSchema(SYSTEM_SCHEMA)) {
            this.createSchema(SYSTEM_SCHEMA);
          }

          Schema schema;
          if (!this.hasSchema(SYSTEM_SCHEMA)) {
            schema = this.createSchema(SYSTEM_SCHEMA);
          } else {
            schema = this.getSchema(SYSTEM_SCHEMA);
          }

          if (!schema.getTableNames().contains("Templates")) {
            schema.create(
                table(
                    "Templates",
                    column("endpoint").setPkey(),
                    column("schema").setPkey(),
                    column("template").setType(ColumnType.TEXT)));
          }
        });
  }

  private void initOidc() {
    // oidc settings takes priority over env variables
    String isOidcEnabledSetting = getSetting(Constants.IS_OIDC_ENABLED);
    if (isOidcEnabledSetting != null) {
      this.isOidcEnabled = Boolean.parseBoolean(isOidcEnabledSetting);
    } else {
      Object envSetting =
          EnvironmentProperty.getParameter(Constants.MOLGENIS_OIDC_CLIENT_ID, null, STRING);
      if (envSetting != null) {
        this.setSetting(Constants.IS_OIDC_ENABLED, "true");
        this.isOidcEnabled = true;
      }
    }
    if (!this.isOidcEnabled) return;

    // check if OIDC settings are complete otherwise log error and set to false
    if (!isValidOidcSettings()) {
      setSetting(
          Constants.IS_OIDC_ENABLED,
          "error: Environment OIDC settings are incomplete. Fix and then set again to true");
    }
  }

  private boolean isValidOidcSettings() {
    Object oidcClientId =
        EnvironmentProperty.getParameter(Constants.MOLGENIS_OIDC_CLIENT_ID, null, STRING);
    Object clientSecret =
        EnvironmentProperty.getParameter(Constants.MOLGENIS_OIDC_CLIENT_SECRET, null, STRING);

    return clientSecret != null && oidcClientId != null;
  }

=======
>>>>>>> db774c2d
  @Override
  public void setListener(DatabaseListener listener) {
    this.listener = listener;
  }

  @Override
  public DatabaseListener getListener() {
    return this.listener;
  }

  private void log(long start, String message) {
    if (logger.isInfoEnabled()) {
      logger.info("{} in {}ms", message, (System.currentTimeMillis() - start));
    }
  }

  @Override
  public SqlSchema createSchema(String name) {
    return this.createSchema(name, null);
  }

  @Override
  public SqlSchema createSchema(String name, String description) {
    long start = System.currentTimeMillis();
    this.tx(
        db -> {
          SqlSchemaMetadata metadata = new SqlSchemaMetadata(db, name, description);
          validateSchemaIdentifierIsUnique(metadata, db);
          executeCreateSchema((SqlDatabase) db, metadata);
          // copy
          SqlSchema schema = (SqlSchema) db.getSchema(metadata.getName());
          // make current user a manager
          if (db.getActiveUser() != null && !db.getActiveUser().equals(ADMIN_USER)) {
            schema.addMember(db.getActiveUser(), Privileges.MANAGER.toString());
          }
          // refresh
          db.clearCache();
        });
    getListener().schemaChanged(name);
    this.log(start, "created schema " + name);
    return getSchema(name);
  }

  private static void validateSchemaIdentifierIsUnique(SchemaMetadata metadata, Database db) {
    for (String name : db.getSchemaNames()) {
      if (!metadata.getName().equals(name)
          && metadata.getIdentifier().equals(new SchemaMetadata(name).getIdentifier())) {
        throw new MolgenisException(
            String.format(
                "Cannot create/alter schema because name resolves to same identifier: '%s' has same identifier as '%s' (both resolve to identifier '%s')",
                metadata.getName(), name, metadata.getIdentifier()));
      }
    }
  }

  @Override
  public Schema updateSchema(String name, String description) {
    long start = System.currentTimeMillis();
    this.tx(
        db -> {
          SqlSchemaMetadata metadata = new SqlSchemaMetadata(db, name, description);
          MetadataUtils.saveSchemaMetadata(((SqlDatabase) db).getJooq(), metadata);

          // refresh
          db.clearCache();
        });
    getListener().schemaChanged(name);
    this.log(start, "updated schema " + name);
    return getSchema(name);
  }

  @Override
  public SqlSchema getSchema(String name) {
    if (name == null) throw new MolgenisException("Schema name was null or empty");
    if (schemaCache.containsKey(name)) {
      return new SqlSchema(this, schemaCache.get(name));
    } else {
      SqlSchemaMetadata metadata = new SqlSchemaMetadata(this, name);
      if (metadata.exists()) {
        SqlSchema schema = new SqlSchema(this, metadata);
        schemaCache.put(name, metadata); // cache
        return schema;
      }
    }
    return null;
  }

  @Override
  public List<Table> getTablesFromAllSchemas(String tableId) {
    List<Table> tables = new ArrayList<>();
    for (String sn : this.getSchemaNames()) {
      Schema schema = this.getSchema(sn);
      Table t = schema.getTable(tableId);
      if (t != null) {
        tables.add(t);
      }
    }
    return tables;
  }

  @Override
  public void dropSchemaIfExists(String name) {
    if (getSchema(name) != null) {
      this.dropSchema(name);
    }
  }

  @Override
  public void dropSchema(String name) {
    long start = System.currentTimeMillis();
    tx(
        database -> {
          SqlDatabase sqlDatabase = (SqlDatabase) database;
          SqlSchemaMetadataExecutor.executeDropSchema(sqlDatabase, name);
          sqlDatabase.schemaNames.remove(name);
          sqlDatabase.schemaInfos.clear();
          sqlDatabase.schemaCache.remove(name);
        });

    listener.schemaRemoved(name);
    log(start, "dropped schema " + name);
  }

  @Override
  public Schema dropCreateSchema(String name) {
    return this.dropCreateSchema(name, null);
  }

  @Override
  public Schema dropCreateSchema(String name, String description) {
    tx(
        db -> {
          if (getSchema(name) != null) {
            SqlSchemaMetadataExecutor.executeDropSchema((SqlDatabase) db, name);
          }
          SqlSchemaMetadata metadata = new SqlSchemaMetadata(db, name, description);
          executeCreateSchema((SqlDatabase) db, metadata);
          ((SqlDatabase) db).schemaCache.put(name, new SqlSchemaMetadata(db, metadata));
        });
    return getSchema(name);
  }

  @Override
  public Collection<String> getSchemaNames() {
    if (this.schemaNames.isEmpty()) {
      this.schemaNames = MetadataUtils.loadSchemaNames(this);
    }
    return List.copyOf(this.schemaNames);
  }

  @Override
  public Collection<SchemaInfo> getSchemaInfos() {
    if (this.schemaInfos.isEmpty()) {
      this.schemaInfos = MetadataUtils.loadSchemaInfos(this);
    }
    return List.copyOf(this.schemaInfos);
  }

  @Override
  public SchemaInfo getSchemaInfo(String schemaName) {
    Optional<SchemaInfo> result =
        this.getSchemaInfos().stream()
            .filter(schemaInfo -> schemaInfo.tableSchema().equals(schemaName))
            .findFirst();
    if (result.isPresent()) {
      return result.get();
    }
    return null;
  }

  @Override
  public Database setSettings(Map<String, String> settings) {
    if (!isAdmin()) {
      throw new MolgenisException("Insufficient rights to create database level setting");
    }
    super.setSettings(settings);
    MetadataUtils.saveDatabaseSettings(jooq, getSettings());
    // force all sessions to reload
    this.listener.afterCommit();
    return this;
  }

  @Override
  public User addUser(String userName) {
    if (!hasUser(userName)) {
      long start = System.currentTimeMillis();
      // need elevated privileges, so clear user and run as root
      // this is not thread safe therefore must be in a transaction
      tx(
          db -> {
            String currentUser = db.getActiveUser();
            try {
              db.becomeAdmin();
              executeCreateUser((SqlDatabase) db, userName);
            } finally {
              db.setActiveUser(currentUser);
            }
          });
      log(start, "created user " + userName);
    }
    return getUser(userName);
  }

  @Override
  public boolean checkUserPassword(String user, String password) {
    return MetadataUtils.checkUserPassword(getJooq(), user, password);
  }

  @Override
  public void setUserPassword(String user, String password) {
    // can only as admin or as own user
    if (getActiveUser() != null
        && !getActiveUser().equals(ADMIN_USER)
        && !user.equals(getActiveUser())) {
      throw new MolgenisException("Set password failed for user '" + user + "': permission denied");
    }
    // password should have minimum length
    if (password == null || password.length() < 5) {
      throw new MolgenisException(
          "Set password failed for user '" + user + "': password too short");
    }
    long start = System.currentTimeMillis();
    tx(
        db -> {
          if (!db.hasUser(user)) {
            db.addUser(user);
          }
          MetadataUtils.setUserPassword(((SqlDatabase) db).getJooq(), user, password);
        });
    log(start, "set password for user '" + user + "'");
  }

  @Override
  public boolean hasUser(String user) {
    return !jooq.fetch(
            "SELECT rolname FROM pg_catalog.pg_roles WHERE rolname = {0}", MG_USER_PREFIX + user)
        .isEmpty();
  }

  @Override
  public List<User> getUsers(int limit, int offset) {
    if (!ADMIN_USER.equals(getActiveUser()) && getActiveUser() != null) {
      throw new MolgenisException("getUsers denied");
    }
    return MetadataUtils.loadUsers(this, limit, offset);
  }

  @Override
  public void removeUser(String user) {
    long start = System.currentTimeMillis();
    if (user.equals("admin")) throw new MolgenisException("You cant remove admin");
    if (user.equals("anonymous")) throw new MolgenisException("You cant remove anonymous");

    if (!hasUser(user))
      throw new MolgenisException(
          "Remove user failed: User with name '" + user + "' doesn't exist");
    tx(db -> ((SqlDatabase) db).getJooq().execute("DROP ROLE {0}", name(MG_USER_PREFIX + user)));
    log(start, "removed user " + user);

    tx(
        db ->
            ((SqlDatabase) db)
                .getJooq()
                .deleteFrom(USERS_METADATA)
                .where(USER_NAME.eq(user))
                .execute());
    log(start, "removed metadata from user " + user);
  }

  public void setEnabledUser(String user, Boolean enabled) {
    long start = System.currentTimeMillis();
    if (user.equals("admin")) throw new MolgenisException("You cant enable or disable admin");
    if (user.equals("anonymous"))
      throw new MolgenisException("You cant enable or disable anonymous");
    if (!hasUser(user))
      throw new MolgenisException(
          (enabled ? "Enabling" : "Disabling")
              + " user failed: User with name '"
              + user
              + "' doesn't exist");
    tx(
        db ->
            ((SqlDatabase) db)
                .getJooq()
                .update(USERS_METADATA)
                .set(USER_ENABLED, enabled)
                .where(USER_NAME.eq(user))
                .execute());
    log(start, (enabled ? "Enabling" : "Disabling") + " user " + user);
  }

  public void addRole(String role) {
    long start = System.currentTimeMillis();
    executeCreateRole(getJooq(), role);
    log(start, "created role " + role);
  }

  @Override
  public void grantCreateSchema(String user) {
    long start = System.currentTimeMillis();
    tx(db -> executeGrantCreateSchema(((SqlDatabase) db).getJooq(), user));
    log(start, "granted create schema to user " + user);
  }

  @Override
  public void setActiveUser(String username) {
    if (username == null || username.isEmpty()) {
      throw new MolgenisException("setActiveUser failed: username cannot be null");
    }
    if (inTx) {
      try {
        if (username.equals(ADMIN_USER)) {
          // admin user is session user, so remove role
          jooq.execute("RESET ROLE;");
        } else {
          // any other user should be set
          jooq.execute("RESET ROLE; SET ROLE {0}", name(MG_USER_PREFIX + username));
        }
      } catch (DataAccessException dae) {
        throw new SqlMolgenisException("Set active user failed", dae);
      }
    } else {
      if (!Objects.equals(username, connectionProvider.getActiveUser())) {
        listener.userChanged();
      }
    }
    this.connectionProvider.setActiveUser(username);
    this.clearCache();
  }

  @Override
  public String getActiveUser() {
    String user = jooq.fetchOne("SELECT CURRENT_USER").get(0, String.class);
    if (user.equals(postgresUser)) {
      return ADMIN_USER;
    } else if (user.contains(MG_USER_PREFIX)) {
      String userName = user.substring(MG_USER_PREFIX.length());
      if (!userName.isEmpty()) {
        return userName;
      }
    }
    // user is either valid MG_USER_* or postgresUser, otherwise error state
    throw new MolgenisException("Unexpected user found as activeUser " + user);
  }

  @Override
  public void clearActiveUser() {
    if (inTx) {
      // then we don't use the connection provider
      try {
        setActiveUser(ANONYMOUS);
      } catch (DataAccessException dae) {
        throw new SqlMolgenisException("Clear active user failed", dae);
      }
    }
    this.connectionProvider.clearActiveUser();
  }

  @Override
  public void tx(Transaction transaction) {
    if (inTx) {
      // we do not nest transactions
      transaction.run(this);
    } else {
      // we create a new instance, isolated from 'this' until end of transaction
      SqlDatabase db = new SqlDatabase(jooq, this);
      this.tableListeners.forEach(listener -> db.addTableListener(listener));
      try {
        jooq.transaction(
            config -> {
              db.inTx = true;
              DSLContext ctx = DSL.using(config);
              ctx.execute("SET CONSTRAINTS ALL DEFERRED");
              db.setJooq(ctx);
              transaction.run(db);
              db.tableListenersExecutePostCommit();
            });
        // only when commit succeeds we copy state to 'this'
        this.sync(db);
        if (!Objects.equals(db.getActiveUser(), getActiveUser())) {
          this.getListener().userChanged();
        }
        if (db.getListener().isDirty()) {
          this.getListener().afterCommit();
        }
      } catch (Exception e) {
        throw new SqlMolgenisException("Transaction failed", e);
      }
    }
  }

  private void tableListenersExecutePostCommit() {
    for (TableListener tableListener : this.tableListeners) {
      tableListener.executePostCommit();
    }
  }

  private synchronized void sync(SqlDatabase from) {
    if (from != this) {
      this.connectionProvider.setActiveUser(from.connectionProvider.getActiveUser());
      this.databaseVersion = from.databaseVersion;

      this.schemaNames = from.schemaNames;
      this.schemaInfos = from.schemaInfos;
      this.setSettingsWithoutReload(from.getSettings());

      // remove schemas that were dropped
      Set<String> removeSet = new HashSet<>();
      for (String key : this.schemaCache.keySet()) {
        if (!from.schemaCache.keySet().contains(key)) {
          removeSet.add(key);
        }
      }
      for (String key : removeSet) {
        this.schemaCache.remove(key);
      }

      // sync the existing schema cache, add missing
      from.schemaCache
          .entrySet()
          .forEach(
              s -> {
                if (this.schemaCache.containsKey(s.getKey())) {
                  this.schemaCache.get(s.getKey()).sync(s.getValue());
                } else {
                  this.schemaCache.put(
                      s.getKey(), new SqlSchemaMetadata(this, from.schemaCache.get(s.getKey())));
                }
              });
    }
  }

  @Override
  public boolean inTx() {
    return inTx;
  }

  @Override
  public void clearCache() {
    this.schemaCache.clear();
    this.schemaNames.clear();
    this.schemaInfos.clear();
    // elevate privileges for loading settings
    String user = this.connectionProvider.getActiveUser();
    try {
      this.connectionProvider.setActiveUser(ADMIN_USER);
      this.setSettingsWithoutReload(MetadataUtils.loadDatabaseSettings(getJooq()));
    } finally {
      this.connectionProvider.setActiveUser(user);
    }
  }

  public DSLContext getJooq() {
    return jooq;
  }

  void getJooqAsAdmin(JooqTransaction transaction) {
    if (ADMIN_USER.equals(getActiveUser())) {
      transaction.run(getJooq());
    } else if (inTx()) {
      // need to do this because updates before this call in current tx
      // might affect result
      // e.g. TestSettings will fail if we don't do this
      // because it does permission changes in same tx before calling the method
      // that uses getJooqAsAdmin.
      String user = connectionProvider.getActiveUser();
      try {
        connectionProvider.setActiveUser(ADMIN_USER);
        transaction.run(getJooq());
      } finally {
        connectionProvider.setActiveUser(user);
      }
    } else {
      final Settings settings = new Settings().withQueryTimeout(MAX_EXECUTION_TIME_IN_SECONDS);
      SqlUserAwareConnectionProvider adminProvider = new SqlUserAwareConnectionProvider(source);
      adminProvider.setActiveUser(ADMIN_USER);
      DSLContext adminJooq = DSL.using(adminProvider, SQLDialect.POSTGRES, settings);
      transaction.run(adminJooq);
    }
  }

  @Override
  public Integer getDatabaseVersion() {
    return databaseVersion;
  }

  @Override
  public int countUsers() {
    if (!ADMIN_USER.equals(getActiveUser()) && getActiveUser() != null) {
      throw new MolgenisException("countUsers denied");
    }
    return MetadataUtils.countUsers(getJooq());
  }

  @Override
  public String getAdminUserName() {
    return ADMIN_USER;
  }

  @Override
  public boolean isAdmin() {
    return ADMIN_USER.equals(getActiveUser());
  }

  @Override
  public boolean isAnonymous() {
    return ANONYMOUS.equals(getActiveUser());
  }

  @Override
  public void becomeAdmin() {
    this.setActiveUser(getAdminUserName());
  }

  @Override
  public boolean isOidcEnabled() {
    return this.getSettings().containsKey(Constants.IS_OIDC_ENABLED)
        && Boolean.parseBoolean(this.getSettings().get(Constants.IS_OIDC_ENABLED));
  }

  @Override
  public boolean hasSchema(String name) {
    return getSchema(name) != null;
  }

  @Override
  public void saveUser(User user) {
    if (!isAdmin() && !user.getUsername().equals(getActiveUser())) {
      throw new MolgenisException("Cannot save changes for user " + user + ": permission denied");
    }
    MetadataUtils.saveUserMetadata(getJooq(), user);
  }

  @Override
  public User getUser(String userName) {
    if (hasUser(userName)) {
      User user = MetadataUtils.loadUserMetadata(this, userName);
      // might not yet have any metadata saved
      return user != null ? user : new User(this, userName);
    }
    return null;
  }

  public Database setBindings(Map<String, Supplier<Object>> bindings) {
    this.javaScriptBindings = bindings;
    return this;
  }

  @Override
  public Map<String, Supplier<Object>> getJavaScriptBindings() {
    return javaScriptBindings;
  }

  public void addTableListener(TableListener tableListener) {
    this.tableListeners.add(tableListener);
  }

  public TableListener getTableListener(String schemaName, String tableName) {
    Optional<TableListener> result =
        tableListeners.stream()
            .filter(
                tableListener ->
                    tableListener.getTableName().equals(tableName)
                        && tableListener.getSchemaName().equals(schemaName))
            .findFirst();
    if (result.isPresent()) {
      return result.get();
    }
    return null;
  }

  @Override
  public List<LastUpdate> getLastUpdated() {
    return ChangeLogExecutor.executeLastUpdates(jooq);
  }

  public List<Member> loadUserRoles() {
    List<Member> members = new ArrayList<>();
    String roleFilter = Constants.MG_ROLE_PREFIX;
    String userFilter = Constants.MG_USER_PREFIX;
    List<Record> allRoles =
        jooq.fetch(
            "select distinct m.rolname as member, r.rolname as role"
                + " from pg_catalog.pg_auth_members am "
                + " join pg_catalog.pg_roles m on (m.oid = am.member)"
                + "join pg_catalog.pg_roles r on (r.oid = am.roleid)"
                + "where r.rolname LIKE {0} and m.rolname LIKE {1}",
            roleFilter + "%", userFilter + "%");

    for (Record userRecord : allRoles) {
      String memberName =
          userRecord.getValue("member", String.class).substring(userFilter.length());
      String roleName = userRecord.getValue("role", String.class).substring(roleFilter.length());
      members.add(new Member(memberName, roleName));
    }
    return members;
  }

  public void revokeRoles(String userName, List<Map<String, String>> members) {
    try {
      members.forEach(
          member -> {
            String prefixedRole =
                Constants.MG_ROLE_PREFIX + member.get("schemaId") + "/" + member.get(ROLE);
            jooq.execute(
                "REVOKE {0} FROM {1}",
                name(prefixedRole), name(Constants.MG_USER_PREFIX + userName));
          });
    } catch (DataAccessException dae) {
      throw new SqlMolgenisException("Removal of role failed", dae);
    }
  }

  public void updateRoles(String userName, List<Map<String, String>> members) {
    try {
      members.forEach(
          member -> {
            String schemaId = member.get("schemaId");
            String role = member.get(ROLE);
            String prefixedRole = MG_ROLE_PREFIX + schemaId + "/" + role;
            String prefixedName = MG_USER_PREFIX + userName;

            List<Member> existingUserRoles =
                this.getSchema(schemaId).getMembers().stream()
                    .filter(mem -> mem.getUser().equals(userName))
                    .toList();
            if (existingUserRoles.iterator().hasNext()) {
              existingUserRoles.forEach(
                  existingRole -> {
                    String oldRole = MG_ROLE_PREFIX + schemaId + "/" + existingRole.getRole();
                    jooq.execute("REVOKE {0} FROM {1}", name(oldRole), name(prefixedName));
                  });
            }
            jooq.execute("GRANT {0} TO {1}", name(prefixedRole), name(prefixedName));
          });
    } catch (DataAccessException dae) {
      throw new SqlMolgenisException("Updating of role failed", dae);
    }
  }
}<|MERGE_RESOLUTION|>--- conflicted
+++ resolved
@@ -227,7 +227,6 @@
     }
   }
 
-<<<<<<< HEAD
   private void initSystemSchema() {
     this.tx(
         tdb -> {
@@ -253,29 +252,6 @@
         });
   }
 
-  private void initOidc() {
-    // oidc settings takes priority over env variables
-    String isOidcEnabledSetting = getSetting(Constants.IS_OIDC_ENABLED);
-    if (isOidcEnabledSetting != null) {
-      this.isOidcEnabled = Boolean.parseBoolean(isOidcEnabledSetting);
-    } else {
-      Object envSetting =
-          EnvironmentProperty.getParameter(Constants.MOLGENIS_OIDC_CLIENT_ID, null, STRING);
-      if (envSetting != null) {
-        this.setSetting(Constants.IS_OIDC_ENABLED, "true");
-        this.isOidcEnabled = true;
-      }
-    }
-    if (!this.isOidcEnabled) return;
-
-    // check if OIDC settings are complete otherwise log error and set to false
-    if (!isValidOidcSettings()) {
-      setSetting(
-          Constants.IS_OIDC_ENABLED,
-          "error: Environment OIDC settings are incomplete. Fix and then set again to true");
-    }
-  }
-
   private boolean isValidOidcSettings() {
     Object oidcClientId =
         EnvironmentProperty.getParameter(Constants.MOLGENIS_OIDC_CLIENT_ID, null, STRING);
@@ -285,8 +261,6 @@
     return clientSecret != null && oidcClientId != null;
   }
 
-=======
->>>>>>> db774c2d
   @Override
   public void setListener(DatabaseListener listener) {
     this.listener = listener;
