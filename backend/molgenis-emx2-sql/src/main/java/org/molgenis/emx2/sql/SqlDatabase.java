package org.molgenis.emx2.sql;

import static org.jooq.impl.DSL.name;
import static org.molgenis.emx2.ColumnType.STRING;
import static org.molgenis.emx2.Constants.MG_USER_PREFIX;
import static org.molgenis.emx2.Constants.SYSTEM_SCHEMA;
import static org.molgenis.emx2.sql.MetadataUtils.*;
import static org.molgenis.emx2.sql.SqlDatabaseExecutor.*;
import static org.molgenis.emx2.sql.SqlSchemaMetadataExecutor.executeCreateSchema;

import com.zaxxer.hikari.HikariDataSource;
import java.security.SecureRandom;
import java.util.*;
import java.util.function.Supplier;
import javax.sql.DataSource;
import org.jooq.DSLContext;
import org.jooq.Record;
import org.jooq.SQLDialect;
import org.jooq.conf.Settings;
import org.jooq.exception.DataAccessException;
import org.jooq.impl.DSL;
import org.molgenis.emx2.*;
import org.molgenis.emx2.utils.EnvironmentProperty;
import org.molgenis.emx2.utils.RandomString;
import org.molgenis.emx2.utils.generator.SnowflakeIdGenerator;
import org.slf4j.Logger;
import org.slf4j.LoggerFactory;

public class SqlDatabase extends HasSettings<Database> implements Database {
  public static final String ADMIN_USER = "admin";
  public static final String ADMIN_PW_DEFAULT = "admin";

  public static final String ANONYMOUS = "anonymous";
  public static final String USER = "user";
  public static final String WITH = "with {} = {} ";
  public static final int TEN_SECONDS = 10;
  private static final Settings DEFAULT_JOOQ_SETTINGS =
      new Settings().withQueryTimeout(TEN_SECONDS);
  private static final Random random = new SecureRandom();

  // shared between all instances
  private static DataSource source;

  private Integer databaseVersion;
  private DSLContext jooq;
  private final SqlUserAwareConnectionProvider connectionProvider;
  private final Map<String, SqlSchemaMetadata> schemaCache = new LinkedHashMap<>();
  private Map<String, Supplier<Object>> javaScriptBindings = new HashMap<>();
  private Collection<String> schemaNames = new ArrayList<>();
  private Collection<SchemaInfo> schemaInfos = new ArrayList<>();
  private boolean inTx;
  private static Logger logger = LoggerFactory.getLogger(SqlDatabase.class);
  private String initialAdminPassword =
      (String)
          EnvironmentProperty.getParameter(Constants.MOLGENIS_ADMIN_PW, ADMIN_PW_DEFAULT, STRING);
  private final Boolean isOidcEnabled =
      EnvironmentProperty.getParameter(Constants.MOLGENIS_OIDC_CLIENT_ID, null, STRING) != null;
  private static String postgresUser =
      (String)
          EnvironmentProperty.getParameter(
              org.molgenis.emx2.Constants.MOLGENIS_POSTGRES_USER, "molgenis", STRING);

  private DatabaseListener listener =
      new DatabaseListener() {
        @Override
        public void userChanged() {
          clearCache();
        }

        @Override
        public void afterCommit() {
          clearCache();
          super.afterCommit();
          logger.info("cleared caches after commit that includes changes on schema(s)");
        }
      };

  // for acting on save/deletes on tables
  private List<TableListener> tableListeners = new ArrayList<>();

  // copy constructor for transactions; only with its own jooq instance that contains tx
  private SqlDatabase(DSLContext jooq, SqlDatabase copy) {
    this.connectionProvider = new SqlUserAwareConnectionProvider(source);
    this.connectionProvider.setActiveUser(copy.connectionProvider.getActiveUser());
    this.jooq = jooq;
    databaseVersion = MetadataUtils.getVersion(jooq);

    // copy all schemas
    this.schemaNames.addAll(copy.schemaNames);
    this.schemaInfos.addAll(copy.schemaInfos);
    this.setSettingsWithoutReload(copy.getSettings());
    for (Map.Entry<String, SqlSchemaMetadata> schema : copy.schemaCache.entrySet()) {
      this.schemaCache.put(schema.getKey(), new SqlSchemaMetadata(this, schema.getValue()));
    }

    this.javaScriptBindings.putAll(copy.javaScriptBindings);
  }

  private void setJooq(DSLContext ctx) {
    this.jooq = ctx;
  }

  public SqlDatabase(boolean init) {
    initDataSource();
    this.connectionProvider = new SqlUserAwareConnectionProvider(source);
    this.jooq = DSL.using(connectionProvider, SQLDialect.POSTGRES, DEFAULT_JOOQ_SETTINGS);
    if (init) {
      try {
        // elevate privileges for init (prevent reload)
        this.connectionProvider.setActiveUser(ADMIN_USER);
        this.init();
      } finally {
        // always sure to return to anonymous
        this.connectionProvider.clearActiveUser();
      }
    }
    // get database version if exists
    databaseVersion = MetadataUtils.getVersion(jooq);
    logger.info("Database was created using version: {} ", this.databaseVersion);
  }

  private static void initDataSource() {
    if (source == null) {
      String url =
          (String)
              EnvironmentProperty.getParameter(
                  org.molgenis.emx2.Constants.MOLGENIS_POSTGRES_URI,
                  "jdbc:postgresql:molgenis",
                  STRING);
      String pass =
          (String)
              EnvironmentProperty.getParameter(
                  org.molgenis.emx2.Constants.MOLGENIS_POSTGRES_PASS, "molgenis", STRING);
      logger.info(WITH, org.molgenis.emx2.Constants.MOLGENIS_POSTGRES_URI, url);
      logger.info(WITH, org.molgenis.emx2.Constants.MOLGENIS_POSTGRES_USER, postgresUser);
      logger.info(WITH, org.molgenis.emx2.Constants.MOLGENIS_POSTGRES_PASS, "<HIDDEN>");

      // create data source
      HikariDataSource dataSource = new HikariDataSource();
      dataSource.setJdbcUrl(url);
      dataSource.setUsername(postgresUser);
      dataSource.setPassword(pass);

      source = dataSource;
    }
  }

  @Override
  public void init() { // setup default stuff

    try {
      // short transaction
      jooq.transaction(
          config -> {
            DSLContext j = config.dsl();
            j.execute("CREATE EXTENSION IF NOT EXISTS pg_trgm"); // for fast fuzzy search
            j.execute("CREATE EXTENSION IF NOT EXISTS pgcrypto"); // for password hashing
          });

      Migrations.initOrMigrate(this);

      if (!hasUser(ANONYMOUS)) {
        addUser(ANONYMOUS); // used when not logged in
      }
      if (!hasUser(USER)) {
        addUser(USER); // used as role to identify all users except anonymous
      }
      if (!hasUser(ADMIN_USER)) {
        addUser(ADMIN_USER);
        setUserPassword(ADMIN_USER, initialAdminPassword);
      }

      this.tx(
          tdb -> {
            if (!this.hasSchema(SYSTEM_SCHEMA)) {
              this.createSchema(SYSTEM_SCHEMA);
            }
          });

      // get the settings
      clearCache();

      if (getSetting(Constants.IS_OIDC_ENABLED) == null) {
        // use environment property unless overridden in settings
        this.setSetting(Constants.IS_OIDC_ENABLED, String.valueOf(isOidcEnabled));
      }

      String instanceId = getSetting(Constants.MOLGENIS_INSTANCE_ID);
      if (instanceId == null) {
        instanceId = String.valueOf(random.nextLong(SnowflakeIdGenerator.MAX_ID));
        this.setSetting(Constants.MOLGENIS_INSTANCE_ID, instanceId);
      }
      if (!SnowflakeIdGenerator.hasInstance()) SnowflakeIdGenerator.init(instanceId);

      if (getSetting(Constants.IS_PRIVACY_POLICY_ENABLED) == null) {
        this.setSetting(Constants.IS_PRIVACY_POLICY_ENABLED, String.valueOf(false));
      }

      if (getSetting(Constants.PRIVACY_POLICY_LEVEL) == null) {
        this.setSetting(Constants.PRIVACY_POLICY_LEVEL, Constants.PRIVACY_POLICY_LEVEL_DEFAULT);
      }

      if (getSetting(Constants.PRIVACY_POLICY_TEXT) == null) {
        this.setSetting(Constants.PRIVACY_POLICY_TEXT, Constants.PRIVACY_POLICY_TEXT_DEFAULT);
      }

      if (getSetting(Constants.LOCALES) == null) {
        this.setSetting(Constants.LOCALES, Constants.LOCALES_DEFAULT);
      }

      String key = getSetting(Constants.MOLGENIS_JWT_SHARED_SECRET);
      if (key == null) {
        key =
            (String)
                EnvironmentProperty.getParameter(
                    Constants.MOLGENIS_JWT_SHARED_SECRET, null, STRING);
      }
      // validate the key, or generate a good one
      if (key == null || key.getBytes().length < 32) {
        key = new RandomString(32).nextString();
      }
      // save the key again
      this.setSetting(Constants.MOLGENIS_JWT_SHARED_SECRET, key);
    } catch (Exception e) {
      // this happens if multiple inits run at same time, totally okay to ignore
      if (!e.getMessage()
          .contains(
              "duplicate key value violates unique constraint \"pg_type_typname_nsp_index\"")) {
        throw e;
      }
    }
  }

  @Override
  public void setListener(DatabaseListener listener) {
    this.listener = listener;
  }

  @Override
  public DatabaseListener getListener() {
    return this.listener;
  }

  private void log(long start, String message) {
    if (logger.isInfoEnabled()) {
      logger.info("{} in {}ms", message, (System.currentTimeMillis() - start));
    }
  }

  @Override
  public SqlSchema createSchema(String name) {
    return this.createSchema(name, null);
  }

  @Override
  public SqlSchema createSchema(String name, String description) {
    long start = System.currentTimeMillis();
    this.tx(
        db -> {
          SqlSchemaMetadata metadata = new SqlSchemaMetadata(db, name, description);
          validateSchemaIdentifierIsUnique(metadata, db);
          executeCreateSchema((SqlDatabase) db, metadata);
          // copy
          SqlSchema schema = (SqlSchema) db.getSchema(metadata.getName());
          // make current user a manager
          if (db.getActiveUser() != null && !db.getActiveUser().equals(ADMIN_USER)) {
            schema.addMember(db.getActiveUser(), Privileges.MANAGER.toString());
          }
          // refresh
          db.clearCache();
        });
    getListener().schemaChanged(name);
    this.log(start, "created schema " + name);
    return getSchema(name);
  }

  private static void validateSchemaIdentifierIsUnique(SchemaMetadata metadata, Database db) {
    for (String name : db.getSchemaNames()) {
      if (!metadata.getName().equals(name)
          && metadata.getIdentifier().equals(new SchemaMetadata(name).getIdentifier())) {
        throw new MolgenisException(
            String.format(
                "Cannot create/alter schema because name resolves to same identifier: '%s' has same identifier as '%s' (both resolve to identifier '%s')",
                metadata.getName(), name, metadata.getIdentifier()));
      }
    }
  }

  @Override
  public Schema updateSchema(String name, String description) {
    long start = System.currentTimeMillis();
    this.tx(
        db -> {
          SqlSchemaMetadata metadata = new SqlSchemaMetadata(db, name, description);
          MetadataUtils.saveSchemaMetadata(((SqlDatabase) db).getJooq(), metadata);

          // refresh
          db.clearCache();
        });
    getListener().schemaChanged(name);
    this.log(start, "updated schema " + name);
    return getSchema(name);
  }

  @Override
  public SqlSchema getSchema(String name) {
    if (name == null) throw new MolgenisException("Schema name was null or empty");
    if (schemaCache.containsKey(name)) {
      return new SqlSchema(this, schemaCache.get(name));
    } else {
      SqlSchemaMetadata metadata = new SqlSchemaMetadata(this, name);
      if (metadata.exists()) {
        SqlSchema schema = new SqlSchema(this, metadata);
        schemaCache.put(name, metadata); // cache
        return schema;
      }
    }
    return null;
  }

  @Override
  public List<Table> getTablesFromAllSchemas(String tableId) {
    List<Table> tables = new ArrayList<>();
    for (String sn : this.getSchemaNames()) {
      Schema schema = this.getSchema(sn);
      Table t = schema.getTable(tableId);
      if (t != null) {
        tables.add(t);
      }
    }
    return tables;
  }

  @Override
  public void dropSchemaIfExists(String name) {
    if (getSchema(name) != null) {
      this.dropSchema(name);
    }
  }

  @Override
  public void dropSchema(String name) {
    long start = System.currentTimeMillis();
    tx(
        database -> {
          SqlDatabase sqlDatabase = (SqlDatabase) database;
          SqlSchemaMetadataExecutor.executeDropSchema(sqlDatabase, name);
          sqlDatabase.schemaNames.remove(name);
          sqlDatabase.schemaInfos.clear();
          sqlDatabase.schemaCache.remove(name);
        });

    listener.schemaRemoved(name);
    log(start, "dropped schema " + name);
  }

  @Override
  public Schema dropCreateSchema(String name) {
    return this.dropCreateSchema(name, null);
  }

  @Override
  public Schema dropCreateSchema(String name, String description) {
    tx(
        db -> {
          if (getSchema(name) != null) {
            SqlSchemaMetadataExecutor.executeDropSchema((SqlDatabase) db, name);
          }
          SqlSchemaMetadata metadata = new SqlSchemaMetadata(db, name, description);
          executeCreateSchema((SqlDatabase) db, metadata);
          ((SqlDatabase) db).schemaCache.put(name, new SqlSchemaMetadata(db, metadata));
        });
    return getSchema(name);
  }

  @Override
  public Collection<String> getSchemaNames() {
    if (this.schemaNames.isEmpty()) {
      this.schemaNames = MetadataUtils.loadSchemaNames(this);
    }
    return List.copyOf(this.schemaNames);
  }

  @Override
  public Collection<SchemaInfo> getSchemaInfos() {
    if (this.schemaInfos.isEmpty()) {
      this.schemaInfos = MetadataUtils.loadSchemaInfos(this);
    }
    return List.copyOf(this.schemaInfos);
  }

  @Override
  public SchemaInfo getSchemaInfo(String schemaName) {
    Optional<SchemaInfo> result =
        this.getSchemaInfos().stream()
            .filter(schemaInfo -> schemaInfo.tableSchema().equals(schemaName))
            .findFirst();
    if (result.isPresent()) {
      return result.get();
    }
    return null;
  }

  @Override
  public Database setSettings(Map<String, String> settings) {
    if (isAdmin()) {
      super.setSettings(settings);
      MetadataUtils.saveDatabaseSettings(jooq, getSettings());
      // force all sessions to reload
      this.listener.afterCommit();
    } else {
      throw new MolgenisException("Insufficient rights to create database level setting");
    }
    return this;
  }

  @Override
  public User addUser(String userName) {
    if (!hasUser(userName)) {
      long start = System.currentTimeMillis();
      // need elevated privileges, so clear user and run as root
      // this is not thread safe therefore must be in a transaction
      tx(
          db -> {
            String currentUser = db.getActiveUser();
            try {
              db.becomeAdmin();
              executeCreateUser((SqlDatabase) db, userName);
            } finally {
              db.setActiveUser(currentUser);
            }
          });
      log(start, "created user " + userName);
    }
    return getUser(userName);
  }

  @Override
  public boolean checkUserPassword(String user, String password) {
    return MetadataUtils.checkUserPassword(getJooq(), user, password);
  }

  @Override
  public void setUserPassword(String user, String password) {
    // can only as admin or as own user
    if (getActiveUser() != null
        && !getActiveUser().equals(ADMIN_USER)
        && !user.equals(getActiveUser())) {
      throw new MolgenisException("Set password failed for user '" + user + "': permission denied");
    }
    // password should have minimum length
    if (password == null || password.length() < 5) {
      throw new MolgenisException(
          "Set password failed for user '" + user + "': password too short");
    }
    long start = System.currentTimeMillis();
    tx(
        db -> {
          if (!db.hasUser(user)) {
            db.addUser(user);
          }
          MetadataUtils.setUserPassword(((SqlDatabase) db).getJooq(), user, password);
        });
    log(start, "set password for user '" + user + "'");
  }

  @Override
  public boolean hasUser(String user) {
    return !jooq.fetch(
            "SELECT rolname FROM pg_catalog.pg_roles WHERE rolname = {0}", MG_USER_PREFIX + user)
        .isEmpty();
  }

  @Override
  public List<User> getUsers(int limit, int offset) {
    if (!ADMIN_USER.equals(getActiveUser()) && getActiveUser() != null) {
      throw new MolgenisException("getUsers denied");
    }
    return MetadataUtils.loadUsers(this, limit, offset);
  }

  @Override
  public void removeUser(String user) {
    long start = System.currentTimeMillis();
    if (user.equals("admin")) throw new MolgenisException("You cant remove admin");
    if (user.equals("anonymous")) throw new MolgenisException("You cant remove anonymous");

    if (!hasUser(user))
      throw new MolgenisException(
          "Remove user failed: User with name '" + user + "' doesn't exist");
    tx(db -> ((SqlDatabase) db).getJooq().execute("DROP ROLE {0}", name(MG_USER_PREFIX + user)));
    log(start, "removed user " + user);

    tx(
        db ->
            ((SqlDatabase) db)
                .getJooq()
                .deleteFrom(USERS_METADATA)
                .where(USER_NAME.eq(user))
                .execute());
    log(start, "removed metadata from user " + user);
  }

  public void setEnabledUser(String user, Boolean enabled) {
    long start = System.currentTimeMillis();
    if (user.equals("admin")) throw new MolgenisException("You cant enable or disable admin");
    if (user.equals("anonymous"))
      throw new MolgenisException("You cant enable or disable anonymous");
    if (!hasUser(user))
      throw new MolgenisException(
          (enabled ? "Enabling" : "Disabling")
              + " user failed: User with name '"
              + user
              + "' doesn't exist");
    tx(
        db ->
            ((SqlDatabase) db)
                .getJooq()
                .update(USERS_METADATA)
                .set(USER_ENABLED, enabled)
                .where(USER_NAME.eq(user))
                .execute());
    log(start, (enabled ? "Enabling" : "Disabling") + " user " + user);
  }

  public void addRole(String role) {
    long start = System.currentTimeMillis();
    executeCreateRole(getJooq(), role);
    log(start, "created role " + role);
  }

  @Override
  public void grantCreateSchema(String user) {
    long start = System.currentTimeMillis();
    tx(db -> executeGrantCreateSchema(((SqlDatabase) db).getJooq(), user));
    log(start, "granted create schema to user " + user);
  }

  @Override
  public void setActiveUser(String username) {
    if (username == null || username.isEmpty()) {
      throw new MolgenisException("setActiveUser failed: username cannot be null");
    }
    if (inTx) {
      try {
        if (username.equals(ADMIN_USER)) {
          // admin user is session user, so remove role
          jooq.execute("RESET ROLE;");
        } else {
          // any other user should be set
          jooq.execute("RESET ROLE; SET ROLE {0}", name(MG_USER_PREFIX + username));
        }
      } catch (DataAccessException dae) {
        throw new SqlMolgenisException("Set active user failed", dae);
      }
    } else {
      if (!Objects.equals(username, connectionProvider.getActiveUser())) {
        listener.userChanged();
      }
    }
    this.connectionProvider.setActiveUser(username);
    this.clearCache();
  }

  @Override
  public String getActiveUser() {
    String user = jooq.fetchOne("SELECT CURRENT_USER").get(0, String.class);
    if (user.equals(postgresUser)) {
      return ADMIN_USER;
    } else if (user.contains(MG_USER_PREFIX)) {
      String userName = user.substring(MG_USER_PREFIX.length());
      if (!userName.isEmpty()) {
        return userName;
      }
    }
    // user is either valid MG_USER_* or postgresUser, otherwise error state
    throw new MolgenisException("Unexpected user found as activeUser " + user);
  }

  @Override
  public void clearActiveUser() {
    if (inTx) {
      // then we don't use the connection provider
      try {
        setActiveUser(ANONYMOUS);
      } catch (DataAccessException dae) {
        throw new SqlMolgenisException("Clear active user failed", dae);
      }
    }
    this.connectionProvider.clearActiveUser();
  }

  @Override
  public void tx(Transaction transaction) {
    if (inTx) {
      // we do not nest transactions
      transaction.run(this);
    } else {
      // we create a new instance, isolated from 'this' until end of transaction
      SqlDatabase db = new SqlDatabase(jooq, this);
      this.tableListeners.forEach(listener -> db.addTableListener(listener));
      try {
        jooq.transaction(
            config -> {
              db.inTx = true;
              DSLContext ctx = DSL.using(config);
              ctx.execute("SET CONSTRAINTS ALL DEFERRED");
              db.setJooq(ctx);
              transaction.run(db);
              db.tableListenersExecutePostCommit();
            });
        // only when commit succeeds we copy state to 'this'
        this.sync(db);
        if (!Objects.equals(db.getActiveUser(), getActiveUser())) {
          this.getListener().userChanged();
        }
        if (db.getListener().isDirty()) {
          this.getListener().afterCommit();
        }
      } catch (Exception e) {
        throw new SqlMolgenisException("Transaction failed", e);
      }
    }
  }

  private void tableListenersExecutePostCommit() {
    for (TableListener tableListener : this.tableListeners) {
      tableListener.executePostCommit();
    }
  }

  private synchronized void sync(SqlDatabase from) {
    if (from != this) {
      this.connectionProvider.setActiveUser(from.connectionProvider.getActiveUser());
      this.databaseVersion = from.databaseVersion;

      this.schemaNames = from.schemaNames;
      this.schemaInfos = from.schemaInfos;
      this.setSettingsWithoutReload(from.getSettings());

      // remove schemas that were dropped
      Set<String> removeSet = new HashSet<>();
      for (String key : this.schemaCache.keySet()) {
        if (!from.schemaCache.keySet().contains(key)) {
          removeSet.add(key);
        }
      }
      for (String key : removeSet) {
        this.schemaCache.remove(key);
      }

      // sync the existing schema cache, add missing
      from.schemaCache
          .entrySet()
          .forEach(
              s -> {
                if (this.schemaCache.containsKey(s.getKey())) {
                  this.schemaCache.get(s.getKey()).sync(s.getValue());
                } else {
                  this.schemaCache.put(
                      s.getKey(), new SqlSchemaMetadata(this, from.schemaCache.get(s.getKey())));
                }
              });
    }
  }

  @Override
  public boolean inTx() {
    return inTx;
  }

  @Override
  public void clearCache() {
    this.schemaCache.clear();
    this.schemaNames.clear();
    this.schemaInfos.clear();
    // elevate privileges for loading settings
    String user = this.connectionProvider.getActiveUser();
    try {
      this.connectionProvider.setActiveUser(ADMIN_USER);
      this.setSettingsWithoutReload(MetadataUtils.loadDatabaseSettings(getJooq()));
    } finally {
      this.connectionProvider.setActiveUser(user);
    }
  }

  public DSLContext getJooq() {
    return jooq;
  }

  void getJooqAsAdmin(JooqTransaction transaction) {
    if (ADMIN_USER.equals(getActiveUser())) {
      transaction.run(getJooq());
    } else if (inTx()) {
      // need to do this because updates before this call in current tx
      // might affect result
      // e.g. TestSettings will fail if we don't do this
      // because it does permission changes in same tx before calling the method
      // that uses getJooqAsAdmin.
      String user = connectionProvider.getActiveUser();
      try {
        connectionProvider.setActiveUser(ADMIN_USER);
        transaction.run(getJooq());
      } finally {
        connectionProvider.setActiveUser(user);
      }
    } else {
      final Settings settings = new Settings().withQueryTimeout(TEN_SECONDS);
      SqlUserAwareConnectionProvider adminProvider = new SqlUserAwareConnectionProvider(source);
      adminProvider.setActiveUser(ADMIN_USER);
      DSLContext adminJooq = DSL.using(adminProvider, SQLDialect.POSTGRES, settings);
      transaction.run(adminJooq);
    }
  }

  @Override
  public Integer getDatabaseVersion() {
    return databaseVersion;
  }

  @Override
  public int countUsers() {
    if (!ADMIN_USER.equals(getActiveUser()) && getActiveUser() != null) {
      throw new MolgenisException("countUsers denied");
    }
    return MetadataUtils.countUsers(getJooq());
  }

  @Override
  public String getAdminUserName() {
    return ADMIN_USER;
  }

  @Override
  public boolean isAdmin() {
    return ADMIN_USER.equals(getActiveUser());
  }

  @Override
  public boolean isAnonymous() {
    return ANONYMOUS.equals(getActiveUser());
  }

  @Override
  public void becomeAdmin() {
    this.setActiveUser(getAdminUserName());
  }

  @Override
  public boolean isOidcEnabled() {
    return this.isOidcEnabled;
  }

  @Override
  public boolean hasSchema(String name) {
    return getSchema(name) != null;
  }

  @Override
  public void saveUser(User user) {
    if (!isAdmin() && !user.getUsername().equals(getActiveUser())) {
      throw new MolgenisException("Cannot save changes for user " + user + ": permission denied");
    }
    MetadataUtils.saveUserMetadata(getJooq(), user);
  }

  @Override
  public User getUser(String userName) {
    if (hasUser(userName)) {
      User user = MetadataUtils.loadUserMetadata(this, userName);
      // might not yet have any metadata saved
      return user != null ? user : new User(this, userName);
    }
    return null;
  }

  public Database setBindings(Map<String, Supplier<Object>> bindings) {
    this.javaScriptBindings = bindings;
    return this;
  }

  @Override
  public Map<String, Supplier<Object>> getJavaScriptBindings() {
    return javaScriptBindings;
  }

  public void addTableListener(TableListener tableListener) {
    this.tableListeners.add(tableListener);
  }

  public TableListener getTableListener(String schemaName, String tableName) {
    Optional<TableListener> result =
        tableListeners.stream()
            .filter(
                tableListener ->
                    tableListener.getTableName().equals(tableName)
                        && tableListener.getSchemaName().equals(schemaName))
            .findFirst();
    if (result.isPresent()) {
      return result.get();
    }
    return null;
  }

<<<<<<< HEAD
  public List<Member> loadUserRoles() {
    List<Member> members = new ArrayList<>();
    String roleFilter = Constants.MG_ROLE_PREFIX;
    String userFilter = Constants.MG_USER_PREFIX;
    List<Record> allRoles =
        this.getJooq()
            .fetch(
                "select distinct m.rolname as member, r.rolname as role"
                    + " from pg_catalog.pg_auth_members am "
                    + " join pg_catalog.pg_roles m on (m.oid = am.member)"
                    + "join pg_catalog.pg_roles r on (r.oid = am.roleid)"
                    + "where r.rolname LIKE {0} and m.rolname LIKE {1}",
                roleFilter + "%", userFilter + "%");

    for (Record record : allRoles) {
      String memberName = record.getValue("member", String.class).substring(userFilter.length());
      String roleName = record.getValue("role", String.class).substring(roleFilter.length());
      members.add(new Member(memberName, roleName));
    }
    return members;
=======
  @Override
  public List<LastUpdate> getLastUpdated() {
    return ChangeLogExecutor.executeLastUpdates(jooq);
>>>>>>> be6a4824
  }
}<|MERGE_RESOLUTION|>--- conflicted
+++ resolved
@@ -802,7 +802,11 @@
     return null;
   }
 
-<<<<<<< HEAD
+  @Override
+  public List<LastUpdate> getLastUpdated() {
+    return ChangeLogExecutor.executeLastUpdates(jooq);
+  }
+
   public List<Member> loadUserRoles() {
     List<Member> members = new ArrayList<>();
     String roleFilter = Constants.MG_ROLE_PREFIX;
@@ -823,10 +827,5 @@
       members.add(new Member(memberName, roleName));
     }
     return members;
-=======
-  @Override
-  public List<LastUpdate> getLastUpdated() {
-    return ChangeLogExecutor.executeLastUpdates(jooq);
->>>>>>> be6a4824
   }
 }