--- conflicted
+++ resolved
@@ -22,6 +22,7 @@
   public static final String ADMIN_USER = "admin";
   public static final String ADMIN_PW_DEFAULT = "admin";
 
+  public static final String ANONYMOUS = "anonymous";
   public static final String USER = "user";
   public static final String WITH = "with {} = {} ";
 
@@ -141,8 +142,8 @@
 
       Migrations.initOrMigrate(this);
 
-      if (!hasUser(Constants.ANONYMOUS)) {
-        addUser(Constants.ANONYMOUS); // used when not logged in
+      if (!hasUser(ANONYMOUS)) {
+        addUser(ANONYMOUS); // used when not logged in
       }
       if (!hasUser(USER)) {
         addUser(USER); // used as role to identify all users except anonymous
@@ -152,14 +153,9 @@
         setUserPassword(ADMIN_USER, initialAdminPassword);
       }
 
-<<<<<<< HEAD
-      if (settings.stream().noneMatch(s -> s.key().equals(Constants.IS_OIDC_ENABLED))) {
-        this.createSetting(new Setting(Constants.IS_OIDC_ENABLED, String.valueOf(isOidcEnabled)));
-=======
       if (getSettingValue(Constants.IS_OIDC_ENABLED) == null) {
         // use environment property unless overriden in settings
         this.createSetting(Constants.IS_OIDC_ENABLED, String.valueOf(isOidcEnabled));
->>>>>>> 1de78617
       }
 
     } catch (Exception e) {
@@ -246,24 +242,27 @@
   }
 
   @Override
+  public void dropSchemaIfExists(String name) {
+    if (getSchema(name) != null) {
+      this.dropSchema(name);
+    }
+  }
+
+  @Override
   public void dropSchema(String name) {
     long start = System.currentTimeMillis();
-    if (getSchema(name) != null) {
-      tx(
-          database -> {
-            SqlDatabase sqlDatabase = (SqlDatabase) database;
-            SqlSchemaMetadataExecutor.executeDropSchema(sqlDatabase, name);
-            sqlDatabase.schemaNames.remove(name);
-            sqlDatabase.schemaInfos.clear();
-            sqlDatabase.settings.clear();
-            sqlDatabase.schemaCache.remove(name);
-          });
-
-      listener.schemaRemoved(name);
-      log(start, "dropped schema " + name);
-    } else {
-      log(start, "dropped schema" + name + " skipped: schema does not exist");
-    }
+    tx(
+        database -> {
+          SqlDatabase sqlDatabase = (SqlDatabase) database;
+          SqlSchemaMetadataExecutor.executeDropSchema(sqlDatabase, name);
+          sqlDatabase.schemaNames.remove(name);
+          sqlDatabase.schemaInfos.clear();
+          sqlDatabase.settings.clear();
+          sqlDatabase.schemaCache.remove(name);
+        });
+
+    listener.schemaRemoved(name);
+    log(start, "dropped schema " + name);
   }
 
   @Override
@@ -313,25 +312,18 @@
     if (this.settings.isEmpty()) {
       this.settings = MetadataUtils.loadSettings(jooq);
     }
-<<<<<<< HEAD
-    // filter out public vs private settings
-    return this.settings.stream()
-        .filter(setting -> setting.isPublic() || setting.user().equals(getActiveUser()))
-        .toList();
-=======
   }
 
   @Override
   public String getSettingValue(String key) {
     this.reloadSettingsIfNeeded();
     return this.settings.get(key);
->>>>>>> 1de78617
-  }
-
-  @Override
-  public Setting createSetting(Setting setting) {
+  }
+
+  @Override
+  public Setting createSetting(String key, String value) {
     if (isAdmin()) {
-      Setting newSetting = new Setting(setting.key(), setting.value(), null);
+      Setting newSetting = new Setting(key, value);
       MetadataUtils.saveSetting(jooq, newSetting);
       this.settings.put(key, value);
       // force all sessions to reload
@@ -486,7 +478,7 @@
     if (inTx) {
       // then we don't use the connection provider
       try {
-        setActiveUser(Constants.ANONYMOUS);
+        setActiveUser(ANONYMOUS);
       } catch (DataAccessException dae) {
         throw new SqlMolgenisException("Clear active user failed", dae);
       }
@@ -563,6 +555,11 @@
   }
 
   @Override
+  public boolean inTx() {
+    return inTx;
+  }
+
+  @Override
   public void clearCache() {
     this.schemaCache.clear();
     this.schemaNames.clear();
@@ -606,4 +603,9 @@
   public boolean isOidcEnabled() {
     return this.isOidcEnabled;
   }
+
+  @Override
+  public boolean hasSchema(String name) {
+    return getSchema(name) != null;
+  }
 }