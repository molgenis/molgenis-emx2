--- conflicted
+++ resolved
@@ -167,10 +167,6 @@
   // use static to ensure we don't touch 'this' until transaction completed
   private static void truncateTransaction(
       SqlDatabase database, String schemaName, String tableName) {
-<<<<<<< HEAD
-    // if part of inheritance tree then truncate filtering on mg_tableclass
-=======
->>>>>>> 08b45565
     SqlTable t = database.getSchema(schemaName).getTable(tableName);
     if (t.getMetadata().getColumn(MG_TABLECLASS) != null) {
       SqlTable rootTable = (SqlTable) t.getMetadata().getRootTable().getTable();
@@ -190,17 +186,6 @@
     logger.info(database.getActiveUser() + " truncated table " + tableName);
   }
 
-<<<<<<< HEAD
-  private void truncate(String mg_table) {
-    if (getMetadata().getInheritName() != null) {
-      // todo: need root table function from other PR
-      getInheritedTable().truncate(mg_table);
-    } else {
-    }
-  }
-
-=======
->>>>>>> 08b45565
   private static String getMgTableClass(TableMetadata table) {
     return table.getSchemaName() + "." + table.getTableName();
   }
