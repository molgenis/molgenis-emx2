package org.molgenis.emx2.sql;

import static org.jooq.impl.DSL.*;
import static org.jooq.impl.SQLDataType.VARCHAR;
import static org.molgenis.emx2.Constants.MG_TABLECLASS;
import static org.molgenis.emx2.sql.MetadataUtils.*;
import static org.molgenis.emx2.sql.SqlDatabase.TEN_SECONDS;
import static org.molgenis.emx2.sql.SqlTableMetadataExecutor.MG_TABLECLASS_UPDATE;
import static org.molgenis.emx2.sql.SqlTableMetadataExecutor.updateSearchIndexTriggerFunction;

import java.io.IOException;
import java.util.List;
import java.util.stream.Collectors;
import org.jooq.*;
import org.jooq.Record;
import org.molgenis.emx2.*;
import org.molgenis.emx2.Database;
import org.molgenis.emx2.Schema;
import org.molgenis.emx2.Table;
import org.slf4j.Logger;
import org.slf4j.LoggerFactory;

public class Migrations {
  // version the current software needs to work
  private static final int SOFTWARE_DATABASE_VERSION = 22;
  public static final int THREE_MINUTES = 180;
  private static Logger logger = LoggerFactory.getLogger(Migrations.class);

  public static synchronized void initOrMigrate(SqlDatabase db) {
    db.tx(
        // transaction ensures migration succeeds completely or is rolled back completely
        tdb -> {
          int version = MetadataUtils.getVersion(db.getJooq());

          // -1 getVersion indicates schema does not exist
          if (version < 0) MetadataUtils.init(((SqlDatabase) tdb).getJooq());

          // migration steps to update from a previous version to SOFTWARE_DATABASE_VERSION
          // idea is that all steps need to be run when initializing empty server
          // this ensures 'new' and 'updated' servers are equal and same logic is not specified 2x
          // (one for 'new' and one for 'migration')
          if (version < 1)
            executeMigrationFile(
                tdb,
                "migration1.sql",
                "database migration: MOLGENIS.version_metadata tracks int database version number checks against code instead of string version number from released jar");
          if (version < 2)
            executeMigrationFile(
                tdb,
                "migration2.sql",
                "database migration: role names are made case-sensitive matching schema names, to fix issue where roles where conflicting between schemas with same uppercase(name)");
          if (version < 3)
            executeMigrationFile(
                tdb,
                "migration3.sql",
                "database migration: add description column to MOLGENIS.schema_metadata to store schema description");
          if (version < 4)
            executeMigrationFile(
                tdb,
                "migration4.sql",
                "database migration: add MOLGENIS.table_metadata.table_type");

          if (version < 5) {
            migration5addMgTableclassUpdateTrigger((SqlDatabase) tdb);
            logger.debug(
                "Updated all tables to have mg_tableclass trigger to prevent accidental overwrite of subclass records with same primary key value");
          }

          if (version < 6)
            executeMigrationFile(
                tdb, "migration5.sql", "database migration: add MOLGENIS.column_metadata.readonly");

          // if cannot migrate then throw a MolgenisException. This happens in case of breaking
          // change for database backend.
          if (version < 7)
            executeMigration7(
                (SqlDatabase) tdb,
                "refactor settings, rename molgenis_version table to database_metadata");

          if (version < 8) executeMigrationFile(tdb, "migration8.sql", "add labels column");

          if (version < 9)
            executeMigrationFile(
                tdb, "migration9.sql", "update row level policy for schema metadata");

          if (version < 10)
            executeMigrationFile(tdb, "migration10.sql", "add Aggregate role for each schema");

          if (version < 11) executeMigrationFile(tdb, "migration11.sql", "add profile metadata");

          if (version < 12)
            executeMigrationFile(tdb, "migration12.sql", "add defaultValue in metadata schema");

          if (version < 13)
            executeMigrationFile(
                tdb, "migration13.sql", "remove default value for mg_tableclass columns");

          if (version < 14) {
            executeMigrationFile(tdb, "migration14.sql", "cleanup column_metadata ref column");
          }

          if (version < 15) {
            executeMigrationFile(tdb, "migration15.sql", "changed required field to varchar");
          }

          if (version < 16) {
            executeMigrationFile(tdb, "migration16.sql", "make required nullable");
          }

          if (version < 17) {
            executeMigrationFile(tdb, "migration17.sql", "add fkey to inherit table");
          }

          if (version < 18) {
            executeMigrationFile(
                tdb, "migration18.sql", "add filename to tables contain FILE datatype");
          }

          if (version < 19) {
            executeMigrationFile(tdb, "migration19.sql", "add numeric collation");
          }

          if (version < 20) {
            executeMigrationFile(tdb, "migration20.sql", "function to convert interval to period");
          }

          if (version < 21) {
            executeMigrationFile(
                tdb, "migration21.sql", "add exist and range role to schemas and metadata");
          }

          if (version < 22) {
<<<<<<< HEAD
            executeMigrationFile(tdb, "migration22.sql", "add enable state to user metadata");
          }
=======
            executeMigrationFile(
                tdb,
                "migration22.sql",
                "remove physical refback triggerfunctions (cascade to include triggers) and then the columns");

            // doing this in java here might make next migrations impossible
            // however the migration is impossible in sql because of the complex composite key name
            // logic
            for (String schemaName : tdb.getSchemaNames()) {
              Schema schema = tdb.getSchema(schemaName);
              for (TableMetadata tableMetadata : schema.getMetadata().getTables()) {
                {
                  updateSearchIndexTriggerFunction(
                      ((SqlDatabase) tdb).getJooq(), tableMetadata, tableMetadata.getTableName());
                }
              }
            }
          }

>>>>>>> 108c9f74
          // if success, update version to SOFTWARE_DATABASE_VERSION
          updateDatabaseVersion((SqlDatabase) tdb, SOFTWARE_DATABASE_VERSION);
        });
  }

  private static void executeMigration7(SqlDatabase tdb, String message) {
    DSLContext jooq = tdb.getJooq();
    // rename table
    jooq.alterTableIfExists(table(name(MOLGENIS, "version_metadata")))
        .renameTo(table(name(MOLGENIS, "database_metadata")))
        .execute();

    // add settings columns
    jooq.alterTableIfExists(table(name(MOLGENIS, "database_metadata")))
        .addColumn(SETTINGS)
        .execute();
    jooq.alterTableIfExists(table(name(MOLGENIS, "schema_metadata"))).addColumn(SETTINGS).execute();
    jooq.alterTableIfExists(table(name(MOLGENIS, "table_metadata"))).addColumn(SETTINGS).execute();
    jooq.alterTableIfExists(table(name(MOLGENIS, "users_metadata"))).addColumn(SETTINGS).execute();
    // todo: do we also want column settings?

    // copy settings table into schema and table respectively
    Result<Record> previousSettings =
        jooq.selectFrom(table(name(MOLGENIS, "settings_metadata"))).fetch();

    // t.columns(TABLE_SCHEMA, SETTINGS_TABLE_NAME, SETTINGS_NAME, SETTINGS_VALUE)
    final org.jooq.Field SETTINGS_NAME =
        field(name(org.molgenis.emx2.Constants.SETTINGS_NAME), VARCHAR);
    final org.jooq.Field SETTINGS_TABLE_NAME =
        field(
            name(TABLE_NAME.getName()),
            VARCHAR.nullable(true)); // note table might be null in case of schema
    final org.jooq.Field SETTINGS_VALUE =
        field(name(org.molgenis.emx2.Constants.SETTINGS_VALUE), VARCHAR);

    for (Record record : previousSettings) {
      String schemaName = record.get(TABLE_SCHEMA, String.class);
      String tableName = record.get(SETTINGS_TABLE_NAME, String.class);
      String key = record.get(SETTINGS_NAME, String.class);
      String value = record.get(SETTINGS_VALUE, String.class);
      logger.info("migrating setting " + schemaName + "." + tableName + "." + key + "=xxxxx");
      if (schemaName == null || schemaName.equals(NOT_PROVIDED)) {
        // database level setting
        tdb.setSetting(key, value);
      } else {
        Schema schema = tdb.getSchema(schemaName);
        if (tableName == null || tableName.equals(NOT_PROVIDED)) {
          // schema level setting
          schema.getMetadata().setSetting(key, value);
        } else {
          // table level setting
          Table table = schema.getTable(tableName);
          table.getMetadata().setSetting(key, value);
        }
      }
    }

    // delete settings table

    logger.debug(message);
  }

  static void executeMigrationFile(Database db, String sqlFile, String message) {
    DSLContext jooq = ((SqlDatabase) db).getJooq();
    try {
      jooq.settings().setQueryTimeout(THREE_MINUTES);
      String sql = new String(Migrations.class.getResourceAsStream(sqlFile).readAllBytes());
      jooq.execute(sql);
      logger.debug(message + "(file = " + sqlFile);
    } catch (IOException e) {
      throw new MolgenisException("Execute migration failed", e);
    } finally {
      jooq.settings().setQueryTimeout(TEN_SECONDS);
    }
  }

  private static void updateDatabaseVersion(SqlDatabase db, int newVersion) {
    MetadataUtils.setVersion(db.getJooq(), newVersion);
  }

  static void migration5addMgTableclassUpdateTrigger(SqlDatabase db) {
    // should add trigger to all root tables, identfied by having MG_TABLECLASS column
    DSLContext jooq = db.getJooq();
    // all schemas, except MOLGENIS
    for (org.jooq.Table table : jooq.meta().getTables()) {
      for (Field field : table.fields()) {
        if (field.getName().equals(MG_TABLECLASS)) {
          // rewrite of createMgTableClassCannotUpdateCheck
          // such that it doesn't use the metadata schema because that gives errors if migration is
          // not yet executed, savvy?
          String functionName = table.getName() + MG_TABLECLASS_UPDATE;
          List<TableField> keyFields = ((UniqueKey) table.getKeys().get(0)).getFields();
          String keyColumns =
              keyFields.stream()
                  .map(keyField -> keyField.getName())
                  .collect(Collectors.joining(","));
          String keyValues =
              keyFields.stream()
                  .map(keyField -> "OLD." + name(keyField.getName()))
                  .collect(Collectors.joining("||','||"));

          jooq.execute("DROP TRIGGER IF EXISTS {0} ON {1};", name(functionName), table);
          jooq.execute(
              "DROP FUNCTION IF EXISTS {0}", name(table.getSchema().getName(), functionName));

          jooq.execute(
              "CREATE FUNCTION {0}() RETURNS trigger AS $BODY$ "
                  + "\nBEGIN"
                  + "\n\tIF OLD.{1} <> NEW.{1} THEN"
                  + "\n\t\tRAISE EXCEPTION USING ERRCODE='23505'"
                  + ", MESSAGE = 'insert or update on table ' || NEW.{1} || ' violates primary key constraint'"
                  + ", DETAIL = 'Duplicate key: ('||{2}||')=('|| {3} ||') already exists in inherited table ' || OLD.{1};"
                  + "\n\tEND IF;"
                  + "\n\tRETURN NEW;"
                  + "\nEND; $BODY$ LANGUAGE plpgsql;",
              name(table.getSchema().getName(), functionName),
              name(MG_TABLECLASS),
              inline(keyColumns),
              keyword(keyValues));

          jooq.execute(
              "CREATE CONSTRAINT TRIGGER {0} "
                  + "\n\tAFTER UPDATE OF {1} ON {2}"
                  + "\n\tDEFERRABLE INITIALLY IMMEDIATE "
                  + "\n\tFOR EACH ROW EXECUTE PROCEDURE {3}()",
              name(functionName),
              name(MG_TABLECLASS),
              table,
              name(table.getSchema().getName(), functionName));

          logger.info(
              "migration 5 added mg_tableclass update trigger for table " + table.getName());
        }
      }
    }
  }
}<|MERGE_RESOLUTION|>--- conflicted
+++ resolved
@@ -22,7 +22,7 @@
 
 public class Migrations {
   // version the current software needs to work
-  private static final int SOFTWARE_DATABASE_VERSION = 22;
+  private static final int SOFTWARE_DATABASE_VERSION = 23;
   public static final int THREE_MINUTES = 180;
   private static Logger logger = LoggerFactory.getLogger(Migrations.class);
 
@@ -130,10 +130,6 @@
           }
 
           if (version < 22) {
-<<<<<<< HEAD
-            executeMigrationFile(tdb, "migration22.sql", "add enable state to user metadata");
-          }
-=======
             executeMigrationFile(
                 tdb,
                 "migration22.sql",
@@ -153,7 +149,10 @@
             }
           }
 
->>>>>>> 108c9f74
+          if (version < 23) {
+            executeMigrationFile(tdb, "migration23.sql", "add enable state to user metadata");
+          }
+
           // if success, update version to SOFTWARE_DATABASE_VERSION
           updateDatabaseVersion((SqlDatabase) tdb, SOFTWARE_DATABASE_VERSION);
         });
