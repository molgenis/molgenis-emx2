--- conflicted
+++ resolved
@@ -23,7 +23,7 @@
 
 public class Migrations {
   // version the current software needs to work
-  private static final int SOFTWARE_DATABASE_VERSION = 23;
+  private static final int SOFTWARE_DATABASE_VERSION = 24;
   public static final int THREE_MINUTES = 180;
   private static Logger logger = LoggerFactory.getLogger(Migrations.class);
 
@@ -150,8 +150,12 @@
           }
 
           if (version < 23) {
-<<<<<<< HEAD
-            for (String schemaName : tdb.getSchemaNames()) {
+            executeMigrationFile(tdb, "migration23.sql", "add enable state to user metadata");
+          }
+          
+          
+          if (version < 24) {
+             for (String schemaName : tdb.getSchemaNames()) {
               Schema schema = tdb.getSchema(schemaName);
               for (TableMetadata tm : schema.getMetadata().getTables()) {
                 updateChangeLogTrigger(tm);
@@ -159,9 +163,6 @@
             }
             logger.debug(
                 "executed migration23: changelog triggers should skip system columns and file contents column");
-=======
-            executeMigrationFile(tdb, "migration23.sql", "add enable state to user metadata");
->>>>>>> 005ff2d9
           }
 
           // if success, update version to SOFTWARE_DATABASE_VERSION
