--- conflicted
+++ resolved
@@ -115,13 +115,12 @@
                 tdb, "migration18.sql", "add filename to tables contain FILE datatype");
           }
 
-<<<<<<< HEAD
+          if (version < 19) {
+            executeMigrationFile(tdb, "migration19.sql", "add numeric collation");
+          }
+
           if (version < 20) {
             executeMigrationFile(tdb, "migration20.sql", "function to convert interval to period");
-=======
-          if (version < 19) {
-            executeMigrationFile(tdb, "migration19.sql", "add numeric collation");
->>>>>>> ed9c5bd8
           }
 
           // if success, update version to SOFTWARE_DATABASE_VERSION
