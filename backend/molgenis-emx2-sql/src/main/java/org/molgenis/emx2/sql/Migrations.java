package org.molgenis.emx2.sql;

import static org.jooq.impl.DSL.*;
import static org.jooq.impl.SQLDataType.VARCHAR;
import static org.molgenis.emx2.Constants.MG_TABLECLASS;
import static org.molgenis.emx2.sql.MetadataUtils.*;
import static org.molgenis.emx2.sql.SqlDatabase.MAX_EXECUTION_TIME_IN_SECONDS;
import static org.molgenis.emx2.sql.SqlTableMetadataExecutor.MG_TABLECLASS_UPDATE;
import static org.molgenis.emx2.sql.SqlTableMetadataExecutor.updateSearchIndexTriggerFunction;

import java.io.IOException;
import java.util.List;
import java.util.stream.Collectors;
import org.jooq.*;
import org.jooq.Record;
import org.molgenis.emx2.*;
import org.molgenis.emx2.Database;
import org.molgenis.emx2.Schema;
import org.molgenis.emx2.Table;
import org.slf4j.Logger;
import org.slf4j.LoggerFactory;

public class Migrations {
  // version the current software needs to work
  private static final int SOFTWARE_DATABASE_VERSION = 30;
  public static final int MAX_EXECUTION_TIME_FOR_LONG_JOBS_IN_SECONDS = 180;
  private static Logger logger = LoggerFactory.getLogger(Migrations.class);

  public static synchronized void initOrMigrate(SqlDatabase db) {
    db.tx(
        // transaction ensures migration succeeds completely or is rolled back completely
        tdb -> {
          int version = MetadataUtils.getVersion(db.getJooq());

          // -1 getVersion indicates schema does not exist
          if (version < 0) MetadataUtils.init(((SqlDatabase) tdb).getJooq());

          // migration steps to update from a previous version to SOFTWARE_DATABASE_VERSION
          // idea is that all steps need to be run when initializing empty server
          // this ensures 'new' and 'updated' servers are equal and same logic is not specified 2x
          // (one for 'new' and one for 'migration')
          if (version < 1)
            executeMigrationFile(
                tdb,
                "migration1.sql",
                "database migration: MOLGENIS.version_metadata tracks int database version number checks against code instead of string version number from released jar");
          if (version < 2)
            executeMigrationFile(
                tdb,
                "migration2.sql",
                "database migration: role names are made case-sensitive matching schema names, to fix issue where roles where conflicting between schemas with same uppercase(name)");
          if (version < 3)
            executeMigrationFile(
                tdb,
                "migration3.sql",
                "database migration: add description column to MOLGENIS.schema_metadata to store schema description");
          if (version < 4)
            executeMigrationFile(
                tdb,
                "migration4.sql",
                "database migration: add MOLGENIS.table_metadata.table_type");

          if (version < 5) {
            migration5addMgTableclassUpdateTrigger((SqlDatabase) tdb);
            logger.debug(
                "Updated all tables to have mg_tableclass trigger to prevent accidental overwrite of subclass records with same primary key value");
          }

          if (version < 6)
            executeMigrationFile(
                tdb, "migration5.sql", "database migration: add MOLGENIS.column_metadata.readonly");

          // if cannot migrate then throw a MolgenisException. This happens in case of breaking
          // change for database backend.
          if (version < 7)
            executeMigration7(
                (SqlDatabase) tdb,
                "refactor settings, rename molgenis_version table to database_metadata");

          if (version < 8) executeMigrationFile(tdb, "migration8.sql", "add labels column");

          if (version < 9)
            executeMigrationFile(
                tdb, "migration9.sql", "update row level policy for schema metadata");

          if (version < 10)
            executeMigrationFile(tdb, "migration10.sql", "add Aggregate role for each schema");

          if (version < 11) executeMigrationFile(tdb, "migration11.sql", "add profile metadata");

          if (version < 12)
            executeMigrationFile(tdb, "migration12.sql", "add defaultValue in metadata schema");

          if (version < 13)
            executeMigrationFile(
                tdb, "migration13.sql", "remove default value for mg_tableclass columns");

          if (version < 14) {
            executeMigrationFile(tdb, "migration14.sql", "cleanup column_metadata ref column");
          }

          if (version < 15) {
            executeMigrationFile(tdb, "migration15.sql", "changed required field to varchar");
          }

          if (version < 16) {
            executeMigrationFile(tdb, "migration16.sql", "make required nullable");
          }

          if (version < 17) {
            executeMigrationFile(tdb, "migration17.sql", "add fkey to inherit table");
          }

          if (version < 18) {
            executeMigrationFile(
                tdb, "migration18.sql", "add filename to tables contain FILE datatype");
          }

          if (version < 19) {
            executeMigrationFile(tdb, "migration19.sql", "add numeric collation");
          }

          if (version < 20) {
            executeMigrationFile(tdb, "migration20.sql", "function to convert interval to period");
          }

          if (version < 21)
            executeMigrationFile(
                tdb, "migration21.sql", "add exist and range role to schemas and metadata");

          if (version < 22) {
            executeMigrationFile(
                tdb,
                "migration22.sql",
                "remove physical refback triggerfunctions (cascade to include triggers) and then the columns");

            // doing this in java here might make next migrations impossible
            // however the migration is impossible in sql because of the complex composite key name
            // logic
            for (String schemaName : tdb.getSchemaNames()) {
              Schema schema = tdb.getSchema(schemaName);
              for (TableMetadata tableMetadata : schema.getMetadata().getTables()) {
                {
                  updateSearchIndexTriggerFunction(
                      ((SqlDatabase) tdb).getJooq(), tableMetadata, tableMetadata.getTableName());
                }
              }
            }
          }

          if (version < 23) {
            executeMigrationFile(tdb, "migration23.sql", "add enable state to user metadata");
          }

          // we skip 24 because there was an bug in the migration that is now 25

          if (version < 25) {
            executeMigrationFile(
                tdb,
                "migration24.sql",
                "add function to retrieve child terms from ontology to enable query expansion");
          }

          if (version < 26) {
            executeMigrationFile(
                tdb,
                "migration25.sql",
                "migrate page settings to advanced page editor data object");
          }

          if (version < 27) {
            executeMigrationFile(
                tdb,
                "migration26.sql",
                "set ownership of all trigger function to the manager role");
          }

          if (version < 28) {
            executeMigrationFile(tdb, "migration27.sql", "Add admin column to user metadata");
          }

          if (version < 29) {
            executeMigrationFile(tdb, "migration28.sql", "Update admin field original admin user");
          }

          if (version < 30) {
<<<<<<< HEAD
            executeMigrationFile(tdb, "migration_xx_triggers.sql", "Triggers");
=======
            executeMigrationFile(tdb, "migration29.sql", "add formLabel column to column metadata");
>>>>>>> 9c8b8247
          }

          // if success, update version to SOFTWARE_DATABASE_VERSION
          updateDatabaseVersion((SqlDatabase) tdb, SOFTWARE_DATABASE_VERSION);
        });
  }

  private static void executeMigration7(SqlDatabase tdb, String message) {
    DSLContext jooq = tdb.getJooq();
    // rename table
    jooq.alterTableIfExists(table(name(MOLGENIS, "version_metadata")))
        .renameTo(table(name(MOLGENIS, "database_metadata")))
        .execute();

    // add settings columns
    jooq.alterTableIfExists(table(name(MOLGENIS, "database_metadata")))
        .addColumn(SETTINGS)
        .execute();
    jooq.alterTableIfExists(table(name(MOLGENIS, "schema_metadata"))).addColumn(SETTINGS).execute();
    jooq.alterTableIfExists(table(name(MOLGENIS, "table_metadata"))).addColumn(SETTINGS).execute();
    jooq.alterTableIfExists(table(name(MOLGENIS, "users_metadata"))).addColumn(SETTINGS).execute();
    // todo: do we also want column settings?

    // copy settings table into schema and table respectively
    Result<Record> previousSettings =
        jooq.selectFrom(table(name(MOLGENIS, "settings_metadata"))).fetch();

    // t.columns(TABLE_SCHEMA, SETTINGS_TABLE_NAME, SETTINGS_NAME, SETTINGS_VALUE)
    final org.jooq.Field SETTINGS_NAME =
        field(name(org.molgenis.emx2.Constants.SETTINGS_NAME), VARCHAR);
    final org.jooq.Field SETTINGS_TABLE_NAME =
        field(
            name(TABLE_NAME.getName()),
            VARCHAR.nullable(true)); // note table might be null in case of schema
    final org.jooq.Field SETTINGS_VALUE =
        field(name(org.molgenis.emx2.Constants.SETTINGS_VALUE), VARCHAR);

    for (Record record : previousSettings) {
      String schemaName = record.get(TABLE_SCHEMA, String.class);
      String tableName = record.get(SETTINGS_TABLE_NAME, String.class);
      String key = record.get(SETTINGS_NAME, String.class);
      String value = record.get(SETTINGS_VALUE, String.class);
      logger.info("migrating setting " + schemaName + "." + tableName + "." + key + "=xxxxx");
      if (schemaName == null || schemaName.equals(NOT_PROVIDED)) {
        // database level setting
        tdb.setSetting(key, value);
      } else {
        Schema schema = tdb.getSchema(schemaName);
        if (tableName == null || tableName.equals(NOT_PROVIDED)) {
          // schema level setting
          schema.getMetadata().setSetting(key, value);
        } else {
          // table level setting
          Table table = schema.getTable(tableName);
          table.getMetadata().setSetting(key, value);
        }
      }
    }

    // delete settings table

    logger.debug(message);
  }

  static void executeMigrationFile(Database db, String sqlFile, String message) {
    DSLContext jooq = ((SqlDatabase) db).getJooq();
    try {
      jooq.settings().setQueryTimeout(MAX_EXECUTION_TIME_FOR_LONG_JOBS_IN_SECONDS);
      String sql = new String(Migrations.class.getResourceAsStream(sqlFile).readAllBytes());
      jooq.execute(sql);
      logger.debug(message + "(file = " + sqlFile);
    } catch (IOException e) {
      throw new MolgenisException("Execute migration failed", e);
    } finally {
      jooq.settings().setQueryTimeout(MAX_EXECUTION_TIME_IN_SECONDS);
    }
  }

  private static void updateDatabaseVersion(SqlDatabase db, int newVersion) {
    MetadataUtils.setVersion(db.getJooq(), newVersion);
  }

  static void migration5addMgTableclassUpdateTrigger(SqlDatabase db) {
    // should add trigger to all root tables, identfied by having MG_TABLECLASS column
    DSLContext jooq = db.getJooq();
    // all schemas, except MOLGENIS
    for (org.jooq.Table table : jooq.meta().getTables()) {
      for (Field field : table.fields()) {
        if (field.getName().equals(MG_TABLECLASS)) {
          // rewrite of createMgTableClassCannotUpdateCheck
          // such that it doesn't use the metadata schema because that gives errors if migration is
          // not yet executed, savvy?
          String functionName = table.getName() + MG_TABLECLASS_UPDATE;
          List<TableField> keyFields = ((UniqueKey) table.getKeys().get(0)).getFields();
          String keyColumns =
              keyFields.stream()
                  .map(keyField -> keyField.getName())
                  .collect(Collectors.joining(","));
          String keyValues =
              keyFields.stream()
                  .map(keyField -> "OLD." + name(keyField.getName()))
                  .collect(Collectors.joining("||','||"));

          jooq.execute("DROP TRIGGER IF EXISTS {0} ON {1};", name(functionName), table);
          jooq.execute(
              "DROP FUNCTION IF EXISTS {0}", name(table.getSchema().getName(), functionName));

          jooq.execute(
              "CREATE FUNCTION {0}() RETURNS trigger AS $BODY$ "
                  + "\nBEGIN"
                  + "\n\tIF OLD.{1} <> NEW.{1} THEN"
                  + "\n\t\tRAISE EXCEPTION USING ERRCODE='23505'"
                  + ", MESSAGE = 'insert or update on table ' || NEW.{1} || ' violates primary key constraint'"
                  + ", DETAIL = 'Duplicate key: ('||{2}||')=('|| {3} ||') already exists in inherited table ' || OLD.{1};"
                  + "\n\tEND IF;"
                  + "\n\tRETURN NEW;"
                  + "\nEND; $BODY$ LANGUAGE plpgsql;",
              name(table.getSchema().getName(), functionName),
              name(MG_TABLECLASS),
              inline(keyColumns),
              keyword(keyValues));

          jooq.execute(
              "CREATE CONSTRAINT TRIGGER {0} "
                  + "\n\tAFTER UPDATE OF {1} ON {2}"
                  + "\n\tDEFERRABLE INITIALLY IMMEDIATE "
                  + "\n\tFOR EACH ROW EXECUTE PROCEDURE {3}()",
              name(functionName),
              name(MG_TABLECLASS),
              table,
              name(table.getSchema().getName(), functionName));

          logger.info(
              "migration 5 added mg_tableclass update trigger for table " + table.getName());
        }
      }
    }
  }
}<|MERGE_RESOLUTION|>--- conflicted
+++ resolved
@@ -22,7 +22,7 @@
 
 public class Migrations {
   // version the current software needs to work
-  private static final int SOFTWARE_DATABASE_VERSION = 30;
+  private static final int SOFTWARE_DATABASE_VERSION = 31;
   public static final int MAX_EXECUTION_TIME_FOR_LONG_JOBS_IN_SECONDS = 180;
   private static Logger logger = LoggerFactory.getLogger(Migrations.class);
 
@@ -184,11 +184,11 @@
           }
 
           if (version < 30) {
-<<<<<<< HEAD
+            executeMigrationFile(tdb, "migration29.sql", "add formLabel column to column metadata");
+          }
+
+          if (version < 31) {
             executeMigrationFile(tdb, "migration_xx_triggers.sql", "Triggers");
-=======
-            executeMigrationFile(tdb, "migration29.sql", "add formLabel column to column metadata");
->>>>>>> 9c8b8247
           }
 
           // if success, update version to SOFTWARE_DATABASE_VERSION
