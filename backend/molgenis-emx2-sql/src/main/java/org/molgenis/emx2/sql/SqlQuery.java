package org.molgenis.emx2.sql;

import static org.jooq.impl.DSL.*;
import static org.molgenis.emx2.Constants.*;
import static org.molgenis.emx2.Operator.*;
import static org.molgenis.emx2.Privileges.*;
import static org.molgenis.emx2.SelectColumn.s;
import static org.molgenis.emx2.sql.SqlTableMetadataExecutor.searchColumnName;
import static org.molgenis.emx2.utils.TypeUtils.*;

import java.util.*;
import java.util.stream.Collectors;
import org.jooq.*;
import org.jooq.Record;
import org.jooq.Table;
import org.jooq.conf.ParamType;
import org.jooq.impl.DSL;
import org.jooq.impl.SQLDataType;
import org.molgenis.emx2.*;
import org.molgenis.emx2.Operator;
import org.molgenis.emx2.Row;
import org.molgenis.emx2.utils.TypeUtils;
import org.slf4j.Logger;
import org.slf4j.LoggerFactory;

public class SqlQuery extends QueryBean {
  public static int AGGREGATE_COUNT_THRESHOLD = Integer.MIN_VALUE; // threshold disabled by default
  public static final String COUNT_FIELD = "count";
  public static final String EXISTS_FIELD = "exists";
  public static final String MAX_FIELD = "max";
  public static final String MIN_FIELD = "min";
  public static final String AVG_FIELD = "avg";
  public static final String SUM_FIELD = "_sum";
  public static final String UNNEST_0 = "UNNEST({0})";

  private static final String QUERY_FAILED = "Query failed: ";
  private static final String ANY_SQL = "{0} = ANY ({1})";
  private static final String JSON_AGG_SQL = "jsonb_agg(item)";
  private static final String ROW_TO_JSON_SQL = "to_jsonb(item)";
  private static final String ITEM = "item";
  private static final String OPERATOR_NOT_SUPPORTED_ERROR_MESSAGE =
      "Operator %s is not support for column '%s'";
  private static final String BETWEEN_ERROR_MESSAGE =
      "Operator BETWEEEN a AND b expects even number of parameters to define each pair of a,b. Found: %s";

  private static final Logger logger = LoggerFactory.getLogger(SqlQuery.class);
  public static final String ANY_1 = "{0} = ANY({1})";

  private final SqlSchemaMetadata schema;
  private final List<String> tableAliasList = new LinkedList<>();

  public SqlQuery(SqlSchemaMetadata schema, String field) {
    super(field);
    this.schema = schema;
  }

  public SqlQuery(SqlSchemaMetadata schema, String field, SelectColumn[] selection) {
    super(field);
    this.schema = schema;
    this.select(selection);
  }

  /** Create alias that is short enough for postgresql to not complain */
  public String alias(String label) {
    if (!label.contains("-")) {
      // we only need aliases for subquery tables
      return label;
    }
    if (!tableAliasList.contains(label)) {
      tableAliasList.add(label);
    }
    return "a" + tableAliasList.indexOf(label);
  }

  @Override
  public List<Row> retrieveRows() {
    SelectColumn select = getSelect();
    Filter filter = getFilter();
    String[] searchTerms = getSearchTerms();

    SqlTableMetadata table = schema.getTableMetadata(select.getColumn());
    if (table == null) {
      throw new MolgenisException(
          "Query failed: Field "
              + select.getColumn()
              + " unknown for retrieve rows in schema "
              + schema.getName());
    }
    checkHasViewPermission(table);
    String tableAlias = "root-" + table.getTableName();

    // if empty selection, we will add the default selection here, excl File and Refback
    if (select == null || select.getColumNames().isEmpty()) {
      for (Column c : table.getColumns()) {
        // currently we don't download refBack (good) and files (that is bad)
        if (c.isFile()) {
          select.select(c.getName());
        } else if (!c.isRefback()) {
          if (c.isReference()) {
            for (Reference ref : c.getReferences()) {
              select.select(ref.getName());
            }
          } else {
            // don't include refBack or files or mg_ columns
            select.select(c.getName());
          }
        }
      }
    }

    // basequery
    SelectJoinStep<org.jooq.Record> from =
        table
            .getJooq()
            .select(rowSelectFields(table, tableAlias, "", select))
            .from(tableWithInheritanceJoin(table).as(alias(tableAlias)));

    // joins, only filtered tables
    from = refJoins(table, tableAlias, from, filter, select, new ArrayList<>());

    // where
    Condition condition = whereConditions(table, tableAlias, filter, searchTerms);
    SelectConnectByStep<org.jooq.Record> where = condition != null ? from.where(condition) : from;
    SelectConnectByStep<org.jooq.Record> query = limitOffsetOrderBy(table, select, where);

    // execute
    try {
      List<Row> result = new ArrayList<>();
      if (logger.isInfoEnabled()) {
        logger.info(query.getSQL(ParamType.INLINED));
      }
      Result<org.jooq.Record> fetch = query.fetch();
      for (org.jooq.Record r : fetch) {
        result.add(new SqlRow(r));
      }
      return result;
    } catch (Exception e) {
      throw new SqlMolgenisException(QUERY_FAILED, e);
    }
  }

  private void checkHasViewPermission(SqlTableMetadata table) {
    if (!table.getTableType().equals(TableType.ONTOLOGIES)
        && !schema.getInheritedRolesForActiveUser().contains(VIEWER.toString())) {
      throw new MolgenisException("Cannot retrieve rows: requires VIEWER permission");
    }
  }

  private List<Field<?>> rowSelectFields(
      TableMetadata table, String tableAlias, String prefix, SelectColumn selection) {

    List<Field<?>> fields = new ArrayList<>();
    for (SelectColumn select : selection.getSubselect()) {
      Column column = getColumnByName(table, select.getColumn());
      String columnAlias = prefix.equals("") ? column.getName() : prefix + "-" + column.getName();
      if (column.isFile()) {
        // check what they want to get, contents, mimetype, size, filename and/or extension
        if (select.getSubselect().isEmpty() || select.has("id")) {
          fields.add(field(name(column.getName())));
        }
        if (select.has("contents")) {
          fields.add(field(name(column.getName() + "_contents")));
        }
        if (select.has("size")) {
          fields.add(field(name(column.getName() + "_size")));
        }
        if (select.has("mimetype")) {
          fields.add(field(name(column.getName() + "_mimetype")));
        }
        if (select.has("filename")) {
          fields.add(field(name(column.getName() + "_filename")));
        }
        if (select.has("extension")) {
          fields.add(field(name(column.getName() + "_extension")));
        }
      } else if (column.isReference()
          // if subselection, then we will add it as subselect
          && !select.getSubselect().isEmpty()) {
        fields.addAll(
            rowSelectFields(
                column.getRefTable(),
                tableAlias + "-" + column.getName(),
                columnAlias,
                selection.getSubselect(column.getName())));
      } else if (column.isRefback()) {
        fields.add(
            field("array({0})", rowBackrefSubselect(column, tableAlias)).as(column.getName()));
      } else if (column.isReference()) { // REF and REF_ARRAY
        // might be composite column with same name
        Reference ref = null;
        for (Reference r : column.getReferences()) {
          if (r.getName().equals(column.getName())) {
            ref = r;
          }
        }
        if (ref == null) {
          throw new MolgenisException(
              "Select of column '"
                  + column.getName()
                  + "' failed: composite foreign key requires subselection or explicit naming of underlying fields");
        } else {
          fields.add(
              field(name(alias(tableAlias), column.getName()), ref.getJooqType()).as(columnAlias));
        }
      } else if (!column.isHeading()) {
        fields.add(
            field(name(alias(tableAlias), column.getName()), column.getJooqType()).as(columnAlias));
      }
    }
    return fields;
  }

  private Field<String> intervalField(String tableAlias, Column column) {
    Field<?> intervalField = field(name(alias(tableAlias), column.getName()));
    Field<String> functionCallField =
        function("\"MOLGENIS\".interval_to_iso8601", String.class, intervalField);
    return functionCallField.as(name(column.getIdentifier()));
  }

  private SelectConditionStep<org.jooq.Record> rowBackrefSubselect(
      Column column, String tableAlias) {
    Column refBack = column.getRefBackColumn();
    List<Condition> where = new ArrayList<>();

    // might be composite
    for (Reference ref : refBack.getReferences()) {
      if (refBack.isRef()) {
        where.add(
            field(name(refBack.getTable().getTableName(), ref.getName()))
                .eq(field(name(alias(tableAlias), ref.getRefTo()))));
      } else if (refBack.isRefArray()) {
        where.add(
            condition(
                ANY_SQL,
                field(name(alias(tableAlias), ref.getRefTo())),
                field(name(refBack.getTable().getTableName(), ref.getName()))));
      } else {
        throw new MolgenisException(
            "Internal error: Refback for type not matched for column " + column.getName());
      }
    }
    return DSL.select(column.getRefTable().getPrimaryKeyFields())
        .from(name(refBack.getSchemaName(), refBack.getTableName()))
        .where(where);
  }

  @Override
  public String retrieveJSON() {
    SelectColumn select = getSelect();
    List<Field<?>> fields = new ArrayList<>();
    DSLContext sql = schema.getJooq();

    // get the table from root select
    SqlTableMetadata table = schema.getTableMetadata(select.getColumn());
    if (table == null && (select.getColumn().endsWith("_agg"))) {
      table =
          schema.getTableMetadata(select.getColumn().substring(0, select.getColumn().length() - 4));
    } else if (table == null && (select.getColumn().endsWith("_groupBy"))) {
      table =
          schema.getTableMetadata(select.getColumn().substring(0, select.getColumn().length() - 8));
    }
    if (table == null) {
      throw new MolgenisException(
          "RetrieveJSON failed: Field "
              + select.getColumn()
              + " unknown for JSON queries in schema "
              + schema.getName());
    }
    if (select.getColumn().endsWith("_agg")) {
      fields.add(
          jsonAggregateSelect(
                  table, null, table.getTableName(), select, getFilter(), getSearchTerms())
              .as(convertToPascalCase(select.getColumn())));
    } else if (select.getColumn().endsWith("_groupBy")) {
      fields.add(
          jsonGroupBySelect(
                  table, null, table.getTableName(), select, getFilter(), getSearchTerms())
              .as(convertToPascalCase(select.getColumn())));
    } else {
      // select all on root level as default
      if (select.getSubselect().isEmpty()) {
        for (Column c : table.getColumns()) {
          if (!c.isHeading()) {
            select.select(c.getName());
          }
        }
      }
      fields.add(
          jsonSubselect(table, null, table.getTableName(), select, getFilter(), getSearchTerms())
              .as(name(convertToPascalCase(select.getColumn()))));
    }

    // asemble final query
    SelectJoinStep<Record1<Object>> query =
        sql.select(field(ROW_TO_JSON_SQL)).from(table(sql.select(fields)).as(ITEM));

    long start = System.currentTimeMillis();
    String result = query.fetchOne().get(0, String.class);
    if (logger.isInfoEnabled()) {
      logger.info(
          "query in {}ms: {}", System.currentTimeMillis() - start, query.getSQL(ParamType.INLINED));
    }
    return result;
  }

  private Field<?> jsonSubselect(
      SqlTableMetadata table,
      Column parentColumn,
      String tableAlias,
      SelectColumn select,
      Filter filters,
      String[] searchTerms) {
    checkHasViewPermission(table);
    String subAlias = tableAlias + (parentColumn != null ? "-" + parentColumn.getName() : "");
    Collection<Field<?>> selection = jsonSubselectFields(table, subAlias, select);
    return jsonField(
        table, parentColumn, tableAlias, select, filters, searchTerms, subAlias, selection);
  }

  private Field<?> jsonField(
      SqlTableMetadata table,
      Column column,
      String tableAlias,
      SelectColumn select,
      Filter filters,
      String[] searchTerms,
      String subAlias,
      Collection<Field<?>> selection) {
    DSLContext jooq = table.getJooq();

    // query without all nested joins for the json
    // note: another optimization would be to only include fields needed instead of asterisk
    SelectConnectByStep<org.jooq.Record> filterQuery =
        jsonFilterQuery(
            table, List.of(asterisk()), column, tableAlias, subAlias, filters, searchTerms);
    filterQuery = limitOffsetOrderBy(table, select, filterQuery);

    // use filtered/sorted/limited/offsetted to produce json including only the joins needed
    SelectConnectByStep<org.jooq.Record> from =
        jooq.select(selection).from(filterQuery.asTable(alias(subAlias)));

    // agg
    String agg =
        select.getColumn().endsWith("_agg")
                || select.getColumn().endsWith("_groupBy")
                || column != null && column.isRef() && !column.isArray()
            ? ROW_TO_JSON_SQL
            : JSON_AGG_SQL;

    return field(jooq.select(field(agg)).from(from.asTable(ITEM)));
  }

  // overload for backwards compatibility with other uses of this part
  private SelectConditionStep<org.jooq.Record> jsonFilterQuery(
      SqlTableMetadata table,
      Column column,
      String tableAlias,
      String subAlias,
      Filter filters,
      String[] searchTerms) {
    return jsonFilterQuery(
        table,
        table.getPrimaryKeyFields().stream().map(f -> (SelectFieldOrAsterisk) f).toList(),
        column,
        tableAlias,
        subAlias,
        filters,
        searchTerms);
  }

  private SelectConditionStep<org.jooq.Record> jsonFilterQuery(
      SqlTableMetadata table,
      List<SelectFieldOrAsterisk> selection,
      Column column,
      String tableAlias,
      String subAlias,
      Filter filters,
      String[] searchTerms) {

    String filterAlias = subAlias + "_filter";

    List<Condition> conditions = new ArrayList<>();
    if (filters != null) {
      conditions.addAll(
          // column should be null when nesting (is only used for refJoinCondition)
          jsonFilterQueryConditions(table, null, tableAlias, filterAlias, filters, searchTerms));
    }
    if (searchTerms.length > 0) {
      conditions.add(jsonSearchConditions(table, filterAlias, searchTerms));
    }
    if (column != null) {
      conditions.add(refJoinCondition(column, tableAlias, filterAlias));
    }

    // create the subquery
    if (!conditions.isEmpty()) {
      return table
          .getJooq()
          .select(selection)
          .from(tableWithInheritanceJoin(table).as(alias(filterAlias)))
          .where(conditions);
    } else {
      return (SelectConditionStep<org.jooq.Record>)
          table
              .getJooq()
              .select(selection)
              .from(tableWithInheritanceJoin(table).as(alias(filterAlias)));
    }
  }

  private List<Condition> jsonFilterQueryConditions(
      SqlTableMetadata table,
      Column column,
      String tableAlias,
      String subAlias,
      Filter filters,
      String[] searchTerms) {
    List<Condition> conditions = new ArrayList<>();
    DSLContext jooq = table.getJooq();
    if (filters != null) {
      for (Filter f : filters.getSubfilters()) {
        if (OR.equals(f.getOperator())) {
          conditions.add(
              or(jsonFilterQueryConditions(table, column, tableAlias, subAlias, f, searchTerms)));
        } else if (Operator.AND.equals(f.getOperator())) {
          conditions.add(
              and(jsonFilterQueryConditions(table, column, tableAlias, subAlias, f, searchTerms)));
        } else if (TRIGRAM_SEARCH.equals(f.getOperator())) {
          conditions.add(
              jsonSearchConditions(table, subAlias, TypeUtils.toStringArray(f.getValues())));
        } else {
          Column c = getColumnByName(table, f.getColumn());
          if (c.isReference()) {
            SelectConditionStep<org.jooq.Record> subQuery =
                jsonFilterQuery(
                    (SqlTableMetadata) c.getRefTable(),
                    column,
                    tableAlias,
                    subAlias,
                    f,
                    new String[0]);
            if (subQuery != null) {
              if (c.isRefArray()) {
                // if not composite it is simple array overlap
                if (c.getReferences().size() == 1) {
                  conditions.add(condition("{0} && ARRAY({1})", name(c.getName()), subQuery));
                } else {
                  // otherwise exists(unnest(ref_array) natural join (filterQuery))
                  List<Field<?>> unnest =
                      c.getReferences().stream()
                          .map(
                              ref ->
                                  ref.isOverlappingRef()
                                      ? field(name(ref.getName())).as(name(ref.getRefTo()))
                                      : field(UNNEST_0, name(ref.getName()))
                                          .as(name(ref.getRefTo())))
                          .collect(Collectors.toCollection(ArrayList::new));

                  conditions.add(
                      exists(selectFrom(jooq.select(unnest).asTable().naturalJoin(subQuery))));
                }
              } else if (c.isRefback()) {
                Column refBack = c.getRefBackColumn();
                List<Field<?>> pkey = c.getTable().getPrimaryKeyFields().stream().toList();
                List<Field> backRef =
                    c.getRefBackColumn().getReferences().stream()
                        .map(Reference::getJooqField)
                        .toList();
                List<Field<?>> backRefKey =
                    c.getRefBackColumn().getTable().getPrimaryKeyFields().stream().toList();
                // can be ref, ref_array (mref is checked above)
                if (refBack.isRef()) {
                  // pkey in (backref from refBack table where backrefKey in subquery)
                  conditions.add(
                      row(pkey)
                          .in(
                              jooq.select(backRef)
                                  .from(c.getRefTable().getJooqTable())
                                  .where(row(backRefKey).in(subQuery))));
                } else {
                  // ref_array
                  // pkey in (unnest(backref) from mappedByTable where backrefKey in subquery)
                  conditions.add(
                      row(pkey)
                          .in(
                              jooq.select(
                                      c.getRefBackColumn().getReferences().stream()
                                          .map(
                                              bref ->
                                                  bref.isOverlappingRef()
                                                      ? field(name(bref.getName()))
                                                      : field(UNNEST_0, name(bref.getName()))
                                                          .as(name(bref.getName())))
                                          .toList())
                                  .from(c.getRefTable().getJooqTable())
                                  .where(row(backRefKey).in(subQuery))));
                }
              } else {
                // normal ref
                List<Field> refs = c.getReferences().stream().map(Reference::getJooqField).toList();
                conditions.add(row(refs).in(subQuery));
              }
            }
          } else {
            // simple filter
            conditions.add(
                whereCondition(
                    subAlias,
                    c.getName(),
                    c.getColumnType().getBaseType(),
                    f.getOperator(),
                    f.getValues()));
          }
        }
      }
    }
    return conditions;
  }

  private Condition jsonSearchConditions(
      SqlTableMetadata table, String subAlias, String[] searchTerms) {
    // create search
    List<Condition> search = new ArrayList<>();
    for (String term : searchTerms) {
      search.add(
          field(name(alias(subAlias), searchColumnName(table.getTableName())))
              .likeIgnoreCase("%" + term + "%"));
      // also search in ontology tables linked to current table
      table.getColumns().stream()
          .filter(Column::isOntology)
          .forEach(
              ontologyColumn -> {
                Table<Record> ontologyTable = ontologyColumn.getRefTable().getJooqTable();
                if (Boolean.TRUE.equals(ontologyColumn.isArray())) {
                  // include if array overlap between ontology table and our selected values in our
                  // ref_array
                  search.add(
                      condition(
                          "{0} && ARRAY({1})",
                          ontologyColumn.getJooqField(),
                          DSL.select(field("name"))
                              .from(ontologyTable)
                              .where(
                                  field(
                                          name(
                                              ontologyTable.getName(),
                                              searchColumnName(ontologyTable.getName())))
                                      .likeIgnoreCase("%" + term + "%"))));
                } else {
                  // include if our ref is in the ontology terms list that would be found given our
                  // search terms
                  search.add(
                      ontologyColumn
                          .getJooqField()
                          .in(
                              DSL.select(field("name"))
                                  .from(ontologyTable)
                                  .where(
                                      field(
                                              name(
                                                  ontologyTable.getName(),
                                                  searchColumnName(ontologyTable.getName())))
                                          .likeIgnoreCase("%" + term + "%"))));
                }
              });

      TableMetadata parent = table.getInheritedTable();
      while (parent != null) {
        search.add(
            field(name(alias(subAlias), searchColumnName(parent.getTableName())))
                .likeIgnoreCase("%" + term + "%"));
        parent = parent.getInheritedTable();
      }
    }
    return or(search);
  }

  private Collection<Field<?>> jsonSubselectFields(
      TableMetadata table, String tableAlias, SelectColumn selection) {
    List<Field<?>> fields = new ArrayList<>();

    // if no subselect, we will select primary keys
    if (selection.getSubselect().isEmpty()) {
      selection =
          s(
              selection.getColumn(),
              table.getPrimaryKeyColumns().stream()
                  .map(key -> s(key.getName()))
                  .toArray(SelectColumn[]::new));
    }

    for (SelectColumn select : selection.getSubselect()) {
      Column column =
          select.getColumn().endsWith("_agg") || select.getColumn().endsWith("_groupBy")
              ? getColumnByName(
                  table, select.getColumn().replace("_agg", "").replace("_groupBy", ""))
              : getColumnByName(table, select.getColumn());

      // add the fields, using subselects for references
      if (column.isFile()) {
        fields.add(jsonFileField((SqlTableMetadata) table, tableAlias, select, column));
      } else if (column.isReference() && select.getColumn().endsWith("_agg")) {
        // aggregation subselect
        fields.add(
            jsonAggregateSelect(
                    (SqlTableMetadata) column.getRefTable(),
                    column,
                    tableAlias,
                    select,
                    select.getFilter(),
                    new String[0])
                .as(convertToCamelCase(select.getColumn())));
      } else if (column.isReference() && select.getColumn().endsWith("_groupBy")) {
        // aggregation subselect
        fields.add(
            jsonGroupBySelect(
                    (SqlTableMetadata) column.getRefTable(),
                    column,
                    tableAlias,
                    select,
                    select.getFilter(),
                    new String[0])
                .as(convertToCamelCase(select.getColumn())));
      } else if (column.isReference()) {
        // normal subselect
        fields.add(
            jsonSubselect(
                    (SqlTableMetadata) column.getRefTable(),
                    column,
                    tableAlias,
                    select,
                    select.getFilter(),
                    new String[0])
                .as(name(convertToCamelCase(select.getColumn()))));
      } else if (column.isHeading()) {
        /**
         * Ignore headings, not part of rows. Fixme: must ignore to allow JSON subqueries, but
         * unsure if this can cause any problems elsewhere.
         */
      } else if (column.getJooqType().getSQLDataType() == SQLDataType.INTERVAL) {
        fields.add(intervalField(tableAlias, column));
      } else {
        // primitive fields
        fields.add(
            field(name(alias(tableAlias), column.getName())).as(name(column.getIdentifier())));
      }
    }
    return fields;
  }

  private Field<Object> jsonFileField(
      SqlTableMetadata table, String tableAlias, SelectColumn select, Column column) {
    DSLContext jooq = table.getJooq();
    List<Field<?>> subFields = new ArrayList<>();
    for (String ext :
        new String[] {"id", "contents", "size", "filename", "extension", "mimetype", "url"}) {
      if (select.has(ext)) {
        if (ext.equals("id")) {
          subFields.add(field(name(alias(tableAlias), column.getName())).as(ext));
        } else if (ext.equals("url")) {
          subFields.add(
              field(
                      "'/"
                          + table.getSchemaName()
                          + "/api/file/"
                          + table.getTableName()
                          + "/"
                          + column.getName()
                          + "/' || {0}",
                      field(name(alias(tableAlias), column.getName())))
                  .as(ext));
        } else {
          subFields.add(field(name(alias(tableAlias), column.getName() + "_" + ext)).as(ext));
        }
      }
    }
    return field((jooq.select(field(ROW_TO_JSON_SQL)).from(jooq.select(subFields).asTable(ITEM))))
        .as(column.getIdentifier());
  }

  private Field<?> jsonAggregateSelect(
      SqlTableMetadata table,
      Column column,
      String tableAlias,
      SelectColumn select,
      Filter filters,
      String[] searchTerms) {
    String subAlias = tableAlias + (column != null ? "-" + column.getName() : "");
    List<Field<?>> fields = new ArrayList<>();
    for (SelectColumn field : select.getSubselect()) {
      if (COUNT_FIELD.equals(field.getColumn())) {
        fields.add(getCountField().as(COUNT_FIELD));
      } else if (EXISTS_FIELD.equals(field.getColumn())) {
        if (schema.hasActiveUserRole(EXISTS.toString())) {
          fields.add(field("COUNT(*) > 0").as(EXISTS_FIELD));
        }
      } else if (List.of(MAX_FIELD, MIN_FIELD, AVG_FIELD, SUM_FIELD).contains(field.getColumn())) {
        checkHasViewPermission(table);
        List<JSONEntry<?>> result = new ArrayList<>();
        for (SelectColumn sub : field.getSubselect()) {
          Column c = getColumnByName(table, sub.getColumn());
          switch (field.getColumn()) {
            case MAX_FIELD -> result.add(
                key(c.getIdentifier()).value(max(field(name(alias(subAlias), c.getName())))));
            case MIN_FIELD -> result.add(
                key(c.getIdentifier()).value(min(field(name(alias(subAlias), c.getName())))));
            case AVG_FIELD -> result.add(
                key(c.getIdentifier())
                    .value(avg(field(name(alias(subAlias), c.getName()), c.getJooqType()))));
            case SUM_FIELD -> result.add(
                key(c.getIdentifier())
                    .value(sum(field(name(alias(subAlias), c.getName()), c.getJooqType()))));
            default -> throw new MolgenisException(
                "Unknown aggregate type provided: " + field.getColumn());
          }
        }
        fields.add(jsonObject(result.toArray(new JSONEntry[result.size()])).as(field.getColumn()));
      }
    }
    return jsonField(table, column, tableAlias, select, filters, searchTerms, subAlias, fields);
  }

  private Field<Integer> getCountField() {
<<<<<<< HEAD
    if (schema.hasActiveUserRole(VIEWER.toString())) {
=======
    if (schema.hasActiveUserRole(COUNT.toString())) {
>>>>>>> 58d67d49
      return count();
    } else if (schema.hasActiveUserRole(AGGREGATOR.toString())) {
      return field("GREATEST(COUNT(*),{0})", Integer.class, 10L);
    } else if (schema.hasActiveUserRole(RANGE.toString())) {
      return field("CEIL(COUNT(*)::numeric / {0}) * {0}", Integer.class, 10L);
    }
    throw new MolgenisException("Need permission >= RANGE to perform count queries");
  }

  private Field<Object> jsonGroupBySelect(
      SqlTableMetadata table,
      Column column,
      String tableAlias,
      SelectColumn groupBy,
      Filter filter,
      String[] searchTerms) {
    DSLContext jooq = table.getJooq();
    String subAlias = tableAlias + (column != null ? "-" + column.getName() : "");

    if (groupBy.getSubselect(COUNT_FIELD) == null && groupBy.getSubselect(SUM_FIELD) == null) {
      throw new MolgenisException("COUNt or SUM is required when using group by");
    }

    // filter conditions
    Condition condition = null;
    if (filter != null || searchTerms.length > 1) {
      condition =
          row(table.getPrimaryKeyFields())
              .in(jsonFilterQuery(table, column, tableAlias, subAlias, filter, searchTerms));
    }

    Set<Field> aggregationFields = new HashSet<>(); // sum(x), count, etc
    Set<Field> groupByFields = new HashSet<>(); // name, ref{otherName}, etc
    Set<Field> nonArraySourceFields = new HashSet<>(); // xo x, name, except those from ref_array
    List<SelectConnectByStep> refArraySubqueries = new ArrayList<>(); // for the ref_array columns

    for (SelectColumn field : groupBy.getSubselect()) {
      if (COUNT_FIELD.equals(field.getColumn())) {
        if (schema.hasActiveUserRole(VIEWER.toString())) {
          aggregationFields.add(field("COUNT(*)"));
        } else {
          aggregationFields.add(
              field("GREATEST({0},COUNT(*))", AGGREGATE_COUNT_THRESHOLD).as(COUNT_FIELD));
        }
      } else if (SUM_FIELD.equals(field.getColumn())) {
        List sumFields = new ArrayList<>();
        // sum precision depends on count
        field
            .getSubselect()
            .forEach(
                sub -> {
                  Column col = getColumnByName(table, sub.getColumn());
                  sumFields.add(
                      key(col.getIdentifier())
                          .value(
                              field(
                                  "SUM({0})",
                                  field(name(alias(subAlias), col.getName())),
                                  AGGREGATE_COUNT_THRESHOLD)));
                  nonArraySourceFields.add(col.getJooqField());
                });
        aggregationFields.add(jsonObject(sumFields).as(field.getColumn()));
      } else {
        Column col = getColumnByName(table, field.getColumn());
        if (!col.isOntology()) {
          checkHasViewPermission(table);
        }
        String subQueryAlias = tableAlias + "_" + col.getIdentifier();
        // in case of 'ref' we need a subselect
        if (col.isReference()) {
          Column copy = new Column(col.getTable(), col);
          copy.setType(ColumnType.REF); // ref_array should be treated as ref
          groupByFields.add(
              jsonSubselect(
                      (SqlTableMetadata) copy.getRefTable(),
                      copy,
                      tableAlias,
                      field,
                      field.getFilter(),
                      new String[0])
                  .as(convertToCamelCase(field.getColumn())));
        } else {
          groupByFields.add(col.getJooqField().as(convertToCamelCase(field.getColumn())));
        }

        if (col.isRef() || !col.isArray()) {
          nonArraySourceFields.addAll(col.getCompositeFields());
        } else if (col.isRefback()) {
          // convert so it looks like a ref_array
          Set<Field> subselectFields = new HashSet<>();
          if (col.getRefBackColumn().isRefArray()) {
            subselectFields.addAll(
                col.getRefBackColumn().getReferences().stream()
                    .map(ref -> field("unnest({0})", name(ref.getName())).as(ref.getRefTo()))
                    .toList());
          } else {
            subselectFields.addAll(
                col.getRefBackColumn().getReferences().stream()
                    .map(ref -> field(name(ref.getName())).as(ref.getRefTo()))
                    .toList());
          }
          subselectFields.addAll(
              col.getReferences().stream()
                  .map(ref -> field(name(ref.getRefTo())).as(ref.getName()))
                  .toList());

          refArraySubqueries.add(
              jooq.select(asterisk())
                  .from(
                      jooq.select(subselectFields)
                          .from(
                              tableWithInheritanceJoin(col.getRefTable())
                                  .as(alias(subQueryAlias)))));
        } else {
          // must be array or ref_array
          // need subquery to unnest ref_array fields
          Set<Field> subselectFields = new HashSet<>();
          subselectFields.addAll(table.getPrimaryKeyFields());
          for (Field compositeField : col.getCompositeFields()) {
            subselectFields.add(field("unnest({0})", compositeField).as(compositeField.getName()));
          }
          refArraySubqueries.add(
              jooq.select(subselectFields)
                  .from(tableWithInheritanceJoin(table).as(alias(subQueryAlias))));
        }
      }
    }

    // create source query for the sourceColumns
    nonArraySourceFields.addAll(table.getPrimaryKeyFields());
    SelectJoinStep<org.jooq.Record> sourceQuery =
        jooq.select(asterisk())
            .from(
                jooq.select(nonArraySourceFields)
                    .from(tableWithInheritanceJoin(table))
                    .where(condition));
    for (SelectConnectByStep unnestQuery : refArraySubqueries) {
      // joining on primary key in natural join
      sourceQuery = sourceQuery.naturalLeftOuterJoin(unnestQuery);
    }

    // sort by groupBy fields to make deterministic
    final List<OrderField<?>> orderByFields = new ArrayList<>();
    groupByFields.forEach(field -> orderByFields.add(field.asc().nullsLast()));

    // aggregate into one field
    List<Field> selectFields = new ArrayList<>();
    selectFields.addAll(aggregationFields);
    selectFields.addAll(groupByFields);
    return field(
            jooq.select(field(JSON_AGG_SQL))
                .from(
                    jooq.select(selectFields)
                        .from(sourceQuery.asTable(name(tableAlias)))
                        .groupBy(groupByFields)
                        .orderBy(orderByFields)
                        .asTable(ITEM)))
        .as(convertToCamelCase(groupBy.getColumn()));
  }

  private static Table<org.jooq.Record> tableWithInheritanceJoin(TableMetadata table) {

    Table<org.jooq.Record> result = table.getJooqTable();
    TableMetadata inheritedTable = table.getInheritedTable();
    // root and intermediate levels have mg_tableclass column
    Column mg_tableclass = table.getLocalColumn(MG_TABLECLASS);
    while (inheritedTable != null) {
      List<Field<?>> using = inheritedTable.getPrimaryKeyFields();
      if (mg_tableclass != null) {
        using.add(mg_tableclass.getJooqField());
      }
      result = result.join(inheritedTable.getJooqTable()).using(using.toArray(new Field<?>[0]));
      inheritedTable = inheritedTable.getInheritedTable();
      if (inheritedTable != null) {
        mg_tableclass = inheritedTable.getLocalColumn(MG_TABLECLASS);
      }
    }
    return result;
  }

  private SelectJoinStep<org.jooq.Record> refJoins(
      TableMetadata table,
      String tableAlias,
      SelectJoinStep<org.jooq.Record> join,
      Filter filters,
      SelectColumn selection,
      List<String> aliasList) {

    // filter based joins
    if (filters != null) {
      for (Filter filter : filters.getSubfilters()) {
        if (OR.equals(filter.getOperator()) || AND.equals(filter.getOperator())) {
          join = refJoins(table, tableAlias, join, filter, selection, aliasList);
        } else {
          Column column = getColumnByName(table, filter.getColumn());
          if (column.isReference() && !filter.getSubfilters().isEmpty()) {
            String subAlias = tableAlias + "-" + column.getName();
            if (!aliasList.contains(subAlias)) {
              // to ensure only join once
              aliasList.add(subAlias);
              // the join
              join.leftJoin(tableWithInheritanceJoin(column.getRefTable()).as(alias(subAlias)))
                  .on(refJoinCondition(column, tableAlias, subAlias));
              // recurse
              join =
                  refJoins(
                      column.getRefTable(),
                      subAlias,
                      join,
                      filter,
                      selection != null ? selection.getSubselect(column.getName()) : null,
                      aliasList);
            }
          }
        }
      }
    }
    // add missing selection joins, only used for row based queries
    if (selection != null) {
      for (SelectColumn select : selection.getSubselect()) {
        // then do same as above
        Column column = getColumnByName(table, select.getColumn());
        if (column.isReference()) {
          String subAlias = tableAlias + "-" + column.getName();
          // only join if subselection extists
          if (!aliasList.contains(subAlias) && !select.getSubselect().isEmpty()) {
            aliasList.add(subAlias);
            join.leftJoin(tableWithInheritanceJoin(column.getRefTable()).as(alias(subAlias)))
                .on(refJoinCondition(column, tableAlias, subAlias));
            // recurse
            join =
                refJoins(
                    column.getRefTable(),
                    subAlias,
                    join,
                    filters != null ? filters.getSubfilter(column.getName()) : null,
                    select,
                    aliasList);
          }
        }
      }
    }
    return join;
  }

  private Condition refJoinCondition(Column column, String tableAlias, String subAlias) {
    List<Condition> foreignKeyMatch = new ArrayList<>();

    if (column.isRef()) {
      if (column.getReferences().size() == 1) {
        Reference ref = column.getReferences().get(0);
        foreignKeyMatch.add(
            field(name(alias(subAlias), ref.getRefTo()))
                .eq(field(name(alias(tableAlias), ref.getName()))));
      } else {
        foreignKeyMatch.add(
            and(
                // at least one column not null
                or(
                    column.getReferences().stream()
                        .map(ref -> field(name(alias(tableAlias), ref.getName())).isNotNull())
                        .toList()),
                // and matches on values or nulls
                and(
                    column.getReferences().stream()
                        .map(
                            ref ->
                                field(name(alias(subAlias), ref.getRefTo()))
                                    .eq(field(name(alias(tableAlias), ref.getName()))))
                        .toList())));
      }
    } else if (column.isRefArray()) {
      if (column.getReferences().size() == 1) {
        Reference ref = column.getReferences().get(0);
        // simple array comparison
        foreignKeyMatch.add(
            condition(
                ANY_1,
                name(alias(subAlias), ref.getRefTo()),
                name(alias(tableAlias), ref.getName())));
      } else {
        // expensive 'in' query to enable join on all fields
        List<Field<Object>> to =
            column.getReferences().stream()
                .map(ref -> field(name(alias(subAlias), ref.getRefTo()).toString()))
                .toList();

        List<Field<Object>> unnest =
            column.getReferences().stream()
                .map(
                    r ->
                        r.isOverlappingRef()
                            ? field(name(alias(tableAlias), r.getName()))
                            : field(UNNEST_0, name(alias(tableAlias), r.getName())))
                .toList();
        foreignKeyMatch.add(row(to).in(DSL.select(unnest)));
      }
    } else if (column.isRefback()) {
      Column refBack = column.getRefBackColumn();
      if (refBack.isRef()) {
        foreignKeyMatch.addAll(
            refBack.getReferences().stream()
                .map(
                    ref ->
                        field(name(alias(subAlias), ref.getName()))
                            .eq(field(name(alias(tableAlias), ref.getRefTo()))))
                .toList());
      } else if (refBack.isRefArray()) {
        foreignKeyMatch.addAll(
            refBack.getReferences().stream()
                .map(
                    ref ->
                        ref.isOverlappingRef()
                            ? field(name(alias(tableAlias), ref.getRefTo()))
                                .eq(field(name(alias(subAlias), ref.getName())))
                            : condition(
                                ANY_SQL,
                                field(name(alias(tableAlias), ref.getRefTo())),
                                field(name(alias(subAlias), ref.getName()))))
                .toList());
      }
    } else {
      throw new SqlQueryException(
          "Internal error: For column "
              + column.getTable().getTableName()
              + "."
              + column.getName());
    }
    return and(foreignKeyMatch);
  }

  private Condition whereConditions(
      TableMetadata table, String tableAlias, Filter filter, String[] searchTerms) {
    Condition searchCondition = whereConditionSearch(table, tableAlias, searchTerms);
    Condition filterCondition = whereConditionsFilter(table, tableAlias, filter);

    if (searchCondition != null && filterCondition != null) {
      return and(searchCondition, filterCondition);
    } else if (searchCondition != null) {
      return searchCondition;
    } else if (filterCondition != null) {
      return filterCondition;
    } else {
      return null;
    }
  }

  private Condition whereConditionsFilter(TableMetadata table, String tableAlias, Filter filters) {
    List<Condition> conditions = new ArrayList<>();
    if (Operator.OR.equals(filters.getOperator())) {
      conditions.add(
          or(
              filters.getSubfilters().stream()
                  .map(f -> whereConditionsFilter(table, tableAlias, f))
                  .toList()));
    } else if (Operator.AND.equals(filters.getOperator())) {
      conditions.add(
          and(
              filters.getSubfilters().stream()
                  .map(f -> whereConditionsFilter(table, tableAlias, f))
                  .toList()));
    } else {
      Column column =
          getColumnByName(table, filters.getColumn(), filters.getSubfilters().isEmpty());
      if (column.isReference()
          && column.getReferences().size() > 1
          && filters.getSubfilters().isEmpty()) {
        throw new MolgenisException(
            "Filter of '"
                + column.getName()
                + " not supported for compound key, use individual elements or nested filters.");
      }
      if (!filters.getSubfilters().isEmpty()) {
        for (Filter subfilter : filters.getSubfilters()) {
          if (column.isReference()) {
            conditions.add(
                whereConditionsFilter(
                    column.getRefTable(), tableAlias + "-" + column.getName(), subfilter));
          } else if (column.isFile()) {
            Filter sub = filters.getSubfilter("id");
            if (sub != null && EQUALS.equals(sub.getOperator())) {
              conditions.add(field(name(column.getName())).in(sub.getValues()));
            } else {
              throw new MolgenisException("Invalid filter for file");
            }
          }
        }
      } else {
        conditions.add(
            whereCondition(
                tableAlias,
                column.getName(),
                column.getColumnType().getBaseType(),
                filters.getOperator(),
                filters.getValues()));
      }
    }
    return conditions.isEmpty() ? null : and(conditions);
  }

  private Condition whereCondition(
      String tableAlias,
      String columnName,
      ColumnType type,
      org.molgenis.emx2.Operator operator,
      Object[] values) {
    Name name = name(alias(tableAlias), columnName);
    return switch (type) {
      case TEXT, STRING, FILE -> whereConditionText(name, operator, toStringArray(values));
      case BOOL -> whereConditionEquals(name, operator, toBoolArray(values));
      case UUID -> whereConditionEquals(name, operator, toUuidArray(values));
      case JSONB -> whereConditionEquals(name, operator, toJsonbArray(values));
      case INT -> whereConditionOrdinal(name, operator, toIntArray(values));
      case LONG -> whereConditionOrdinal(name, operator, toLongArray(values));
      case DECIMAL -> whereConditionOrdinal(name, operator, toDecimalArray(values));
      case DATE -> whereConditionOrdinal(name, operator, toDateArray(values));
      case DATETIME -> whereConditionOrdinal(name, operator, toDateTimeArray(values));
      case PERIOD -> whereConditionOrdinal(name, operator, toYearToSecondArray(values));
      case STRING_ARRAY, TEXT_ARRAY -> whereConditionTextArray(
          name, operator, toStringArray(values));
      case BOOL_ARRAY -> whereConditionArrayEquals(name, operator, toBoolArray(values));
      case UUID_ARRAY -> whereConditionArrayEquals(name, operator, toUuidArray(values));
      case INT_ARRAY -> whereConditionArrayEquals(name, operator, toIntArray(values));
      case LONG_ARRAY -> whereConditionArrayEquals(name, operator, toLongArray(values));
      case DECIMAL_ARRAY -> whereConditionArrayEquals(name, operator, toDecimalArray(values));
      case DATE_ARRAY -> whereConditionArrayEquals(name, operator, toDateArray(values));
      case DATETIME_ARRAY -> whereConditionArrayEquals(name, operator, toDateTimeArray(values));
      case PERIOD_ARRAY -> whereConditionArrayEquals(name, operator, toYearToSecondArray(values));
      case JSONB_ARRAY -> whereConditionArrayEquals(name, operator, toJsonbArray(values));
      case REF -> whereConditionRefEquals(name, operator, values);
      default -> throw new SqlQueryException(
          SqlQuery.QUERY_FAILED
              + "Filter of '"
              + name
              + " failed: operator "
              + operator
              + " not supported for type "
              + type);
    };
  }

  private Condition whereConditionRefEquals(Name columnName, Operator operator, Object[] values) {
    if (EQUALS.equals(operator)) {
      if (values.length == 1) {
        return field(columnName).eq(values[0]);
      } else {
        throw new SqlQueryException(
            SqlQuery.QUERY_FAILED
                + "Filter of '"
                + columnName
                + " failed: operator "
                + operator
                + " not supported for multiple values.");
      }
    } else if (NOT_EQUALS.equals(operator)) {
      List<Condition> conditions = new ArrayList<>();
      for (var value : values) {
        conditions.add(field(columnName).ne(value));
      }
      return and(conditions);
    }
    throw new SqlQueryException(
        SqlQuery.QUERY_FAILED
            + "Filter of '"
            + columnName
            + " failed: operator "
            + operator
            + " not supported for REF.");
  }

  private static Condition whereConditionEquals(
      Name columnName, org.molgenis.emx2.Operator operator, Object[] values) {
    if (EQUALS.equals(operator)) {
      return field(columnName).in(values);
    } else if (NOT_EQUALS.equals(operator)) {
      return not(field(columnName).in(values));
    } else {
      throw new SqlQueryException(
          SqlQuery.QUERY_FAILED + SqlQuery.OPERATOR_NOT_SUPPORTED_ERROR_MESSAGE, columnName);
    }
  }

  private static Condition whereConditionArrayEquals(
      Name columnName, org.molgenis.emx2.Operator operator, Object[] values) {
    List<Condition> conditions = new ArrayList<>();
    boolean not = false;
    switch (operator) {
      case EQUALS:
        conditions.add(condition("{0} && {1}", values, field(columnName)));
        break;
      case NOT_EQUALS:
        not = true;
        conditions.add(condition("{0} && {1}", values, field(columnName)));
        break;
      default:
        throw new SqlQueryException(
            SqlQuery.QUERY_FAILED + SqlQuery.OPERATOR_NOT_SUPPORTED_ERROR_MESSAGE,
            operator,
            columnName);
    }
    if (not) return not(or(conditions));
    else return or(conditions);
  }

  private static Condition whereConditionTextArray(
      Name columnName, org.molgenis.emx2.Operator operator, String[] values) {
    List<Condition> conditions = new ArrayList<>();
    boolean not = false;
    for (String value : values) {
      switch (operator) {
        case EQUALS:
          conditions.add(condition(ANY_1, value, field(columnName)));
          break;
        case NOT_EQUALS:
          not = true;
          conditions.add(condition(ANY_1, value, field(columnName)));
          break;
        case NOT_LIKE:
          not = true;
          conditions.add(
              condition(
                  "0 < ( SELECT COUNT(*) FROM unnest({1}) AS v WHERE v ILIKE {0})",
                  "%" + value + "%", field(columnName)));
          break;
        case LIKE:
          conditions.add(
              condition(
                  "0 < ( SELECT COUNT(*) FROM unnest({1}) AS v WHERE v ILIKE {0})",
                  "%" + value + "%", field(columnName)));
          break;
        case TRIGRAM_SEARCH:
          conditions.add(
              condition(
                  "0 < ( SELECT COUNT(*) FROM unnest({1}) AS v WHERE word_similarity({0},v) > 0.6",
                  value, field(columnName)));
          break;
        case TEXT_SEARCH:
          conditions.add(
              condition(
                  "0 < ( SELECT COUNT(*) FROM unnest({1}) AS v WHERE to_tsquery({0}) @@ to_tsvector(v)",
                  value.trim().replaceAll("\\s+", ":* & ") + ":*", field(columnName)));
          break;
        default:
          throw new SqlQueryException(
              SqlQuery.QUERY_FAILED + SqlQuery.OPERATOR_NOT_SUPPORTED_ERROR_MESSAGE,
              operator,
              columnName);
      }
    }
    if (not) return not(or(conditions));
    else return or(conditions);
  }

  private static Condition whereConditionText(
      Name columnName, org.molgenis.emx2.Operator operator, String[] values) {
    List<Condition> conditions = new ArrayList<>();
    boolean not = false;
    for (String value : values) {
      switch (operator) {
        case EQUALS:
          conditions.add(field(columnName).eq(value));
          break;
        case NOT_EQUALS:
          not = true;
          conditions.add(field(columnName).eq(value));
          break;
        case NOT_LIKE:
          not = true;
          conditions.add(field(columnName).likeIgnoreCase("%" + value + "%"));
          break;
        case LIKE:
          conditions.add(field(columnName).likeIgnoreCase("%" + value + "%"));
          break;
        case TRIGRAM_SEARCH:
          if (value.length() > 2) {
            conditions.add(condition("word_similarity({0},{1}) > 0.6", value, field(columnName)));
          } else {
            conditions.add(field(columnName).likeIgnoreCase("%" + value + "%"));
          }
          break;
        case TEXT_SEARCH:
          // NOTE WE ONLY SEARCH ON LONGER STRINGS
          if (value.length() > 2) {
            conditions.add(
                condition(
                    "to_tsquery({0}) @@ to_tsvector({1})",
                    value.trim().replaceAll("\\s+", ":* & ") + ":*", field(columnName)));
          } else {
            conditions.add(field(columnName).likeIgnoreCase("%" + value + "%"));
          }
          break;
        default:
          throw new SqlQueryException(
              SqlQuery.QUERY_FAILED + SqlQuery.OPERATOR_NOT_SUPPORTED_ERROR_MESSAGE,
              operator,
              columnName);
      }
    }
    if (not) return not(or(conditions));
    else return or(conditions);
  }

  private static Condition whereConditionOrdinal(
      Name columnName, org.molgenis.emx2.Operator operator, Object[] values) {
    List<Condition> conditions = new ArrayList<>();
    boolean not = false;
    for (int i = 0; i < values.length; i++) {
      switch (operator) {
        case EQUALS, NOT_EQUALS:
          return whereConditionEquals(columnName, operator, values);
        case NOT_BETWEEN:
          not = true;
          if (i + 1 > values.length)
            throw new SqlQueryException(
                SqlQuery.QUERY_FAILED + SqlQuery.BETWEEN_ERROR_MESSAGE, TypeUtils.toString(values));
          if (values[i] != null && values[i + 1] != null) {
            conditions.add(field(columnName).notBetween(values[i], values[i + 1]));
          } else if (values[i] != null && values[i + 1] == null) {
            conditions.add(field(columnName).lessOrEqual(values[i]));
          } else if (values[i] == null && values[i + 1] != null) {
            conditions.add(field(columnName).greaterOrEqual(values[i + 1]));
          } else {
            // nothing to do
          }
          i++; // NOSONAR
          break;
        case BETWEEN:
          if (i + 1 > values.length)
            throw new SqlQueryException(
                SqlQuery.QUERY_FAILED + SqlQuery.BETWEEN_ERROR_MESSAGE, TypeUtils.toString(values));
          if (values[i] != null && values[i + 1] != null) {
            conditions.add(field(columnName).between(values[i], values[i + 1]));
          } else if (values[i] != null && values[i + 1] == null) {
            conditions.add(field(columnName).greaterOrEqual(values[i]));
          } else if (values[i] == null && values[i + 1] != null) {
            conditions.add(field(columnName).lessOrEqual(values[i + 1]));
          } else {
            // nothing to do
          }
          i++; // NOSONAR
          break;
        default:
          throw new SqlQueryException(
              SqlQuery.QUERY_FAILED + SqlQuery.OPERATOR_NOT_SUPPORTED_ERROR_MESSAGE,
              operator,
              columnName);
      }
    }
    if (not) return not(or(conditions));
    else return or(conditions);
  }

  private Condition whereConditionSearch(
      TableMetadata table, String tableAlias, String[] searchTerms) {
    List<Condition> searchConditions = new ArrayList<>();
    while (table != null) {
      List<Condition> subConditions = new ArrayList<>();
      // will get inherit tables too
      for (String term : searchTerms) {
        for (String subTerm : term.split(" ")) {
          subTerm = subTerm.trim();
          Field<Object> field =
              field(name(alias(tableAlias), searchColumnName(table.getTableName())));
          // short terms with 'like', longer with trigram
          subConditions.add(field.likeIgnoreCase("%" + subTerm + "%"));
        }
      }
      table = table.getInheritedTable();
      if (!subConditions.isEmpty()) {
        searchConditions.add(and(subConditions));
      }
    }
    return searchConditions.isEmpty() ? null : or(searchConditions);
  }

  private static SelectJoinStep<org.jooq.Record> limitOffsetOrderBy(
      TableMetadata table, SelectColumn select, SelectConnectByStep<org.jooq.Record> query) {
    query = SqlQueryBuilderHelpers.orderBy(table, select, query);
    if (select.getLimit() > 0) {
      query = (SelectConditionStep) query.limit(select.getLimit());
    }
    if (select.getOffset() > 0) {
      query = (SelectConditionStep) query.offset(select.getOffset());
    }
    return (SelectJoinStep<org.jooq.Record>) query;
  }

  private static Column getColumnByName(TableMetadata table, String columnName) {
    return getColumnByName(table, columnName, false);
  }

  private static Column getColumnByName(
      TableMetadata table, String columnName, boolean isRowQuery) {
    // is search?
    if (TEXT_SEARCH_COLUMN_NAME.equals(columnName)) {
      return new Column(table, searchColumnName(table.getTableName()));
    }
    // is scalar column
    Column column = table.getColumn(columnName);
    if (column == null || (isRowQuery && column.isReference())) {
      // is reference?
      for (Column c : table.getColumns()) {
        if (c.isReference()) {
          for (Reference ref : c.getReferences()) {
            // can also request composite reference columns, can only be used on row level queries
            if (ref.getName().equals(columnName)) {
              return new Column(table, columnName, true).setType(ref.getPrimitiveType());
            }
          }
        }
      }
      // is file?
      for (Column c : table.getColumns()) {
        if (c.isFile()
            && columnName.startsWith(c.getName())
            && (columnName.equals(c.getName())
                || columnName.endsWith("_mimetype")
                || columnName.endsWith("_filename")
                || columnName.endsWith("_extension")
                || columnName.endsWith("_size")
                || columnName.endsWith("_contents"))) {
          return new Column(table, columnName);
        }
      }
      throw new MolgenisException(
          "Query failed: Column '" + columnName + "' is unknown in table " + table.getTableName());
    }
    return column;
  }
}<|MERGE_RESOLUTION|>--- conflicted
+++ resolved
@@ -721,11 +721,7 @@
   }
 
   private Field<Integer> getCountField() {
-<<<<<<< HEAD
-    if (schema.hasActiveUserRole(VIEWER.toString())) {
-=======
     if (schema.hasActiveUserRole(COUNT.toString())) {
->>>>>>> 58d67d49
       return count();
     } else if (schema.hasActiveUserRole(AGGREGATOR.toString())) {
       return field("GREATEST(COUNT(*),{0})", Integer.class, 10L);
