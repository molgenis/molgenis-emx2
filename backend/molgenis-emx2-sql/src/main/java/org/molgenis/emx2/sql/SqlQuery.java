--- conflicted
+++ resolved
@@ -148,10 +148,10 @@
     from = refJoins(table, tableAlias, from, filter, select, new ArrayList<>());
 
     // where
-    Condition condition = rowConditions(table, tableAlias, filter, searchTerms);
+    Condition condition = whereConditions(table, tableAlias, filter, searchTerms);
     SelectConnectByStep<org.jooq.Record> where = condition != null ? from.where(condition) : from;
     SelectConnectByStep<org.jooq.Record> query =
-        applyLimitOffsetOrderBy(table, select, where, tableAlias);
+        limitOffsetOrderBy(table, select, where, tableAlias);
 
     // execute
     try {
@@ -169,7 +169,98 @@
     }
   }
 
-<<<<<<< HEAD
+  private SelectColumn getRefPrimaryKeySubselect(Column c) {
+    List<SelectColumn> result = new ArrayList<>();
+    c.getRefTable()
+        .getPrimaryKeyColumns()
+        .forEach(
+            key -> {
+              if (key.isReference()) {
+                result.add(s(key.getName(), getRefPrimaryKeySubselect(key)));
+              } else {
+                result.add(s(key.getName()));
+              }
+            });
+    return s(c.getName(), result.toArray(SelectColumn[]::new));
+  }
+
+  private void checkHasViewPermission(SqlTableMetadata table) {
+    if (!table.getTableType().equals(TableType.ONTOLOGIES)
+        && !schema.getInheritedRolesForActiveUser().contains(VIEWER.toString())) {
+      throw new MolgenisException("Cannot retrieve rows: requires VIEWER permission");
+    }
+  }
+
+  private List<Field<?>> rowSelectFields(
+      TableMetadata table, String tableAlias, SelectColumn selection) {
+
+    List<Field<?>> fields = new ArrayList<>();
+    for (SelectColumn select : selection.getSubselect()) {
+      Column column = getColumnByName(table, select.getColumn());
+      if (column.isFile()) {
+        // check what they want to get, contents, mimetype, size, filename and/or extension
+        if (select.getSubselect().isEmpty() || select.has("id")) {
+          fields.add(field(name(alias(tableAlias), column.getName())));
+        }
+        if (select.has("contents")) {
+          fields.add(field(name(alias(tableAlias), column.getName() + "_contents")));
+        }
+        if (select.has("size")) {
+          fields.add(field(name(alias(tableAlias), column.getName() + "_size")));
+        }
+        if (select.has("mimetype")) {
+          fields.add(field(name(alias(tableAlias), column.getName() + "_mimetype")));
+        }
+        if (select.has("filename")) {
+          fields.add(field(name(alias(tableAlias), column.getName() + "_filename")));
+        }
+        if (select.has("extension")) {
+          fields.add(field(name(alias(tableAlias), column.getName() + "_extension")));
+        }
+      } else if (column.isRef() || column.isRefArray()) {
+        shouldNotExpandBeyondPkey(select, column);
+        fields.addAll(
+            column.getReferences().stream()
+                .map(ref -> field(name(alias(tableAlias), ref.getName())))
+                .toList());
+      } else if (column.isRefback()) {
+        shouldNotExpandBeyondPkey(select, column);
+        // will come from refJoin table
+        fields.addAll(
+            column.getReferences().stream()
+                .map(
+                    ref ->
+                        field(
+                            name(
+                                alias(tableAlias + "-refbackjoin-" + column.getName()),
+                                ref.getName())))
+                .toList());
+      } else if (!column.isHeading()) {
+        fields.add(field(name(alias(tableAlias), column.getName()), column.getJooqType()));
+      }
+    }
+    return fields;
+  }
+
+  private static void shouldNotExpandBeyondPkey(SelectColumn select, Column column) {
+    select
+        .getSubselect()
+        .forEach(
+            subselect -> {
+              if (!column.getRefTable().getPrimaryKeys().contains(subselect.getColumn())) {
+                throw new MolgenisException(
+                    "Row subselect can only contain primary keys. Found: " + subselect.getColumn());
+              }
+            });
+  }
+
+  private Field<String> intervalField(String tableAlias, Column column) {
+    Field<?> intervalField = field(name(alias(tableAlias), column.getName()));
+    Field<String> functionCallField =
+        function("\"MOLGENIS\".interval_to_iso8601", String.class, intervalField);
+    return functionCallField.as(name(column.getIdentifier()));
+  }
+
   @Override
   public String retrieveJSON() {
     SelectColumn select = getSelect();
@@ -224,207 +315,8 @@
     if (logger.isInfoEnabled()) {
       logger.info(
           "query in {}ms: {}", System.currentTimeMillis() - start, query.getSQL(ParamType.INLINED));
-=======
-  private SelectColumn getRefPrimaryKeySubselect(Column c) {
-    List<SelectColumn> result = new ArrayList<>();
-    c.getRefTable()
-        .getPrimaryKeyColumns()
-        .forEach(
-            key -> {
-              if (key.isReference()) {
-                result.add(s(key.getName(), getRefPrimaryKeySubselect(key)));
-              } else {
-                result.add(s(key.getName()));
-              }
-            });
-    return s(c.getName(), result.toArray(SelectColumn[]::new));
-  }
-
-  private void checkHasViewPermission(SqlTableMetadata table) {
-    if (!table.getTableType().equals(TableType.ONTOLOGIES)
-        && !schema.getInheritedRolesForActiveUser().contains(VIEWER.toString())) {
-      throw new MolgenisException("Cannot retrieve rows: requires VIEWER permission");
->>>>>>> 5942535b
     }
     return result;
-  }
-
-  private List<Field<?>> rowSelectFields(
-      TableMetadata table, String tableAlias, SelectColumn selection) {
-
-    List<Field<?>> fields = new ArrayList<>();
-    for (SelectColumn select : selection.getSubselect()) {
-      Column column = getColumnByName(table, select.getColumn());
-      if (column.isFile()) {
-        // check what they want to get, contents, mimetype, size, filename and/or extension
-        if (select.getSubselect().isEmpty() || select.has("id")) {
-          fields.add(field(name(alias(tableAlias), column.getName())));
-        }
-        if (select.has("contents")) {
-          fields.add(field(name(alias(tableAlias), column.getName() + "_contents")));
-        }
-        if (select.has("size")) {
-          fields.add(field(name(alias(tableAlias), column.getName() + "_size")));
-        }
-        if (select.has("mimetype")) {
-          fields.add(field(name(alias(tableAlias), column.getName() + "_mimetype")));
-        }
-        if (select.has("filename")) {
-          fields.add(field(name(alias(tableAlias), column.getName() + "_filename")));
-        }
-        if (select.has("extension")) {
-          fields.add(field(name(alias(tableAlias), column.getName() + "_extension")));
-        }
-      } else if (column.isRef() || column.isRefArray()) {
-        shouldNotExpandBeyondPkey(select, column);
-        fields.addAll(
-            column.getReferences().stream()
-                .map(ref -> field(name(alias(tableAlias), ref.getName())))
-                .toList());
-      } else if (column.isRefback()) {
-<<<<<<< HEAD
-        fields.add(
-            field("array({0})", rowRefbackSubselect(column, tableAlias)).as(column.getName()));
-      } else if (column.isReference()) { // REF and REF_ARRAY
-        // might be composite column with same name
-        Reference ref = null;
-        for (Reference r : column.getReferences()) {
-          if (r.getName().equals(column.getName())) {
-            ref = r;
-          }
-        }
-        if (ref == null) {
-          throw new MolgenisException(
-              "Select of column '"
-                  + column.getName()
-                  + "' failed: composite foreign key requires subselection or explicit naming of underlying fields");
-        } else {
-          fields.add(
-              field(name(alias(tableAlias), column.getName()), ref.getJooqType()).as(columnAlias));
-        }
-=======
-        shouldNotExpandBeyondPkey(select, column);
-        // will come from refJoin table
-        fields.addAll(
-            column.getReferences().stream()
-                .map(
-                    ref ->
-                        field(
-                            name(
-                                alias(tableAlias + "-refbackjoin-" + column.getName()),
-                                ref.getName())))
-                .toList());
->>>>>>> 5942535b
-      } else if (!column.isHeading()) {
-        fields.add(field(name(alias(tableAlias), column.getName()), column.getJooqType()));
-      }
-    }
-    return fields;
-  }
-
-<<<<<<< HEAD
-  private SelectConditionStep<org.jooq.Record> rowRefbackSubselect(
-      Column column, String tableAlias) {
-    Column refBack = column.getRefBackColumn();
-    List<Condition> where = new ArrayList<>();
-
-    // might be composite
-    for (Reference ref : refBack.getReferences()) {
-      if (refBack.isRef()) {
-        where.add(
-            field(name(refBack.getTable().getTableName(), ref.getName()))
-                .eq(field(name(alias(tableAlias), ref.getRefTo()))));
-      } else if (refBack.isRefArray()) {
-        where.add(
-            condition(
-                ANY_SQL,
-                field(name(alias(tableAlias), ref.getRefTo())),
-                field(name(refBack.getTable().getTableName(), ref.getName()))));
-      } else {
-        throw new MolgenisException(
-            "Internal error: Refback for type not matched for column " + column.getName());
-      }
-    }
-    return DSL.select(column.getRefTable().getPrimaryKeyFields())
-        .from(name(refBack.getSchemaName(), refBack.getTableName()))
-        .where(where);
-=======
-  private static void shouldNotExpandBeyondPkey(SelectColumn select, Column column) {
-    select
-        .getSubselect()
-        .forEach(
-            subselect -> {
-              if (!column.getRefTable().getPrimaryKeys().contains(subselect.getColumn())) {
-                throw new MolgenisException(
-                    "Row subselect can only contain primary keys. Found: " + subselect.getColumn());
-              }
-            });
-  }
-
-  private Field<String> intervalField(String tableAlias, Column column) {
-    Field<?> intervalField = field(name(alias(tableAlias), column.getName()));
-    Field<String> functionCallField =
-        function("\"MOLGENIS\".interval_to_iso8601", String.class, intervalField);
-    return functionCallField.as(name(column.getIdentifier()));
-  }
-
-  @Override
-  public String retrieveJSON() {
-    SelectColumn select = getSelect();
-    List<Field<?>> fields = new ArrayList<>();
-    DSLContext sql = schema.getJooq();
-
-    // get the table from root select
-    SqlTableMetadata table = schema.getTableMetadata(select.getColumn());
-    if (table == null && (select.getColumn().endsWith("_agg"))) {
-      table =
-          schema.getTableMetadata(select.getColumn().substring(0, select.getColumn().length() - 4));
-    } else if (table == null && (select.getColumn().endsWith("_groupBy"))) {
-      table =
-          schema.getTableMetadata(select.getColumn().substring(0, select.getColumn().length() - 8));
-    }
-    if (table == null) {
-      throw new MolgenisException(
-          "RetrieveJSON failed: Field "
-              + select.getColumn()
-              + " unknown for JSON queries in schema "
-              + schema.getName());
-    }
-    String tableAlias = "gql_" + table.getTableName();
-    if (select.getColumn().endsWith("_agg")) {
-      fields.add(
-          jsonAggregateSelect(table, null, tableAlias, select, getFilter(), getSearchTerms())
-              .as(convertToPascalCase(select.getColumn())));
-    } else if (select.getColumn().endsWith("_groupBy")) {
-      fields.add(
-          jsonGroupBySelect(table, null, tableAlias, select, getFilter(), getSearchTerms())
-              .as(convertToPascalCase(select.getColumn())));
-    } else {
-      // select all on root level as default
-      if (select.getSubselect().isEmpty()) {
-        for (Column c : table.getColumns()) {
-          if (!c.isHeading()) {
-            select.select(c.getName());
-          }
-        }
-      }
-      fields.add(
-          jsonSubselect(table, null, tableAlias, select, getFilter(), getSearchTerms())
-              .as(name(convertToPascalCase(select.getColumn()))));
-    }
-
-    // asemble final query
-    SelectJoinStep<Record1<Object>> query =
-        sql.select(field(ROW_TO_JSON_SQL)).from(table(sql.select(fields)).as(ITEM));
-
-    long start = System.currentTimeMillis();
-    String result = query.fetchOne().get(0, String.class);
-    if (logger.isInfoEnabled()) {
-      logger.info(
-          "query in {}ms: {}", System.currentTimeMillis() - start, query.getSQL(ParamType.INLINED));
-    }
-    return result;
->>>>>>> 5942535b
   }
 
   private Field<?> jsonSubselect(
@@ -454,13 +346,14 @@
 
     // query without all nested joins for the json
     // note: another optimization would be to only include fields needed instead of asterisk
+    SelectConnectByStep<org.jooq.Record> filterQuery =
+        jsonFilterQuery(
+            table, List.of(asterisk()), column, tableAlias, subAlias, filters, searchTerms);
+    filterQuery = limitOffsetOrderBy(table, select, filterQuery, subAlias);
+
+    // use filtered/sorted/limited/offsetted to produce json including only the joins needed
     SelectConnectByStep<org.jooq.Record> from =
-        fromQuery(table, List.of(asterisk()), column, tableAlias, subAlias, filters, searchTerms);
-    from = applyLimitOffsetOrderBy(table, select, from, subAlias);
-
-    // use filtered/sorted/limited/offsetted to produce json including only the joins needed
-    SelectConnectByStep<org.jooq.Record> query =
-        jooq.select(selection).from(from.asTable(alias(subAlias)));
+        jooq.select(selection).from(filterQuery.asTable(alias(subAlias)));
 
     // agg
     String agg =
@@ -470,319 +363,18 @@
             ? ROW_TO_JSON_SQL
             : JSON_AGG_SQL;
 
-    return field(jooq.select(field(agg)).from(query.asTable(ITEM)));
-  }
-
-  private Collection<Field<?>> jsonSubselectFields(
-      TableMetadata table, String tableAlias, SelectColumn selection) {
-    List<Field<?>> fields = new ArrayList<>();
-
-    // if no subselect, we will select primary keys
-    if (selection.getSubselect().isEmpty()) {
-      selection =
-          s(
-              selection.getColumn(),
-              table.getPrimaryKeyColumns().stream()
-                  .map(key -> s(key.getName()))
-                  .toArray(SelectColumn[]::new));
-    }
-
-    for (SelectColumn select : selection.getSubselect()) {
-      Column column =
-          select.getColumn().endsWith("_agg") || select.getColumn().endsWith("_groupBy")
-              ? getColumnByName(
-                  table, select.getColumn().replace("_agg", "").replace("_groupBy", ""))
-              : getColumnByName(table, select.getColumn());
-
-      // add the fields, using subselects for references
-      if (column.isFile()) {
-        fields.add(jsonFileField((SqlTableMetadata) table, tableAlias, select, column));
-      } else if (column.isReference() && select.getColumn().endsWith("_agg")) {
-        // aggregation subselect
-        fields.add(
-            jsonAggregateSelect(
-                    (SqlTableMetadata) column.getRefTable(),
-                    column,
-                    tableAlias,
-                    select,
-                    select.getFilter(),
-                    new String[0])
-                .as(convertToCamelCase(select.getColumn())));
-      } else if (column.isReference() && select.getColumn().endsWith("_groupBy")) {
-        // aggregation subselect
-        fields.add(
-            jsonGroupBySelect(
-                    (SqlTableMetadata) column.getRefTable(),
-                    column,
-                    tableAlias,
-                    select,
-                    select.getFilter(),
-                    new String[0])
-                .as(convertToCamelCase(select.getColumn())));
-      } else if (column.isReference()) {
-        // normal subselect
-        fields.add(
-            jsonSubselect(
-                    (SqlTableMetadata) column.getRefTable(),
-                    column,
-                    tableAlias,
-                    select,
-                    select.getFilter(),
-                    new String[0])
-                .as(name(convertToCamelCase(select.getColumn()))));
-      } else if (column.isHeading()) {
-        /**
-         * Ignore headings, not part of rows. Fixme: must ignore to allow JSON subqueries, but
-         * unsure if this can cause any problems elsewhere.
-         */
-      } else if (column.getJooqType().getSQLDataType() == SQLDataType.INTERVAL) {
-        fields.add(getIntervalField(tableAlias, column));
-      } else {
-        // primitive fields
-        fields.add(
-            field(name(alias(tableAlias), column.getName())).as(name(column.getIdentifier())));
-      }
-    }
-    return fields;
-  }
-
-  private Field<?> jsonAggregateSelect(
-      SqlTableMetadata table,
-      Column column,
-      String tableAlias,
-      SelectColumn select,
-      Filter filters,
-      String[] searchTerms) {
-    String subAlias = tableAlias + (column != null ? "-" + column.getName() : "");
-    List<Field<?>> fields = new ArrayList<>();
-    for (SelectColumn field : select.getSubselect()) {
-      if (COUNT_FIELD.equals(field.getColumn())) {
-        fields.add(getCountField().as(COUNT_FIELD));
-      } else if (EXISTS_FIELD.equals(field.getColumn())) {
-        if (schema.hasActiveUserRole(EXISTS.toString())) {
-          fields.add(field("COUNT(*) > 0").as(EXISTS_FIELD));
-        }
-      } else if (List.of(MAX_FIELD, MIN_FIELD, AVG_FIELD, SUM_FIELD).contains(field.getColumn())) {
-        checkHasViewPermission(table);
-        List<JSONEntry<?>> result = new ArrayList<>();
-        for (SelectColumn sub : field.getSubselect()) {
-          Column c = getColumnByName(table, sub.getColumn());
-          switch (field.getColumn()) {
-            case MAX_FIELD ->
-                result.add(
-                    key(c.getIdentifier()).value(max(field(name(alias(subAlias), c.getName())))));
-            case MIN_FIELD ->
-                result.add(
-                    key(c.getIdentifier()).value(min(field(name(alias(subAlias), c.getName())))));
-            case AVG_FIELD ->
-                result.add(
-                    key(c.getIdentifier())
-                        .value(avg(field(name(alias(subAlias), c.getName()), c.getJooqType()))));
-            case SUM_FIELD ->
-                result.add(
-                    key(c.getIdentifier())
-                        .value(sum(field(name(alias(subAlias), c.getName()), c.getJooqType()))));
-            default ->
-                throw new MolgenisException(
-                    "Unknown aggregate type provided: " + field.getColumn());
-          }
-        }
-        fields.add(jsonObject(result.toArray(new JSONEntry[result.size()])).as(field.getColumn()));
-      }
-    }
-    return jsonField(table, column, tableAlias, select, filters, searchTerms, subAlias, fields);
-  }
-
-  private Field<Object> jsonGroupBySelect(
-      SqlTableMetadata table,
-      Column column,
-      String tableAlias,
-      SelectColumn groupBy,
-      Filter filter,
-      String[] searchTerms) {
-    DSLContext jooq = table.getJooq();
-    String subAlias = tableAlias + (column != null ? "-" + column.getName() : "");
-
-    if (groupBy.getSubselect(COUNT_FIELD) == null && groupBy.getSubselect(SUM_FIELD) == null) {
-      throw new MolgenisException("COUNt or SUM is required when using group by");
-    }
-
-    // filter conditions
-    Condition condition = null;
-    if (filter != null || searchTerms.length > 1) {
-      condition =
-          row(table.getPrimaryKeyFields())
-              .in(fromQuery(table, column, tableAlias, subAlias, filter, searchTerms));
-    }
-
-    Set<Field> aggregationFields = new HashSet<>(); // sum(x), count, etc
-    Set<Field> groupByFields = new HashSet<>(); // name, ref{otherName}, etc
-    Set<Field> nonArraySourceFields = new HashSet<>(); // xo x, name, except those from ref_array
-    List<SelectConnectByStep> refArraySubqueries = new ArrayList<>(); // for the ref_array columns
-
-    for (SelectColumn field : groupBy.getSubselect()) {
-      if (COUNT_FIELD.equals(field.getColumn())) {
-        if (schema.hasActiveUserRole(VIEWER.toString())) {
-          aggregationFields.add(field("COUNT(*)"));
-        } else {
-          aggregationFields.add(
-              field("GREATEST({0},COUNT(*))", AGGREGATE_COUNT_THRESHOLD).as(COUNT_FIELD));
-        }
-      } else if (SUM_FIELD.equals(field.getColumn())) {
-        List sumFields = new ArrayList<>();
-        // sum precision depends on count
-        field
-            .getSubselect()
-            .forEach(
-                sub -> {
-                  Column col = getColumnByName(table, sub.getColumn());
-                  sumFields.add(
-                      key(col.getIdentifier())
-                          .value(
-                              field(
-                                  "SUM({0})",
-                                  field(name(alias(subAlias), col.getName())),
-                                  AGGREGATE_COUNT_THRESHOLD)));
-                  nonArraySourceFields.add(col.getJooqField());
-                });
-        aggregationFields.add(jsonObject(sumFields).as(field.getColumn()));
-      } else {
-        Column col = getColumnByName(table, field.getColumn());
-        if (!col.isOntology()) {
-          checkHasViewPermission(table);
-        }
-        String subQueryAlias = tableAlias + "_" + col.getIdentifier();
-        // in case of 'ref' we need a subselect
-        if (col.isReference()) {
-          Column copy = new Column(col.getTable(), col);
-          copy.setType(ColumnType.REF); // ref_array should be treated as ref
-          groupByFields.add(
-              jsonSubselect(
-                      (SqlTableMetadata) copy.getRefTable(),
-                      copy,
-                      tableAlias,
-                      field,
-                      field.getFilter(),
-                      new String[0])
-                  .as(convertToCamelCase(field.getColumn())));
-        } else {
-          groupByFields.add(col.getJooqField().as(convertToCamelCase(field.getColumn())));
-        }
-
-        if (col.isRef() || !col.isArray()) {
-          nonArraySourceFields.addAll(col.getCompositeFields());
-        } else if (col.isRefback()) {
-          // convert so it looks like a ref_array
-          Set<Field> subselectFields = new HashSet<>();
-          if (col.getRefBackColumn().isRefArray()) {
-            subselectFields.addAll(
-                col.getRefBackColumn().getReferences().stream()
-                    .map(ref -> field("unnest({0})", name(ref.getName())).as(ref.getRefTo()))
-                    .toList());
-          } else {
-            subselectFields.addAll(
-                col.getRefBackColumn().getReferences().stream()
-                    .map(ref -> field(name(ref.getName())).as(ref.getRefTo()))
-                    .toList());
-          }
-          subselectFields.addAll(
-              col.getReferences().stream()
-                  .map(ref -> field(name(ref.getRefTo())).as(ref.getName()))
-                  .toList());
-
-          refArraySubqueries.add(
-              jooq.select(asterisk())
-                  .from(
-                      jooq.select(subselectFields)
-                          .from(
-                              tableWithInheritanceJoin(col.getRefTable())
-                                  .as(alias(subQueryAlias)))));
-        } else {
-          // must be array or ref_array
-          // need subquery to unnest ref_array fields
-          Set<Field> subselectFields = new HashSet<>();
-          subselectFields.addAll(table.getPrimaryKeyFields());
-          for (Field compositeField : col.getCompositeFields()) {
-            subselectFields.add(field("unnest({0})", compositeField).as(compositeField.getName()));
-          }
-          refArraySubqueries.add(
-              jooq.select(subselectFields)
-                  .from(tableWithInheritanceJoin(table).as(alias(subQueryAlias))));
-        }
-      }
-    }
-
-    // create source query for the sourceColumns
-    nonArraySourceFields.addAll(table.getPrimaryKeyFields());
-    SelectJoinStep<org.jooq.Record> sourceQuery =
-        jooq.select(asterisk())
-            .from(
-                jooq.select(nonArraySourceFields)
-                    .from(tableWithInheritanceJoin(table))
-                    .where(condition));
-    for (SelectConnectByStep unnestQuery : refArraySubqueries) {
-      // joining on primary key in natural join
-      sourceQuery = sourceQuery.naturalLeftOuterJoin(unnestQuery);
-    }
-
-    // sort by groupBy fields to make deterministic
-    final List<OrderField<?>> orderByFields = new ArrayList<>();
-    groupByFields.forEach(field -> orderByFields.add(field.asc().nullsLast()));
-
-    // aggregate into one field
-    List<Field> selectFields = new ArrayList<>();
-    selectFields.addAll(aggregationFields);
-    selectFields.addAll(groupByFields);
-    return field(
-            jooq.select(field(JSON_AGG_SQL))
-                .from(
-                    jooq.select(selectFields)
-                        .from(sourceQuery.asTable(name(tableAlias)))
-                        .groupBy(groupByFields)
-                        .orderBy(orderByFields)
-                        .asTable(ITEM)))
-        .as(convertToCamelCase(groupBy.getColumn()));
-  }
-
-  private Field<Object> jsonFileField(
-      SqlTableMetadata table, String tableAlias, SelectColumn select, Column column) {
-    DSLContext jooq = table.getJooq();
-    List<Field<?>> subFields = new ArrayList<>();
-    for (String ext :
-        new String[] {"id", "contents", "size", "filename", "extension", "mimetype", "url"}) {
-      if (select.has(ext)) {
-        if (ext.equals("id")) {
-          subFields.add(field(name(alias(tableAlias), column.getName())).as(ext));
-        } else if (ext.equals("url")) {
-          subFields.add(
-              field(
-                      "'/"
-                          + table.getSchemaName()
-                          + "/api/file/"
-                          + table.getTableName()
-                          + "/"
-                          + column.getName()
-                          + "/' || {0}",
-                      field(name(alias(tableAlias), column.getName())))
-                  .as(ext));
-        } else {
-          subFields.add(field(name(alias(tableAlias), column.getName() + "_" + ext)).as(ext));
-        }
-      }
-    }
-    return field((jooq.select(field(ROW_TO_JSON_SQL)).from(jooq.select(subFields).asTable(ITEM))))
-        .as(column.getIdentifier());
+    return field(jooq.select(field(agg)).from(from.asTable(ITEM)));
   }
 
   // overload for backwards compatibility with other uses of this part
-  private SelectConditionStep<org.jooq.Record> fromQuery(
+  private SelectConditionStep<org.jooq.Record> jsonFilterQuery(
       SqlTableMetadata table,
       Column column,
       String tableAlias,
       String subAlias,
       Filter filters,
       String[] searchTerms) {
-    return fromQuery(
+    return jsonFilterQuery(
         table,
         table.getPrimaryKeyFields().stream().map(f -> (SelectFieldOrAsterisk) f).toList(),
         column,
@@ -792,7 +384,7 @@
         searchTerms);
   }
 
-  private SelectConditionStep<org.jooq.Record> fromQuery(
+  private SelectConditionStep<org.jooq.Record> jsonFilterQuery(
       SqlTableMetadata table,
       List<SelectFieldOrAsterisk> selection,
       Column column,
@@ -807,10 +399,10 @@
     if (filters != null) {
       conditions.addAll(
           // column should be null when nesting (is only used for refJoinCondition)
-          whereTableFilters(table, null, tableAlias, filterAlias, filters, searchTerms));
+          jsonFilterQueryConditions(table, null, tableAlias, filterAlias, filters, searchTerms));
     }
     if (searchTerms.length > 0) {
-      conditions.add(whereTableSearch(table, filterAlias, searchTerms));
+      conditions.add(jsonSearchConditions(table, filterAlias, searchTerms));
     }
     if (column != null) {
       conditions.add(refJoinCondition(column, tableAlias, filterAlias));
@@ -832,7 +424,7 @@
     }
   }
 
-  private List<Condition> whereTableFilters(
+  private List<Condition> jsonFilterQueryConditions(
       SqlTableMetadata table,
       Column column,
       String tableAlias,
@@ -841,23 +433,23 @@
       String[] searchTerms) {
     List<Condition> conditions = new ArrayList<>();
     if (filters != null) {
-      for (Filter filter : filters.getSubfilters()) {
-        if (filter == null) {
+      for (Filter f : filters.getSubfilters()) {
+        if (f == null) {
           // continue
-        } else if (filter.getOperator() != null) {
+        } else if (f.getOperator() != null) {
           conditions.add(
-              whereTableFilter(table, column, tableAlias, subAlias, searchTerms, filter));
+              jsonFilterQueryConditions(table, column, tableAlias, subAlias, searchTerms, f));
         } else {
           // nested query
-          Column c = getColumnByName(table, filter.getColumn());
+          Column c = getColumnByName(table, f.getColumn());
           SelectSelectStep subQuery =
               (SelectSelectStep<?>)
-                  fromQuery(
+                  jsonFilterQuery(
                       (SqlTableMetadata) c.getRefTable(),
                       column,
                       tableAlias,
                       subAlias,
-                      filter,
+                      f,
                       new String[0]);
           conditions.add(whereColumnInSubquery(c, subQuery));
         }
@@ -866,7 +458,7 @@
     return conditions;
   }
 
-  private Condition whereTableFilter(
+  private Condition jsonFilterQueryConditions(
       SqlTableMetadata table,
       Column column,
       String tableAlias,
@@ -876,14 +468,16 @@
     if (filter.getOperator() != null)
       switch (filter.getOperator()) {
         case OR:
-          return or(whereTableFilters(table, column, tableAlias, subAlias, filter, searchTerms));
+          return or(
+              jsonFilterQueryConditions(table, column, tableAlias, subAlias, filter, searchTerms));
         case AND:
-          return and(whereTableFilters(table, column, tableAlias, subAlias, filter, searchTerms));
+          return and(
+              jsonFilterQueryConditions(table, column, tableAlias, subAlias, filter, searchTerms));
         case TRIGRAM_SEARCH, TEXT_SEARCH:
-          return whereTableSearch(table, subAlias, TypeUtils.toStringArray(filter.getValues()));
+          return jsonSearchConditions(table, subAlias, TypeUtils.toStringArray(filter.getValues()));
         default:
           // then it must be a column filter
-          return whereColumn(
+          return whereCondition(
               subAlias,
               getColumnByName(table, filter.getColumn()),
               filter.getOperator(),
@@ -892,7 +486,7 @@
     throw new MolgenisException("Unkown exception");
   }
 
-  private Condition whereTableSearch(
+  private Condition jsonSearchConditions(
       SqlTableMetadata table, String subAlias, String[] searchTerms) {
     // create search
     List<Condition> searchCondition = new ArrayList<>();
@@ -950,6 +544,318 @@
       searchCondition.add(or(search));
     }
     return and(searchCondition);
+  }
+
+  private Collection<Field<?>> jsonSubselectFields(
+      TableMetadata table, String tableAlias, SelectColumn selection) {
+    List<Field<?>> fields = new ArrayList<>();
+
+    // if no subselect, we will select primary keys
+    if (selection.getSubselect().isEmpty()) {
+      selection =
+          s(
+              selection.getColumn(),
+              table.getPrimaryKeyColumns().stream()
+                  .map(key -> s(key.getName()))
+                  .toArray(SelectColumn[]::new));
+    }
+
+    for (SelectColumn select : selection.getSubselect()) {
+      Column column =
+          select.getColumn().endsWith("_agg") || select.getColumn().endsWith("_groupBy")
+              ? getColumnByName(
+                  table, select.getColumn().replace("_agg", "").replace("_groupBy", ""))
+              : getColumnByName(table, select.getColumn());
+
+      // add the fields, using subselects for references
+      if (column.isFile()) {
+        fields.add(jsonFileField((SqlTableMetadata) table, tableAlias, select, column));
+      } else if (column.isReference() && select.getColumn().endsWith("_agg")) {
+        // aggregation subselect
+        fields.add(
+            jsonAggregateSelect(
+                    (SqlTableMetadata) column.getRefTable(),
+                    column,
+                    tableAlias,
+                    select,
+                    select.getFilter(),
+                    new String[0])
+                .as(convertToCamelCase(select.getColumn())));
+      } else if (column.isReference() && select.getColumn().endsWith("_groupBy")) {
+        // aggregation subselect
+        fields.add(
+            jsonGroupBySelect(
+                    (SqlTableMetadata) column.getRefTable(),
+                    column,
+                    tableAlias,
+                    select,
+                    select.getFilter(),
+                    new String[0])
+                .as(convertToCamelCase(select.getColumn())));
+      } else if (column.isReference()) {
+        // normal subselect
+        fields.add(
+            jsonSubselect(
+                    (SqlTableMetadata) column.getRefTable(),
+                    column,
+                    tableAlias,
+                    select,
+                    select.getFilter(),
+                    new String[0])
+                .as(name(convertToCamelCase(select.getColumn()))));
+      } else if (column.isHeading()) {
+        /**
+         * Ignore headings, not part of rows. Fixme: must ignore to allow JSON subqueries, but
+         * unsure if this can cause any problems elsewhere.
+         */
+      } else if (column.getJooqType().getSQLDataType() == SQLDataType.INTERVAL) {
+        fields.add(intervalField(tableAlias, column));
+      } else {
+        // primitive fields
+        fields.add(
+            field(name(alias(tableAlias), column.getName())).as(name(column.getIdentifier())));
+      }
+    }
+    return fields;
+  }
+
+  private Field<Object> jsonFileField(
+      SqlTableMetadata table, String tableAlias, SelectColumn select, Column column) {
+    DSLContext jooq = table.getJooq();
+    List<Field<?>> subFields = new ArrayList<>();
+    for (String ext :
+        new String[] {"id", "contents", "size", "filename", "extension", "mimetype", "url"}) {
+      if (select.has(ext)) {
+        if (ext.equals("id")) {
+          subFields.add(field(name(alias(tableAlias), column.getName())).as(ext));
+        } else if (ext.equals("url")) {
+          subFields.add(
+              field(
+                      "'/"
+                          + table.getSchemaName()
+                          + "/api/file/"
+                          + table.getTableName()
+                          + "/"
+                          + column.getName()
+                          + "/' || {0}",
+                      field(name(alias(tableAlias), column.getName())))
+                  .as(ext));
+        } else {
+          subFields.add(field(name(alias(tableAlias), column.getName() + "_" + ext)).as(ext));
+        }
+      }
+    }
+    return field((jooq.select(field(ROW_TO_JSON_SQL)).from(jooq.select(subFields).asTable(ITEM))))
+        .as(column.getIdentifier());
+  }
+
+  private Field<?> jsonAggregateSelect(
+      SqlTableMetadata table,
+      Column column,
+      String tableAlias,
+      SelectColumn select,
+      Filter filters,
+      String[] searchTerms) {
+    String subAlias = tableAlias + (column != null ? "-" + column.getName() : "");
+    List<Field<?>> fields = new ArrayList<>();
+    for (SelectColumn field : select.getSubselect()) {
+      if (COUNT_FIELD.equals(field.getColumn())) {
+        fields.add(getCountField().as(COUNT_FIELD));
+      } else if (EXISTS_FIELD.equals(field.getColumn())) {
+        if (schema.hasActiveUserRole(EXISTS.toString())) {
+          fields.add(field("COUNT(*) > 0").as(EXISTS_FIELD));
+        }
+      } else if (List.of(MAX_FIELD, MIN_FIELD, AVG_FIELD, SUM_FIELD).contains(field.getColumn())) {
+        checkHasViewPermission(table);
+        List<JSONEntry<?>> result = new ArrayList<>();
+        for (SelectColumn sub : field.getSubselect()) {
+          Column c = getColumnByName(table, sub.getColumn());
+          switch (field.getColumn()) {
+            case MAX_FIELD ->
+                result.add(
+                    key(c.getIdentifier()).value(max(field(name(alias(subAlias), c.getName())))));
+            case MIN_FIELD ->
+                result.add(
+                    key(c.getIdentifier()).value(min(field(name(alias(subAlias), c.getName())))));
+            case AVG_FIELD ->
+                result.add(
+                    key(c.getIdentifier())
+                        .value(avg(field(name(alias(subAlias), c.getName()), c.getJooqType()))));
+            case SUM_FIELD ->
+                result.add(
+                    key(c.getIdentifier())
+                        .value(sum(field(name(alias(subAlias), c.getName()), c.getJooqType()))));
+            default ->
+                throw new MolgenisException(
+                    "Unknown aggregate type provided: " + field.getColumn());
+          }
+        }
+        fields.add(jsonObject(result.toArray(new JSONEntry[result.size()])).as(field.getColumn()));
+      }
+    }
+    return jsonField(table, column, tableAlias, select, filters, searchTerms, subAlias, fields);
+  }
+
+  private Field<Integer> getCountField() {
+    if (schema.hasActiveUserRole(COUNT.toString())) {
+      return count();
+    } else if (schema.hasActiveUserRole(AGGREGATOR.toString())) {
+      return field("GREATEST(COUNT(*),{0})", Integer.class, 10L);
+    } else if (schema.hasActiveUserRole(RANGE.toString())) {
+      return field("CEIL(COUNT(*)::numeric / {0}) * {0}", Integer.class, 10L);
+    }
+    throw new MolgenisException("Need permission >= RANGE to perform count queries");
+  }
+
+  private Field<Object> jsonGroupBySelect(
+      SqlTableMetadata table,
+      Column column,
+      String tableAlias,
+      SelectColumn groupBy,
+      Filter filter,
+      String[] searchTerms) {
+    DSLContext jooq = table.getJooq();
+    String subAlias = tableAlias + (column != null ? "-" + column.getName() : "");
+
+    if (groupBy.getSubselect(COUNT_FIELD) == null && groupBy.getSubselect(SUM_FIELD) == null) {
+      throw new MolgenisException("COUNt or SUM is required when using group by");
+    }
+
+    // filter conditions
+    Condition condition = null;
+    if (filter != null || searchTerms.length > 1) {
+      condition =
+          row(table.getPrimaryKeyFields())
+              .in(jsonFilterQuery(table, column, tableAlias, subAlias, filter, searchTerms));
+    }
+
+    Set<Field> aggregationFields = new HashSet<>(); // sum(x), count, etc
+    Set<Field> groupByFields = new HashSet<>(); // name, ref{otherName}, etc
+    Set<Field> nonArraySourceFields = new HashSet<>(); // xo x, name, except those from ref_array
+    List<SelectConnectByStep> refArraySubqueries = new ArrayList<>(); // for the ref_array columns
+
+    for (SelectColumn field : groupBy.getSubselect()) {
+      if (COUNT_FIELD.equals(field.getColumn())) {
+        if (schema.hasActiveUserRole(VIEWER.toString())) {
+          aggregationFields.add(field("COUNT(*)"));
+        } else {
+          aggregationFields.add(
+              field("GREATEST({0},COUNT(*))", AGGREGATE_COUNT_THRESHOLD).as(COUNT_FIELD));
+        }
+      } else if (SUM_FIELD.equals(field.getColumn())) {
+        List sumFields = new ArrayList<>();
+        // sum precision depends on count
+        field
+            .getSubselect()
+            .forEach(
+                sub -> {
+                  Column col = getColumnByName(table, sub.getColumn());
+                  sumFields.add(
+                      key(col.getIdentifier())
+                          .value(
+                              field(
+                                  "SUM({0})",
+                                  field(name(alias(subAlias), col.getName())),
+                                  AGGREGATE_COUNT_THRESHOLD)));
+                  nonArraySourceFields.add(col.getJooqField());
+                });
+        aggregationFields.add(jsonObject(sumFields).as(field.getColumn()));
+      } else {
+        Column col = getColumnByName(table, field.getColumn());
+        if (!col.isOntology()) {
+          checkHasViewPermission(table);
+        }
+        String subQueryAlias = tableAlias + "_" + col.getIdentifier();
+        // in case of 'ref' we need a subselect
+        if (col.isReference()) {
+          Column copy = new Column(col.getTable(), col);
+          copy.setType(ColumnType.REF); // ref_array should be treated as ref
+          groupByFields.add(
+              jsonSubselect(
+                      (SqlTableMetadata) copy.getRefTable(),
+                      copy,
+                      tableAlias,
+                      field,
+                      field.getFilter(),
+                      new String[0])
+                  .as(convertToCamelCase(field.getColumn())));
+        } else {
+          groupByFields.add(col.getJooqField().as(convertToCamelCase(field.getColumn())));
+        }
+
+        if (col.isRef() || !col.isArray()) {
+          nonArraySourceFields.addAll(col.getCompositeFields());
+        } else if (col.isRefback()) {
+          // convert so it looks like a ref_array
+          Set<Field> subselectFields = new HashSet<>();
+          if (col.getRefBackColumn().isRefArray()) {
+            subselectFields.addAll(
+                col.getRefBackColumn().getReferences().stream()
+                    .map(ref -> field("unnest({0})", name(ref.getName())).as(ref.getRefTo()))
+                    .toList());
+          } else {
+            subselectFields.addAll(
+                col.getRefBackColumn().getReferences().stream()
+                    .map(ref -> field(name(ref.getName())).as(ref.getRefTo()))
+                    .toList());
+          }
+          subselectFields.addAll(
+              col.getReferences().stream()
+                  .map(ref -> field(name(ref.getRefTo())).as(ref.getName()))
+                  .toList());
+
+          refArraySubqueries.add(
+              jooq.select(asterisk())
+                  .from(
+                      jooq.select(subselectFields)
+                          .from(
+                              tableWithInheritanceJoin(col.getRefTable())
+                                  .as(alias(subQueryAlias)))));
+        } else {
+          // must be array or ref_array
+          // need subquery to unnest ref_array fields
+          Set<Field> subselectFields = new HashSet<>();
+          subselectFields.addAll(table.getPrimaryKeyFields());
+          for (Field compositeField : col.getCompositeFields()) {
+            subselectFields.add(field("unnest({0})", compositeField).as(compositeField.getName()));
+          }
+          refArraySubqueries.add(
+              jooq.select(subselectFields)
+                  .from(tableWithInheritanceJoin(table).as(alias(subQueryAlias))));
+        }
+      }
+    }
+
+    // create source query for the sourceColumns
+    nonArraySourceFields.addAll(table.getPrimaryKeyFields());
+    SelectJoinStep<org.jooq.Record> sourceQuery =
+        jooq.select(asterisk())
+            .from(
+                jooq.select(nonArraySourceFields)
+                    .from(tableWithInheritanceJoin(table))
+                    .where(condition));
+    for (SelectConnectByStep unnestQuery : refArraySubqueries) {
+      // joining on primary key in natural join
+      sourceQuery = sourceQuery.naturalLeftOuterJoin(unnestQuery);
+    }
+
+    // sort by groupBy fields to make deterministic
+    final List<OrderField<?>> orderByFields = new ArrayList<>();
+    groupByFields.forEach(field -> orderByFields.add(field.asc().nullsLast()));
+
+    // aggregate into one field
+    List<Field> selectFields = new ArrayList<>();
+    selectFields.addAll(aggregationFields);
+    selectFields.addAll(groupByFields);
+    return field(
+            jooq.select(field(JSON_AGG_SQL))
+                .from(
+                    jooq.select(selectFields)
+                        .from(sourceQuery.asTable(name(tableAlias)))
+                        .groupBy(groupByFields)
+                        .orderBy(orderByFields)
+                        .asTable(ITEM)))
+        .as(convertToCamelCase(groupBy.getColumn()));
   }
 
   private static Table<org.jooq.Record> tableWithInheritanceJoin(TableMetadata table) {
@@ -1154,9 +1060,9 @@
     return and(foreignKeyMatch);
   }
 
-  private Condition rowConditions(
+  private Condition whereConditions(
       TableMetadata table, String tableAlias, Filter filter, String[] searchTerms) {
-    Condition searchCondition = rowConditionsSearch(table, tableAlias, searchTerms);
+    Condition searchCondition = whereConditionSearch(table, tableAlias, searchTerms);
     Condition filterCondition = rowConditionsFilter(table, tableAlias, filter);
 
     if (searchCondition != null && filterCondition != null) {
@@ -1211,14 +1117,14 @@
           }
         }
       } else {
-        conditions.add(whereColumn(tableAlias, column, filters.getOperator(), filters.getValues()));
+        conditions.add(
+            whereCondition(tableAlias, column, filters.getOperator(), filters.getValues()));
       }
     }
     return conditions.isEmpty() ? null : and(conditions);
   }
 
-  /** Wrapper around all column conditions */
-  private Condition whereColumn(
+  private Condition whereCondition(
       String tableAlias, Column column, org.molgenis.emx2.Operator operator, Object[] values) {
     Name columnName = name(alias(tableAlias), column.getName());
     ColumnType columnType = column.getColumnType();
@@ -1560,7 +1466,7 @@
     return or(conditions);
   }
 
-  private Condition rowConditionsSearch(
+  private Condition whereConditionSearch(
       TableMetadata table, String tableAlias, String[] searchTerms) {
     List<Condition> searchConditions = new ArrayList<>();
     while (table != null) {
@@ -1640,7 +1546,7 @@
     }
   }
 
-  private static SelectJoinStep<org.jooq.Record> applyLimitOffsetOrderBy(
+  private static SelectJoinStep<org.jooq.Record> limitOffsetOrderBy(
       TableMetadata table,
       SelectColumn select,
       SelectConnectByStep<org.jooq.Record> query,
@@ -1723,31 +1629,6 @@
                 .toArray(String[]::new));
   }
 
-  private void checkHasViewPermission(SqlTableMetadata table) {
-    if (!table.getTableType().equals(TableType.ONTOLOGIES)
-        && !schema.getInheritedRolesForActiveUser().contains(VIEWER.toString())) {
-      throw new MolgenisException("Cannot retrieve rows: requires VIEWER permission");
-    }
-  }
-
-  private Field<String> getIntervalField(String tableAlias, Column column) {
-    Field<?> intervalField = field(name(alias(tableAlias), column.getName()));
-    Field<String> functionCallField =
-        function("\"MOLGENIS\".interval_to_iso8601", String.class, intervalField);
-    return functionCallField.as(name(column.getIdentifier()));
-  }
-
-  private Field<Integer> getCountField() {
-    if (schema.hasActiveUserRole(COUNT.toString())) {
-      return count();
-    } else if (schema.hasActiveUserRole(AGGREGATOR.toString())) {
-      return field("GREATEST(COUNT(*),{0})", Integer.class, 10L);
-    } else if (schema.hasActiveUserRole(RANGE.toString())) {
-      return field("CEIL(COUNT(*)::numeric / {0}) * {0}", Integer.class, 10L);
-    }
-    throw new MolgenisException("Need permission >= RANGE to perform count queries");
-  }
-
   private static Column getColumnByName(TableMetadata table, String columnName) {
     return getColumnByName(table, columnName, false);
   }
