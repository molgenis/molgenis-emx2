--- conflicted
+++ resolved
@@ -689,15 +689,11 @@
           selectFields.add(field("GREATEST({0},COUNT(*))", 10L).as(COUNT_FIELD));
         }
       } else {
-<<<<<<< HEAD
-        Column c = getColumnByName(table, field.getColumn());
+        Column col = getColumnByName(table, field.getColumn());
         // can only group by ontology terms because not allowed to see other values, right?
-        if (!c.isOntology()) {
+        if (!col.isOntology()) {
           checkHasViewPermission(table);
         }
-=======
-        Column col = getColumnByName(table, field.getColumn());
->>>>>>> 8d3164fd
         List<Field> subselectFields = new ArrayList<>();
 
         // need pkey to allow for joining of the subqueries
