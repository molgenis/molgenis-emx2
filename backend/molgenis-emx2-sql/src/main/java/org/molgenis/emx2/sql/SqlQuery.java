package org.molgenis.emx2.sql;

import static org.jooq.impl.DSL.*;
import static org.molgenis.emx2.Constants.MG_TABLECLASS;
import static org.molgenis.emx2.Constants.TEXT_SEARCH_COLUMN_NAME;
import static org.molgenis.emx2.Operator.*;
<<<<<<< HEAD
import static org.molgenis.emx2.Order.ASC;
import static org.molgenis.emx2.Privileges.VIEWER;
=======
>>>>>>> 311d2f23
import static org.molgenis.emx2.SelectColumn.s;
import static org.molgenis.emx2.sql.SqlTableMetadataExecutor.searchColumnName;
import static org.molgenis.emx2.utils.TypeUtils.*;

import java.util.*;
import java.util.stream.Collectors;
import org.jooq.*;
import org.jooq.Table;
import org.jooq.conf.ParamType;
import org.jooq.impl.DSL;
import org.molgenis.emx2.*;
import org.molgenis.emx2.Operator;
import org.molgenis.emx2.Row;
import org.molgenis.emx2.utils.TypeUtils;
import org.slf4j.Logger;
import org.slf4j.LoggerFactory;

public class SqlQuery extends QueryBean {
  public static final String COUNT_FIELD = "count";
  public static final String GROUPBY_FIELD = "groupBy";
  public static final String MAX_FIELD = "max";
  public static final String MIN_FIELD = "min";
  public static final String AVG_FIELD = "avg";
  public static final String SUM_FIELD = "sum";
  public static final String UNNEST_0 = "UNNEST({0})";

  private static final String QUERY_FAILED = "Query failed: ";
  private static final String ANY_SQL = "{0} = ANY ({1})";
  private static final String JSON_AGG_SQL = "jsonb_agg(item)";
  private static final String ROW_TO_JSON_SQL = "to_jsonb(item)";
  private static final String ITEM = "item";
  private static final String OPERATOR_NOT_SUPPORTED_ERROR_MESSAGE =
      "Operator %s is not support for column '%s'";
  private static final String BETWEEN_ERROR_MESSAGE =
      "Operator BETWEEEN a AND b expects even number of parameters to define each pair of a,b. Found: %s";

  private static final Logger logger = LoggerFactory.getLogger(SqlQuery.class);
  public static final String ANY_1 = "{0} = ANY({1})";

  private final SqlSchemaMetadata schema;
  private final List<String> tableAliasList = new LinkedList<>();

  public SqlQuery(SqlSchemaMetadata schema, String field) {
    super(field);
    this.schema = schema;
  }

  public SqlQuery(SqlSchemaMetadata schema, String field, SelectColumn[] selection) {
    super(field);
    this.schema = schema;
    this.select(selection);
  }

  /** Create alias that is short enough for postgresql to not complain */
  public String alias(String label) {
    if (!label.contains("-")) {
      // we only need aliases for subquery tables
      return label;
    }
    if (!tableAliasList.contains(label)) {
      tableAliasList.add(label);
    }
    return "a" + tableAliasList.indexOf(label);
  }

  @Override
  public List<Row> retrieveRows() {
    SelectColumn select = getSelect();
    Filter filter = getFilter();
    String[] searchTerms = getSearchTerms();

    SqlTableMetadata table = schema.getTableMetadata(select.getColumn());
    if (table == null) {
      throw new MolgenisException(
          "Query failed: Field "
              + select.getColumn()
              + " unknown for retrieve rows in schema "
              + schema.getName());
    }
    checkHasViewPermission(table);
    String tableAlias = "root-" + table.getTableName();

    // if empty selection, we will add the default selection here, excl File and Refback
    if (select == null || select.getColumNames().isEmpty()) {
      for (Column c : table.getColumns()) {
        // currently we don't download refBack (good) and files (that is bad)
        if (c.isFile()) {
          select.select(c.getName());
        } else if (!c.isRefback()) {
          if (c.isReference()) {
            for (Reference ref : c.getReferences()) {
              select.select(ref.getName());
            }
          } else {
            // don't include refBack or files or mg_ columns
            select.select(c.getName());
          }
        }
      }
    }

    // basequery
    SelectJoinStep<org.jooq.Record> from =
        table
            .getJooq()
            .select(rowSelectFields(table, tableAlias, "", select))
            .from(tableWithInheritanceJoin(table).as(alias(tableAlias)));

    // joins, only filtered tables
    from = refJoins(table, tableAlias, from, filter, select, new ArrayList<>());

    // where
    Condition condition = whereConditions(table, tableAlias, filter, searchTerms);
    SelectConnectByStep<org.jooq.Record> where = condition != null ? from.where(condition) : from;
    SelectConnectByStep<org.jooq.Record> query = limitOffsetOrderBy(table, select, where);

    // execute
    try {
      List<Row> result = new ArrayList<>();
      if (logger.isInfoEnabled()) {
        logger.info(query.getSQL(ParamType.INLINED));
      }
      Result<org.jooq.Record> fetch = query.fetch();
      for (org.jooq.Record r : fetch) {
        result.add(new SqlRow(r));
      }
      return result;
    } catch (Exception e) {
      throw new SqlMolgenisException(QUERY_FAILED, e);
    }
  }

  private void checkHasViewPermission(SqlTableMetadata table) {
    if (!table.getTableType().equals(TableType.ONTOLOGIES)
        && !schema.getInheritedRolesForActiveUser().contains(VIEWER.toString())) {
      throw new MolgenisException("Cannot retrieve rows: requires VIEWER permission");
    }
  }

  private List<Field<?>> rowSelectFields(
      TableMetadata table, String tableAlias, String prefix, SelectColumn selection) {

    List<Field<?>> fields = new ArrayList<>();
    for (SelectColumn select : selection.getSubselect()) {
      Column column = getColumnByName(table, select.getColumn());
      String columnAlias = prefix.equals("") ? column.getName() : prefix + "-" + column.getName();
      if (column.isFile()) {
        // check what they want to get, contents, mimetype, size and/or extension
        if (select.getSubselect().isEmpty() || select.has("id")) {
          fields.add(field(name(column.getName())));
        }
        if (select.has("contents")) {
          fields.add(field(name(column.getName() + "_contents")));
        }
        if (select.has("size")) {
          fields.add(field(name(column.getName() + "_size")));
        }
        if (select.has("mimetype")) {
          fields.add(field(name(column.getName() + "_mimetype")));
        }
        if (select.has("extension")) {
          fields.add(field(name(column.getName() + "_extension")));
        }
      } else if (column.isReference()
          // if subselection, then we will add it as subselect
          && !select.getSubselect().isEmpty()) {
        fields.addAll(
            rowSelectFields(
                column.getRefTable(),
                tableAlias + "-" + column.getName(),
                columnAlias,
                selection.getSubselect(column.getName())));
      } else if (column.isRefback()) {
        fields.add(
            field("array({0})", rowBackrefSubselect(column, tableAlias)).as(column.getName()));
      } else if (column.isReference()) { // REF and REF_ARRAY
        // might be composite column with same name
        Reference ref = null;
        for (Reference r : column.getReferences()) {
          if (r.getName().equals(column.getName())) {
            ref = r;
          }
        }
        if (ref == null) {
          throw new MolgenisException(
              "Select of column '"
                  + column.getName()
                  + "' failed: composite foreign key requires subselection or explicit naming of underlying fields");
        } else {
          fields.add(
              field(name(alias(tableAlias), column.getName()), ref.getJooqType()).as(columnAlias));
        }
      } else if (!column.isHeading()) {
        fields.add(
            field(name(alias(tableAlias), column.getName()), column.getJooqType()).as(columnAlias));
      }
    }
    return fields;
  }

  private SelectConditionStep<org.jooq.Record> rowBackrefSubselect(
      Column column, String tableAlias) {
    Column refBack = column.getRefBackColumn();
    List<Condition> where = new ArrayList<>();

    // might be composite
    for (Reference ref : refBack.getReferences()) {
      if (refBack.isRef()) {
        where.add(
            field(name(refBack.getTable().getTableName(), ref.getName()))
                .eq(field(name(alias(tableAlias), ref.getRefTo()))));
      } else if (refBack.isRefArray()) {
        where.add(
            condition(
                ANY_SQL,
                field(name(alias(tableAlias), ref.getRefTo())),
                field(name(refBack.getTable().getTableName(), ref.getName()))));
      } else {
        throw new MolgenisException(
            "Internal error: Refback for type not matched for column " + column.getName());
      }
    }
    return DSL.select(column.getRefTable().getPrimaryKeyFields())
        .from(name(refBack.getSchemaName(), refBack.getTableName()))
        .where(where);
  }

  @Override
  public String retrieveJSON() {
    SelectColumn select = getSelect();
    List<Field<?>> fields = new ArrayList<>();
    DSLContext sql = schema.getJooq();

    // get the table from root select
    SqlTableMetadata table = schema.getTableMetadata(select.getColumn());
    if (table == null && (select.getColumn().endsWith("_agg"))) {
      table =
          schema.getTableMetadata(select.getColumn().substring(0, select.getColumn().length() - 4));
    } else if (table == null && (select.getColumn().endsWith("_groupBy"))) {
      table =
          schema.getTableMetadata(select.getColumn().substring(0, select.getColumn().length() - 8));
    }
    if (table == null) {
      throw new MolgenisException(
          "RetrieveJSON failed: Field "
              + select.getColumn()
              + " unknown for JSON queries in schema "
              + schema.getName());
    }
    if (select.getColumn().endsWith("_agg")) {
      fields.add(
          jsonAggregateSelect(
                  table, null, table.getTableName(), select, getFilter(), getSearchTerms())
              .as(convertToPascalCase(select.getColumn())));
    } else if (select.getColumn().endsWith("_groupBy")) {
      fields.add(
          jsonGroupBySelect(
                  table, null, table.getTableName(), select, getFilter(), getSearchTerms())
              .as(convertToPascalCase(select.getColumn())));
    } else {
      // select all on root level as default
      if (select.getSubselect().isEmpty()) {
        for (Column c : table.getColumns()) {
          if (!c.isHeading()) {
            select.select(c.getName());
          }
        }
      }
      fields.add(
          jsonSubselect(table, null, table.getTableName(), select, getFilter(), getSearchTerms())
              .as(name(convertToPascalCase(select.getColumn()))));
    }

    // asemble final query
    SelectJoinStep<Record1<Object>> query =
        sql.select(field(ROW_TO_JSON_SQL)).from(table(sql.select(fields)).as(ITEM));

    long start = System.currentTimeMillis();
    String result = query.fetchOne().get(0, String.class);
    if (logger.isInfoEnabled()) {
      logger.info(
          "query in {}ms: {}", System.currentTimeMillis() - start, query.getSQL(ParamType.INLINED));
    }
    return result;
  }

  private Field<?> jsonSubselect(
      SqlTableMetadata table,
      Column parentColumn,
      String tableAlias,
      SelectColumn select,
      Filter filters,
      String[] searchTerms) {
    checkHasViewPermission(table);
    String subAlias = tableAlias + (parentColumn != null ? "-" + parentColumn.getName() : "");
    Collection<Field<?>> selection = jsonSubselectFields(table, subAlias, select);
    return jsonField(
        table, parentColumn, tableAlias, select, filters, searchTerms, subAlias, selection);
  }

  private Field<?> jsonField(
      SqlTableMetadata table,
      Column column,
      String tableAlias,
      SelectColumn select,
      Filter filters,
      String[] searchTerms,
      String subAlias,
      Collection<Field<?>> selection) {
    DSLContext jooq = table.getJooq();
    SelectJoinStep<org.jooq.Record> from =
        jooq.select(selection).from(tableWithInheritanceJoin(table).as(alias(subAlias)));
    from = limitOffsetOrderBy(table, select, from);
    List<Condition> conditions = new ArrayList<>();
    Select<org.jooq.Record> filterQuery =
        jsonFilterQuery(table, column, tableAlias, subAlias, filters, searchTerms);
    if (filters != null
        || searchTerms.length > 0
        || select.getLimit() > 0
        || select.getOffset() > 0) {
      List<Field<?>> pkeyFields = table.getPrimaryKeyFields();
      if (pkeyFields.size() > 0) {
        conditions.add(row(pkeyFields).in(filterQuery));
      }
    }
    if (column != null) {
      conditions.add(refJoinCondition(column, tableAlias, subAlias));
    }
    if (!conditions.isEmpty()) {
      from = (SelectJoinStep<org.jooq.Record>) from.where(conditions);
    }

    String agg =
        select.getColumn().endsWith("_agg")
                || select.getColumn().endsWith("_groupBy")
                || column != null && column.isRef() && !column.isArray()
            ? ROW_TO_JSON_SQL
            : JSON_AGG_SQL;

    return field(jooq.select(field(agg)).from(from.asTable(ITEM)));
  }

  private SelectConditionStep<org.jooq.Record> jsonFilterQuery(
      SqlTableMetadata table,
      Column column,
      String tableAlias,
      String subAlias,
      Filter filters,
      String[] searchTerms) {

    List<Condition> conditions = new ArrayList<>();
    if (filters != null) {
      conditions.addAll(
          jsonFilterQueryConditions(table, column, tableAlias, subAlias, filters, searchTerms));
    }
    if (searchTerms.length > 0) {
      conditions.add(jsonSearchConditions(table, searchTerms));
    }

    // create the subquery
    if (!conditions.isEmpty()) {
      return table
          .getJooq()
          .select(table.getPrimaryKeyFields())
          .from(tableWithInheritanceJoin(table))
          .where(conditions);
    } else {
      return (SelectConditionStep<org.jooq.Record>)
          table.getJooq().select(table.getPrimaryKeyFields()).from(tableWithInheritanceJoin(table));
    }
  }

  private List<Condition> jsonFilterQueryConditions(
      SqlTableMetadata table,
      Column column,
      String tableAlias,
      String subAlias,
      Filter filters,
      String[] searchTerms) {
    List<Condition> conditions = new ArrayList<>();
    DSLContext jooq = table.getJooq();
    if (filters != null) {
      for (Filter f : filters.getSubfilters()) {
        if (OR.equals(f.getOperator())) {
          conditions.add(
              or(jsonFilterQueryConditions(table, column, tableAlias, subAlias, f, searchTerms)));
        } else if (Operator.AND.equals(f.getOperator())) {
          conditions.add(
              and(jsonFilterQueryConditions(table, column, tableAlias, subAlias, f, searchTerms)));
        } else if (TRIGRAM_SEARCH.equals(f.getOperator())) {
          conditions.add(jsonSearchConditions(table, TypeUtils.toStringArray(f.getValues())));
        } else {
          Column c = getColumnByName(table, f.getColumn());
          if (c.isReference()) {
            SelectConditionStep<org.jooq.Record> subQuery =
                jsonFilterQuery(
                    (SqlTableMetadata) c.getRefTable(),
                    column,
                    tableAlias,
                    subAlias,
                    f,
                    new String[0]);
            if (subQuery != null) {
              if (c.isRefArray()) {
                // if not composite it is simple array overlap
                if (c.getReferences().size() == 1) {
                  conditions.add(condition("{0} && ARRAY({1})", name(c.getName()), subQuery));
                } else {
                  // otherwise exists(unnest(ref_array) natural join (filterQuery))
                  List<Field<?>> unnest =
                      c.getReferences().stream()
                          .map(
                              ref ->
                                  ref.isOverlappingRef()
                                      ? field(name(ref.getName())).as(name(ref.getRefTo()))
                                      : field(UNNEST_0, name(ref.getName()))
                                          .as(name(ref.getRefTo())))
                          .collect(Collectors.toCollection(ArrayList::new));

                  conditions.add(
                      exists(selectFrom(jooq.select(unnest).asTable().naturalJoin(subQuery))));
                }
              } else if (c.isRefback()) {
                Column refBack = c.getRefBackColumn();
                List<Field<?>> pkey = c.getTable().getPrimaryKeyFields().stream().toList();
                List<Field> backRef =
                    c.getRefBackColumn().getReferences().stream()
                        .map(Reference::getJooqField)
                        .toList();
                List<Field<?>> backRefKey =
                    c.getRefBackColumn().getTable().getPrimaryKeyFields().stream().toList();
                // can be ref, ref_array (mref is checked above)
                if (refBack.isRef()) {
                  // pkey in (backref from refBack table where backrefKey in subquery)
                  conditions.add(
                      row(pkey)
                          .in(
                              jooq.select(backRef)
                                  .from(c.getRefTable().getJooqTable())
                                  .where(row(backRefKey).in(subQuery))));
                } else {
                  // ref_array
                  // pkey in (unnest(backref) from mappedByTable where backrefKey in subquery)
                  conditions.add(
                      row(pkey)
                          .in(
                              jooq.select(
                                      c.getRefBackColumn().getReferences().stream()
                                          .map(
                                              bref ->
                                                  bref.isOverlappingRef()
                                                      ? field(name(bref.getName()))
                                                      : field(UNNEST_0, name(bref.getName()))
                                                          .as(name(bref.getName())))
                                          .toList())
                                  .from(c.getRefTable().getJooqTable())
                                  .where(row(backRefKey).in(subQuery))));
                }
              } else {
                // normal ref
                List<Field> refs = c.getReferences().stream().map(Reference::getJooqField).toList();
                conditions.add(row(refs).in(subQuery));
              }
            }
          } else {
            // simple filter
            conditions.add(
                whereCondition(
                    c.getTableName(),
                    c.getName(),
                    c.getColumnType().getBaseType(),
                    f.getOperator(),
                    f.getValues()));
          }
        }
      }
    }
    return conditions;
  }

  private static Condition jsonSearchConditions(SqlTableMetadata table, String[] searchTerms) {
    // create search
    List<Condition> search = new ArrayList<>();
    for (String term : searchTerms) {
      search.add(
          field(name(table.getTableName(), searchColumnName(table.getTableName())))
              .likeIgnoreCase("%" + term + "%"));
      TableMetadata parent = table.getInheritedTable();
      while (parent != null) {
        search.add(
            field(name(parent.getTableName(), searchColumnName(parent.getTableName())))
                .likeIgnoreCase("%" + term + "%"));
        parent = parent.getInheritedTable();
      }
    }
    return or(search);
  }

  private Collection<Field<?>> jsonSubselectFields(
      TableMetadata table, String tableAlias, SelectColumn selection) {
    List<Field<?>> fields = new ArrayList<>();

    // if no subselect, we will select primary keys
    if (selection.getSubselect().isEmpty()) {
      selection =
          s(
              selection.getColumn(),
              table.getPrimaryKeyColumns().stream()
                  .map(key -> s(key.getName()))
                  .toArray(SelectColumn[]::new));
    }

    for (SelectColumn select : selection.getSubselect()) {
      Column column =
          select.getColumn().endsWith("_agg") || select.getColumn().endsWith("_groupBy")
              ? getColumnByName(
                  table, select.getColumn().replace("_agg", "").replace("_groupBy", ""))
              : getColumnByName(table, select.getColumn());

      // add the fields, using subselects for references
      if (column.isFile()) {
        fields.add(jsonFileField((SqlTableMetadata) table, tableAlias, select, column));
      } else if (column.isReference() && select.getColumn().endsWith("_agg")) {
        // aggregation subselect
        fields.add(
            jsonAggregateSelect(
                    (SqlTableMetadata) column.getRefTable(),
                    column,
                    tableAlias,
                    select,
                    null,
                    new String[0])
                .as(convertToCamelCase(select.getColumn())));
      } else if (column.isReference() && select.getColumn().endsWith("_groupBy")) {
        // aggregation subselect
        fields.add(
            jsonGroupBySelect(
                    (SqlTableMetadata) column.getRefTable(),
                    column,
                    tableAlias,
                    select,
                    null,
                    new String[0])
                .as(convertToCamelCase(select.getColumn())));
      } else if (column.isReference()) {
        // normal subselect
        fields.add(
            jsonSubselect(
                    (SqlTableMetadata) column.getRefTable(),
                    column,
                    tableAlias,
                    select,
                    select.getFilter(),
                    new String[0])
                .as(name(convertToCamelCase(select.getColumn()))));
      } else if (column.isHeading()) {
        /**
         * Ignore headings, not part of rows. Fixme: must ignore to allow JSON subqueries, but
         * unsure if this can cause any problems elsewhere.
         */
      } else {
        // primitive fields
        fields.add(
            field(name(alias(tableAlias), column.getName())).as(name(column.getIdentifier())));
      }
    }
    return fields;
  }

  private Field<Object> jsonFileField(
      SqlTableMetadata table, String tableAlias, SelectColumn select, Column column) {
    DSLContext jooq = table.getJooq();
    List<Field<?>> subFields = new ArrayList<>();
    for (String ext : new String[] {"id", "contents", "size", "extension", "mimetype", "url"}) {
      if (select.has(ext)) {
        if (ext.equals("id")) {
          subFields.add(field(name(alias(tableAlias), column.getName())).as(ext));
        } else if (ext.equals("url")) {
          subFields.add(
              field(
                      "'/"
                          + table.getSchemaName()
                          + "/api/file/"
                          + table.getTableName()
                          + "/"
                          + column.getName()
                          + "/' || {0}",
                      field(name(alias(tableAlias), column.getName())))
                  .as(ext));
        } else {
          subFields.add(field(name(alias(tableAlias), column.getName() + "_" + ext)).as(ext));
        }
      }
    }
    return field((jooq.select(field(ROW_TO_JSON_SQL)).from(jooq.select(subFields).asTable(ITEM))))
        .as(select.getColumn());
  }

  private Field<?> jsonAggregateSelect(
      SqlTableMetadata table,
      Column column,
      String tableAlias,
      SelectColumn select,
      Filter filters,
      String[] searchTerms) {
    String subAlias = tableAlias + (column != null ? "-" + column.getName() : "");
    List<Field<?>> fields = new ArrayList<>();
    for (SelectColumn field : select.getSubselect()) {
      if (COUNT_FIELD.equals(field.getColumn())) {
        if (schema.hasActiveUserRole(VIEWER.toString())) {
          fields.add(count().as(COUNT_FIELD));
        } else {
          fields.add(field("GREATEST(COUNT(*),{0})", 10L).as(COUNT_FIELD));
        }
      } else if (List.of(MAX_FIELD, MIN_FIELD, AVG_FIELD, SUM_FIELD).contains(field.getColumn())) {
        checkHasViewPermission(table);
        List<JSONEntry<?>> result = new ArrayList<>();
        for (SelectColumn sub : field.getSubselect()) {
          Column c = getColumnByName(table, sub.getColumn());
          switch (field.getColumn()) {
            case MAX_FIELD -> result.add(
                key(c.getIdentifier()).value(max(field(name(alias(subAlias), c.getName())))));
            case MIN_FIELD -> result.add(
                key(c.getIdentifier()).value(min(field(name(alias(subAlias), c.getName())))));
            case AVG_FIELD -> result.add(
                key(c.getIdentifier())
                    .value(avg(field(name(alias(subAlias), c.getName()), c.getJooqType()))));
            case SUM_FIELD -> result.add(
                key(c.getIdentifier())
                    .value(sum(field(name(alias(subAlias), c.getName()), c.getJooqType()))));
            default -> throw new MolgenisException(
                "Unknown aggregate type provided: " + field.getColumn());
          }
        }
        fields.add(jsonObject(result.toArray(new JSONEntry[result.size()])).as(field.getColumn()));
      }
    }
    return jsonField(table, column, tableAlias, select, filters, searchTerms, subAlias, fields);
  }

  private Field<Object> jsonGroupBySelect(
      SqlTableMetadata table,
      Column column,
      String tableAlias,
      SelectColumn groupBy,
      Filter filter,
      String[] searchTerms) {
    DSLContext jooq = table.getJooq();
    String subAlias = tableAlias + (column != null ? "-" + column.getName() : "");

    // need to create subquery for each column, because unnesting arrays can result in multiple
    // records for one primary key
    // then natural join them back on the primary key
    // then we can aggregate on the resulting table.
    // this to allow for cases when multiple columns are of type array; if you unnest in one go you
    // will see 'null' counts for shorter arrays
    // i.e. the wrong counts.

    if (groupBy.getSubselect(COUNT_FIELD) == null) {
      throw new MolgenisException("Count is required when using group by");
    }

    // filter conditions
    Condition condition = null;
    if (filter != null || searchTerms.length > 1) {
      condition =
          row(table.getPrimaryKeyFields())
              .in(jsonFilterQuery(table, column, tableAlias, subAlias, filter, searchTerms));
    }

    List<SelectConnectByStep> subQuery = new ArrayList<>();
    List<Field> selectFields = new ArrayList<>();
    List<Field> groupByFields = new ArrayList<>();
    for (SelectColumn field : groupBy.getSubselect()) {
      if (COUNT_FIELD.equals(field.getColumn())) {
        if (schema.hasActiveUserRole(VIEWER.toString())) {
          selectFields.add(field("COUNT(*)"));
        } else {
          selectFields.add(field("GREATEST({0},COUNT(*))", 10L).as(COUNT_FIELD));
        }
      } else {
<<<<<<< HEAD
        Column c = isValidColumn(table, field.getColumn());
        // can only group by ontology terms because not allowed to see other values, right?
        if (!c.isOntology()) {
          checkHasViewPermission(table);
        }
=======
        Column c = getColumnByName(table, field.getColumn());
>>>>>>> 311d2f23
        List<Field> subselectFields = new ArrayList<>();
        // need pkey to allow for joining of the subqueries
        subselectFields.addAll(
            table.getPrimaryKeyFields().stream()
                .map(f -> f.as(name("pkey_" + f.getName())))
                .collect(Collectors.toList()));
        selectFields.add(c.getJooqField().as(c.getIdentifier()));
        // in case of 'ref' we subselect
        if (c.isRef()) {
          subselectFields.add(
              jsonSubselect(
                      (SqlTableMetadata) c.getRefTable(),
                      c,
                      tableAlias,
                      field,
                      field.getFilter(),
                      new String[0])
                  .as(name(field.getColumn())));
        }
        // in case of ref_array we must unnest the values
        else if (c.isRefArray()) {
          subselectFields.add(
              // coalesce to also return the nulls
              field(
                      "jsonb_array_elements(coalesce(({0}),'[{}]'::jsonb))",
                      jsonSubselect(
                          (SqlTableMetadata) c.getRefTable(),
                          c,
                          tableAlias,
                          field,
                          field.getFilter(),
                          new String[0]))
                  .as(name(c.getName()))
                  .as(name(field.getColumn())));
        }
        // todo decide if we want to support non-ref types for group by. E.g date (group by year of
        // date)
        // if array we unnest
        else if (c.getColumnType().isArray()) {
          subselectFields.add(field("unnest({0})", c.getJooqField()).as(c.getJooqField()));
        } else {
          subselectFields.add(c.getJooqField());
        }
        if (condition != null) {
          subQuery.add(
              jooq.select(subselectFields)
                  .from(tableWithInheritanceJoin(table).as(alias(tableAlias)))
                  .where(condition));
        } else {
          subQuery.add(
              jooq.select(subselectFields)
                  .from(tableWithInheritanceJoin(table).as(alias(tableAlias))));
        }
        groupByFields.add(field(name(c.getName())));
      }
    }

    if (subQuery.size() == 0) {
      throw new MolgenisException("groupBy failed: no fields to group by on selected");
    }
    SelectJoinStep<org.jooq.Record> groupByQuery =
        table.getJooq().select(selectFields).from(subQuery.get(0));
    for (int i = 1; i < subQuery.size(); i++) {
      // joining on primary key
      groupByQuery = groupByQuery.naturalFullOuterJoin(subQuery.get(i));
    }

    // sort by groupBy fields to make deterministic
    final List<OrderField<?>> orderByFields = new ArrayList<>();
    groupByFields.forEach(field -> orderByFields.add(field.asc().nullsLast()));

    // aggregate into one field
    return field(
            jooq.select(field(JSON_AGG_SQL))
                .from(groupByQuery.groupBy(groupByFields).orderBy(orderByFields).asTable(ITEM)))
        .as(convertToCamelCase(groupBy.getColumn()));
  }

  private static Table<org.jooq.Record> tableWithInheritanceJoin(TableMetadata table) {

    Table<org.jooq.Record> result = table.getJooqTable();
    TableMetadata inheritedTable = table.getInheritedTable();
    // root and intermediate levels have mg_tableclass column
    Column mg_tableclass = table.getLocalColumn(MG_TABLECLASS);
    while (inheritedTable != null) {
      List<Field<?>> using = inheritedTable.getPrimaryKeyFields();
      if (mg_tableclass != null) {
        using.add(mg_tableclass.getJooqField());
      }
      result = result.join(inheritedTable.getJooqTable()).using(using.toArray(new Field<?>[0]));
      inheritedTable = inheritedTable.getInheritedTable();
      if (inheritedTable != null) {
        mg_tableclass = inheritedTable.getLocalColumn(MG_TABLECLASS);
      }
    }
    return result;
  }

  private SelectJoinStep<org.jooq.Record> refJoins(
      TableMetadata table,
      String tableAlias,
      SelectJoinStep<org.jooq.Record> join,
      Filter filters,
      SelectColumn selection,
      List<String> aliasList) {

    // filter based joins
    if (filters != null) {
      for (Filter filter : filters.getSubfilters()) {
        if (OR.equals(filter.getOperator()) || AND.equals(filter.getOperator())) {
          join = refJoins(table, tableAlias, join, filter, selection, aliasList);
        } else {
          Column column = getColumnByName(table, filter.getColumn());
          if (column.isReference() && !filter.getSubfilters().isEmpty()) {
            String subAlias = tableAlias + "-" + column.getName();
            if (!aliasList.contains(subAlias)) {
              // to ensure only join once
              aliasList.add(subAlias);
              // the join
              join.leftJoin(tableWithInheritanceJoin(column.getRefTable()).as(alias(subAlias)))
                  .on(refJoinCondition(column, tableAlias, subAlias));
              // recurse
              join =
                  refJoins(
                      column.getRefTable(),
                      subAlias,
                      join,
                      filter,
                      selection != null ? selection.getSubselect(column.getName()) : null,
                      aliasList);
            }
          }
        }
      }
    }
    // add missing selection joins, only used for row based queries
    if (selection != null) {
      for (SelectColumn select : selection.getSubselect()) {
        // then do same as above
        Column column = getColumnByName(table, select.getColumn());
        if (column.isReference()) {
          String subAlias = tableAlias + "-" + column.getName();
          // only join if subselection extists
          if (!aliasList.contains(subAlias) && !select.getSubselect().isEmpty()) {
            aliasList.add(subAlias);
            join.leftJoin(tableWithInheritanceJoin(column.getRefTable()).as(alias(subAlias)))
                .on(refJoinCondition(column, tableAlias, subAlias));
            // recurse
            join =
                refJoins(
                    column.getRefTable(),
                    subAlias,
                    join,
                    filters != null ? filters.getSubfilter(column.getName()) : null,
                    select,
                    aliasList);
          }
        }
      }
    }
    return join;
  }

  private Condition refJoinCondition(Column column, String tableAlias, String subAlias) {
    List<Condition> foreignKeyMatch = new ArrayList<>();

    if (column.isRef()) {
      if (column.getReferences().size() == 1) {
        Reference ref = column.getReferences().get(0);
        foreignKeyMatch.add(
            field(name(alias(subAlias), ref.getRefTo()))
                .eq(field(name(alias(tableAlias), ref.getName()))));
      } else {
        foreignKeyMatch.add(
            and(
                // at least one column not null
                or(
                    column.getReferences().stream()
                        .map(ref -> field(name(alias(tableAlias), ref.getName())).isNotNull())
                        .toList()),
                // and matches on values or nulls
                and(
                    column.getReferences().stream()
                        .map(
                            ref ->
                                field(name(alias(subAlias), ref.getRefTo()))
                                    .eq(field(name(alias(tableAlias), ref.getName()))))
                        .toList())));
      }
    } else if (column.isRefArray()) {
      if (column.getReferences().size() == 1) {
        Reference ref = column.getReferences().get(0);
        // simple array comparison
        foreignKeyMatch.add(
            condition(
                ANY_1,
                name(alias(subAlias), ref.getRefTo()),
                name(alias(tableAlias), ref.getName())));
      } else {
        // expensive 'in' query to enable join on all fields
        List<Field<Object>> to =
            column.getReferences().stream()
                .map(ref -> field(name(alias(subAlias), ref.getRefTo()).toString()))
                .toList();

        List<Field<Object>> unnest =
            column.getReferences().stream()
                .map(
                    r ->
                        r.isOverlappingRef()
                            ? field(name(alias(tableAlias), r.getName()))
                            : field(UNNEST_0, name(alias(tableAlias), r.getName())))
                .toList();
        foreignKeyMatch.add(row(to).in(DSL.select(unnest)));
      }
    } else if (column.isRefback()) {
      Column refBack = column.getRefBackColumn();
      if (refBack.isRef()) {
        foreignKeyMatch.addAll(
            refBack.getReferences().stream()
                .map(
                    ref ->
                        field(name(alias(subAlias), ref.getName()))
                            .eq(field(name(alias(tableAlias), ref.getRefTo()))))
                .toList());
      } else if (refBack.isRefArray()) {
        foreignKeyMatch.addAll(
            refBack.getReferences().stream()
                .map(
                    ref ->
                        ref.isOverlappingRef()
                            ? field(name(alias(tableAlias), ref.getRefTo()))
                                .eq(field(name(alias(subAlias), ref.getName())))
                            : condition(
                                ANY_SQL,
                                field(name(alias(tableAlias), ref.getRefTo())),
                                field(name(alias(subAlias), ref.getName()))))
                .toList());
      }
    } else {
      throw new SqlQueryException(
          "Internal error: For column "
              + column.getTable().getTableName()
              + "."
              + column.getName());
    }
    return and(foreignKeyMatch);
  }

  private Condition whereConditions(
      TableMetadata table, String tableAlias, Filter filter, String[] searchTerms) {
    Condition searchCondition = whereConditionSearch(table, tableAlias, searchTerms);
    Condition filterCondition = whereConditionsFilter(table, tableAlias, filter);

    if (searchCondition != null && filterCondition != null) {
      return and(searchCondition, filterCondition);
    } else if (searchCondition != null) {
      return searchCondition;
    } else if (filterCondition != null) {
      return filterCondition;
    } else {
      return null;
    }
  }

  private Condition whereConditionsFilter(TableMetadata table, String tableAlias, Filter filters) {
    List<Condition> conditions = new ArrayList<>();

    if (Operator.OR.equals(filters.getOperator())) {
      conditions.add(
          or(
              filters.getSubfilters().stream()
                  .map(f -> whereConditionsFilter(table, tableAlias, f))
                  .toList()));
    } else if (Operator.AND.equals(filters.getOperator())) {
      conditions.add(
          and(
              filters.getSubfilters().stream()
                  .map(f -> whereConditionsFilter(table, tableAlias, f))
                  .toList()));
    } else {
      Column column = getColumnByName(table, filters.getColumn());
      if (!filters.getSubfilters().isEmpty()) {
        for (Filter subfilter : filters.getSubfilters()) {
          if (column.isReference()) {
            conditions.add(
                whereConditionsFilter(
                    column.getRefTable(), tableAlias + "-" + column.getName(), subfilter));
          } else if (column.isFile()) {
            Filter sub = filters.getSubfilter("id");
            if (sub != null && EQUALS.equals(sub.getOperator())) {
              conditions.add(field(name(column.getName())).in(sub.getValues()));
            } else {
              throw new MolgenisException("Invalid filter for file");
            }
          }
        }
      } else {
        conditions.add(
            whereCondition(
                tableAlias,
                column.getName(),
                column.getColumnType().getBaseType(),
                filters.getOperator(),
                filters.getValues()));
      }
    }
    return conditions.isEmpty() ? null : and(conditions);
  }

  private Condition whereCondition(
      String tableAlias,
      String columnName,
      ColumnType type,
      org.molgenis.emx2.Operator operator,
      Object[] values) {
    Name name = name(alias(tableAlias), columnName);
    switch (type) {
      case TEXT, STRING, FILE:
        return whereConditionText(name, operator, toStringArray(values));
      case BOOL:
        return whereConditionEquals(name, operator, toBoolArray(values));
      case UUID:
        return whereConditionEquals(name, operator, toUuidArray(values));
      case JSONB:
        return whereConditionEquals(name, operator, toJsonbArray(values));
      case INT:
        return whereConditionOrdinal(name, operator, toIntArray(values));
      case LONG:
        return whereConditionOrdinal(name, operator, toLongArray(values));
      case DECIMAL:
        return whereConditionOrdinal(name, operator, toDecimalArray(values));
      case DATE:
        return whereConditionOrdinal(name, operator, toDateArray(values));
      case DATETIME:
        return whereConditionOrdinal(name, operator, toDateTimeArray(values));
      case STRING_ARRAY, TEXT_ARRAY:
        return whereConditionTextArray(name, operator, toStringArray(values));
      case BOOL_ARRAY:
        return whereConditionArrayEquals(name, operator, toBoolArray(values));
      case UUID_ARRAY:
        return whereConditionArrayEquals(name, operator, toUuidArray(values));
      case INT_ARRAY:
        return whereConditionArrayEquals(name, operator, toIntArray(values));
      case LONG_ARRAY:
        return whereConditionArrayEquals(name, operator, toLongArray(values));
      case DECIMAL_ARRAY:
        return whereConditionArrayEquals(name, operator, toDecimalArray(values));
      case DATE_ARRAY:
        return whereConditionArrayEquals(name, operator, toDateArray(values));
      case DATETIME_ARRAY:
        return whereConditionArrayEquals(name, operator, toDateTimeArray(values));
      case JSONB_ARRAY:
        return whereConditionArrayEquals(name, operator, toJsonbArray(values));
      default:
        throw new SqlQueryException(
            SqlQuery.QUERY_FAILED
                + "Filter of '"
                + name
                + " failed: operator "
                + operator
                + " not supported for type "
                + type);
    }
  }

  private static Condition whereConditionEquals(
      Name columnName, org.molgenis.emx2.Operator operator, Object[] values) {
    if (EQUALS.equals(operator)) {
      return field(columnName).in(values);
    } else if (NOT_EQUALS.equals(operator)) {
      return not(field(columnName).in(values));
    } else {
      throw new SqlQueryException(
          SqlQuery.QUERY_FAILED + SqlQuery.OPERATOR_NOT_SUPPORTED_ERROR_MESSAGE, columnName);
    }
  }

  private static Condition whereConditionArrayEquals(
      Name columnName, org.molgenis.emx2.Operator operator, Object[] values) {
    List<Condition> conditions = new ArrayList<>();
    boolean not = false;
    switch (operator) {
      case EQUALS:
        conditions.add(condition("{0} && {1}", values, field(columnName)));
        break;
      case NOT_EQUALS:
        not = true;
        conditions.add(condition("{0} && {1}", values, field(columnName)));
        break;
      default:
        throw new SqlQueryException(
            SqlQuery.QUERY_FAILED + SqlQuery.OPERATOR_NOT_SUPPORTED_ERROR_MESSAGE,
            operator,
            columnName);
    }
    if (not) return not(or(conditions));
    else return or(conditions);
  }

  private static Condition whereConditionTextArray(
      Name columnName, org.molgenis.emx2.Operator operator, String[] values) {
    List<Condition> conditions = new ArrayList<>();
    boolean not = false;
    for (String value : values) {
      switch (operator) {
        case EQUALS:
          conditions.add(condition(ANY_1, value, field(columnName)));
          break;
        case NOT_EQUALS:
          not = true;
          conditions.add(condition(ANY_1, value, field(columnName)));
          break;
        case NOT_LIKE:
          not = true;
          conditions.add(
              condition(
                  "0 < ( SELECT COUNT(*) FROM unnest({1}) AS v WHERE v ILIKE {0})",
                  "%" + value + "%", field(columnName)));
          break;
        case LIKE:
          conditions.add(
              condition(
                  "0 < ( SELECT COUNT(*) FROM unnest({1}) AS v WHERE v ILIKE {0})",
                  "%" + value + "%", field(columnName)));
          break;
        case TRIGRAM_SEARCH:
          conditions.add(
              condition(
                  "0 < ( SELECT COUNT(*) FROM unnest({1}) AS v WHERE word_similarity({0},v) > 0.6",
                  value, field(columnName)));
          break;
        case TEXT_SEARCH:
          conditions.add(
              condition(
                  "0 < ( SELECT COUNT(*) FROM unnest({1}) AS v WHERE to_tsquery({0}) @@ to_tsvector(v)",
                  value.trim().replaceAll("\\s+", ":* & ") + ":*", field(columnName)));
          break;
        default:
          throw new SqlQueryException(
              SqlQuery.QUERY_FAILED + SqlQuery.OPERATOR_NOT_SUPPORTED_ERROR_MESSAGE,
              operator,
              columnName);
      }
    }
    if (not) return not(or(conditions));
    else return or(conditions);
  }

  private static Condition whereConditionText(
      Name columnName, org.molgenis.emx2.Operator operator, String[] values) {
    List<Condition> conditions = new ArrayList<>();
    boolean not = false;
    for (String value : values) {
      switch (operator) {
        case EQUALS:
          conditions.add(field(columnName).eq(value));
          break;
        case NOT_EQUALS:
          not = true;
          conditions.add(field(columnName).eq(value));
          break;
        case NOT_LIKE:
          not = true;
          conditions.add(field(columnName).likeIgnoreCase("%" + value + "%"));
          break;
        case LIKE:
          conditions.add(field(columnName).likeIgnoreCase("%" + value + "%"));
          break;
        case TRIGRAM_SEARCH:
          if (value.length() > 2) {
            conditions.add(condition("word_similarity({0},{1}) > 0.6", value, field(columnName)));
          } else {
            conditions.add(field(columnName).likeIgnoreCase("%" + value + "%"));
          }
          break;
        case TEXT_SEARCH:
          // NOTE WE ONLY SEARCH ON LONGER STRINGS
          if (value.length() > 2) {
            conditions.add(
                condition(
                    "to_tsquery({0}) @@ to_tsvector({1})",
                    value.trim().replaceAll("\\s+", ":* & ") + ":*", field(columnName)));
          } else {
            conditions.add(field(columnName).likeIgnoreCase("%" + value + "%"));
          }
          break;
        default:
          throw new SqlQueryException(
              SqlQuery.QUERY_FAILED + SqlQuery.OPERATOR_NOT_SUPPORTED_ERROR_MESSAGE,
              operator,
              columnName);
      }
    }
    if (not) return not(or(conditions));
    else return or(conditions);
  }

  private static Condition whereConditionOrdinal(
      Name columnName, org.molgenis.emx2.Operator operator, Object[] values) {
    List<Condition> conditions = new ArrayList<>();
    boolean not = false;
    for (int i = 0; i < values.length; i++) {
      switch (operator) {
        case EQUALS, NOT_EQUALS:
          return whereConditionEquals(columnName, operator, values);
        case NOT_BETWEEN:
          not = true;
          if (i + 1 > values.length)
            throw new SqlQueryException(
                SqlQuery.QUERY_FAILED + SqlQuery.BETWEEN_ERROR_MESSAGE, TypeUtils.toString(values));
          if (values[i] != null && values[i + 1] != null) {
            conditions.add(field(columnName).notBetween(values[i], values[i + 1]));
          } else if (values[i] != null && values[i + 1] == null) {
            conditions.add(field(columnName).lessOrEqual(values[i]));
          } else if (values[i] == null && values[i + 1] != null) {
            conditions.add(field(columnName).greaterOrEqual(values[i + 1]));
          } else {
            // nothing to do
          }
          i++; // NOSONAR
          break;
        case BETWEEN:
          if (i + 1 > values.length)
            throw new SqlQueryException(
                SqlQuery.QUERY_FAILED + SqlQuery.BETWEEN_ERROR_MESSAGE, TypeUtils.toString(values));
          if (values[i] != null && values[i + 1] != null) {
            conditions.add(field(columnName).between(values[i], values[i + 1]));
          } else if (values[i] != null && values[i + 1] == null) {
            conditions.add(field(columnName).greaterOrEqual(values[i]));
          } else if (values[i] == null && values[i + 1] != null) {
            conditions.add(field(columnName).lessOrEqual(values[i + 1]));
          } else {
            // nothing to do
          }
          i++; // NOSONAR
          break;
        default:
          throw new SqlQueryException(
              SqlQuery.QUERY_FAILED + SqlQuery.OPERATOR_NOT_SUPPORTED_ERROR_MESSAGE,
              operator,
              columnName);
      }
    }
    if (not) return not(or(conditions));
    else return or(conditions);
  }

  private Condition whereConditionSearch(
      TableMetadata table, String tableAlias, String[] searchTerms) {
    List<Condition> searchConditions = new ArrayList<>();
    while (table != null) {
      List<Condition> subConditions = new ArrayList<>();
      // will get inherit tables too
      for (String term : searchTerms) {
        for (String subTerm : term.split(" ")) {
          subTerm = subTerm.trim();
          Field<Object> field =
              field(name(alias(tableAlias), searchColumnName(table.getTableName())));
          // short terms with 'like', longer with trigram
          subConditions.add(field.likeIgnoreCase("%" + subTerm + "%"));
        }
      }
      table = table.getInheritedTable();
      if (!subConditions.isEmpty()) {
        searchConditions.add(and(subConditions));
      }
    }
    return searchConditions.isEmpty() ? null : or(searchConditions);
  }

  private static SelectJoinStep<org.jooq.Record> limitOffsetOrderBy(
      TableMetadata table, SelectColumn select, SelectConnectByStep<org.jooq.Record> query) {
    query = SqlQueryBuilderHelpers.orderBy(table, select, query);
    if (select.getLimit() > 0) {
      query = (SelectConditionStep) query.limit(select.getLimit());
    }
    if (select.getOffset() > 0) {
      query = (SelectConditionStep) query.offset(select.getOffset());
    }
    return (SelectJoinStep<org.jooq.Record>) query;
  }

  private static Column getColumnByName(TableMetadata table, String columnName) {
    // is search?
    if (TEXT_SEARCH_COLUMN_NAME.equals(columnName)) {
      return new Column(table, searchColumnName(table.getTableName()));
    }
    // is scalar column
    Column column = table.getColumn(columnName);
    if (column == null) {
      // is reference?
      for (Column c : table.getColumns()) {
        for (Reference ref : c.getReferences()) {
          // can also request composite reference columns, can only be used on row level queries
          if (ref.getName().equals(columnName)) {
            return new Column(table, columnName, true).setType(ref.getPrimitiveType());
          }
        }
      }
      // is file?
      for (Column c : table.getColumns()) {
        if (c.isFile()
            && columnName.startsWith(c.getName())
            && (columnName.equals(c.getName())
                || columnName.endsWith("_mimetype")
                || columnName.endsWith("_extension")
                || columnName.endsWith("_size")
                || columnName.endsWith("_contents"))) {
          return new Column(table, columnName);
        }
      }
      throw new MolgenisException(
          "Query failed: Column '" + columnName + "' is unknown in table " + table.getTableName());
    }
    return column;
  }
}<|MERGE_RESOLUTION|>--- conflicted
+++ resolved
@@ -4,11 +4,7 @@
 import static org.molgenis.emx2.Constants.MG_TABLECLASS;
 import static org.molgenis.emx2.Constants.TEXT_SEARCH_COLUMN_NAME;
 import static org.molgenis.emx2.Operator.*;
-<<<<<<< HEAD
-import static org.molgenis.emx2.Order.ASC;
 import static org.molgenis.emx2.Privileges.VIEWER;
-=======
->>>>>>> 311d2f23
 import static org.molgenis.emx2.SelectColumn.s;
 import static org.molgenis.emx2.sql.SqlTableMetadataExecutor.searchColumnName;
 import static org.molgenis.emx2.utils.TypeUtils.*;
@@ -690,15 +686,11 @@
           selectFields.add(field("GREATEST({0},COUNT(*))", 10L).as(COUNT_FIELD));
         }
       } else {
-<<<<<<< HEAD
-        Column c = isValidColumn(table, field.getColumn());
+        Column c = getColumnByName(table, field.getColumn());
         // can only group by ontology terms because not allowed to see other values, right?
         if (!c.isOntology()) {
           checkHasViewPermission(table);
         }
-=======
-        Column c = getColumnByName(table, field.getColumn());
->>>>>>> 311d2f23
         List<Field> subselectFields = new ArrayList<>();
         // need pkey to allow for joining of the subqueries
         subselectFields.addAll(
