--- conflicted
+++ resolved
@@ -110,18 +110,10 @@
       sortedVariants.sort(new SortByPosition());
 
       // prep RDF export
-<<<<<<< HEAD
       String apiContext = getHost() + graphGenomeApiLocation;
       ModelBuilder builder = new ModelBuilder();
       describeRoot(builder, getHost());
       host = getHost();
-=======
-      RDFService rdfService = new RDFService(request.url(), request.queryParams("format"));
-      String apiContext = rdfService.getHost() + graphGenomeApiLocation;
-      ModelBuilder builder = new ModelBuilder();
-      describeRoot(builder, rdfService.getHost());
-      host = rdfService.getHost();
->>>>>>> d3a439ea
 
       String apiContextGene =
           addGeneNode(
@@ -259,12 +251,7 @@
           upstreamVariantAltNodes,
           refSeq);
 
-<<<<<<< HEAD
       Rio.write(builder.build(), outputStream, getRdfFormat(), getConfig());
-=======
-      Rio.write(builder.build(), outputStream, rdfService.getRdfFormat(), rdfService.getConfig());
->>>>>>> d3a439ea
-
     } catch (Exception e) {
       throw new MolgenisException("Graph genome export failed due to an exception", e);
     }
