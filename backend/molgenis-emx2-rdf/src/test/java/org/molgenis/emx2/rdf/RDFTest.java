package org.molgenis.emx2.rdf;

import static org.junit.jupiter.api.Assertions.*;
import static org.molgenis.emx2.Column.column;
import static org.molgenis.emx2.Row.row;
import static org.molgenis.emx2.TableMetadata.table;
import static org.molgenis.emx2.datamodels.DataModels.Regular.PET_STORE;

import java.io.ByteArrayOutputStream;
import java.io.File;
import java.io.IOException;
import java.io.OutputStream;
import java.io.StringReader;
import java.util.ArrayList;
import java.util.HashSet;
import java.util.List;
import java.util.Map;
import java.util.Objects;
import java.util.Set;
import org.eclipse.rdf4j.model.IRI;
<<<<<<< HEAD
import org.eclipse.rdf4j.model.Literal;
=======
>>>>>>> 869d8a5c
import org.eclipse.rdf4j.model.Namespace;
import org.eclipse.rdf4j.model.Resource;
import org.eclipse.rdf4j.model.Triple;
import org.eclipse.rdf4j.model.Value;
import org.eclipse.rdf4j.model.impl.SimpleNamespace;
import org.eclipse.rdf4j.model.impl.SimpleValueFactory;
import org.eclipse.rdf4j.model.util.Values;
import org.eclipse.rdf4j.model.vocabulary.DCTERMS;
import org.eclipse.rdf4j.model.vocabulary.OWL;
import org.eclipse.rdf4j.model.vocabulary.RDF;
import org.eclipse.rdf4j.model.vocabulary.RDFS;
import org.eclipse.rdf4j.model.vocabulary.SKOS;
import org.eclipse.rdf4j.rio.RDFFormat;
import org.eclipse.rdf4j.rio.RDFHandler;
import org.eclipse.rdf4j.rio.Rio;
import org.junit.jupiter.api.AfterAll;
import org.junit.jupiter.api.BeforeAll;
import org.junit.jupiter.api.Test;
import org.molgenis.emx2.*;
import org.molgenis.emx2.sql.TestDatabaseFactory;

public class RDFTest {

  /**
   * Encoded id for the Pet pooky. The id string is composed by base64 encoding the id columns and
   * their values separately. Column names and values are separated by an ampersand and multiple
   * column / value pairs by a semicolon. Colums are sorted alphabetically for a stable order.
   */
  public static final String POOKY_ROWID = "name=pooky";

  /** Advanced setting field for adding custom RDF to the API. */
  private static final String SETTING_CUSTOM_RDF = "custom_rdf";

  static final ClassLoader classLoader = ColumnTypeRdfMapperTest.class.getClassLoader();

  static Database database;
  static List<Schema> petStoreSchemas;
  static final String RDF_API_LOCATION = "/api/rdf";
  static Schema petStore_nr1;
  static Schema petStore_nr2;
  static Schema compositeKeyTest;
  static Schema ontologyTest;
<<<<<<< HEAD
  static Schema fileTest;
  static Schema refBackTest;
=======
  static Schema tableInherTest;
  static Schema tableInherExtTest;
>>>>>>> 869d8a5c

  final Set<Namespace> DEFAULT_NAMESPACES =
      new HashSet<>() {
        {
          add(new SimpleNamespace("rdf", "http://www.w3.org/1999/02/22-rdf-syntax-ns#"));
          add(new SimpleNamespace("rdfs", "http://www.w3.org/2000/01/rdf-schema#"));
          add(new SimpleNamespace("xsd", "http://www.w3.org/2001/XMLSchema#"));
          add(new SimpleNamespace("owl", "http://www.w3.org/2002/07/owl#"));
          add(new SimpleNamespace("sio", "http://semanticscience.org/resource/"));
          add(new SimpleNamespace("qb", "http://purl.org/linked-data/cube#"));
          add(new SimpleNamespace("skos", "http://www.w3.org/2004/02/skos/core#"));
          add(new SimpleNamespace("dcterms", "http://purl.org/dc/terms/"));
          add(new SimpleNamespace("dcat", "http://www.w3.org/ns/dcat#"));
          add(new SimpleNamespace("foaf", "http://xmlns.com/foaf/0.1/"));
          add(new SimpleNamespace("vcard", "http://www.w3.org/2006/vcard/ns#"));
          add(new SimpleNamespace("org", "http://www.w3.org/ns/org#"));
          add(new SimpleNamespace("fdp-o", "https://w3id.org/fdp/fdp-o#"));
        }
      };

  @BeforeAll
  public static void setup() {
    database = TestDatabaseFactory.getTestDatabase();
    petStore_nr1 = database.dropCreateSchema("petStoreNr1");
    petStore_nr2 = database.dropCreateSchema("petStoreNr2");
    PET_STORE.getImportTask(petStore_nr1, true).run();
    PET_STORE.getImportTask(petStore_nr2, true).run();
    petStoreSchemas = List.of(petStore_nr1, petStore_nr2);

    // Test schema for composite keys
    compositeKeyTest = database.dropCreateSchema(RDFTest.class.getSimpleName() + "_compositeKey");
    compositeKeyTest.create(
        table("Patients", column("firstName").setPkey(), column("lastName").setPkey()),
        table(
            "Samples",
            column("patient").setType(ColumnType.REF).setRefTable("Patients").setPkey(),
            column("id").setPkey(),
            column("someNonKeyRef").setType(ColumnType.REF_ARRAY).setRefTable("Samples")));
    compositeKeyTest.getTable("Patients").insert(row("firstName", "Donald", "lastName", "Duck"));
    compositeKeyTest
        .getTable("Samples")
        .insert(
            row("patient.firstName", "Donald", "patient.lastName", "Duck", "id", "sample1"),
            row(
                "patient.firstName",
                "Donald",
                "patient.lastName",
                "Duck",
                "id",
                "sample2",
                "someNonKeyRef.patient.firstName",
                "Donald",
                "someNonKeyRef.patient.lastName",
                "Duck",
                "someNonKeyRef.id",
                "sample1"));

    // Test schema for ontologies
    ontologyTest = database.dropCreateSchema("OntologyTest");
    ontologyTest.create(table("Diseases").setTableType(TableType.ONTOLOGIES));
    ontologyTest
        .getTable("Diseases")
        .insert(
            row(
                "order",
                0,
                "name",
                "U07",
                "label",
                "Emergency Use of U07",
                "codesystem",
                "ICD-10",
                "code",
                "U07",
                "ontologyTermURI",
                "https://icd.who.int/browse10/2019/en#/U07",
                "definition",
                "Codes used by WHO for the provisional assignment of new diseases of uncertain etiology."),
            row(
                "order",
                1,
                "name",
                "U07.1",
                "label",
                "COVID-19",
                "parent",
                "U07",
                "codesystem",
                "ICD-10",
                "code",
                "U07.1",
                "ontologyTermURI",
                "https://icd.who.int/browse10/2019/en#/U07.1",
                "definition",
                "COVID-19 NOS"),
            row(
                "order",
                2,
                "name",
                "C00-C75 Malignant neoplasms, stated or presumed to be primary, of specified sites, except of lymphoid, haematopoietic and related tissue",
                "code",
                "C00-C75"),
            row(
                "order",
                3,
                "name",
                "C00-C14 Malignant neoplasms of lip, oral cavity and pharynx",
                "parent",
                "C00-C75 Malignant neoplasms, stated or presumed to be primary, of specified sites, except of lymphoid, haematopoietic and related tissue",
                "code",
                "C00-C14"));

<<<<<<< HEAD
    // Test FILE
    fileTest = database.dropCreateSchema("fileTest");
    fileTest.create(
        table(
            "myFiles",
            column("id").setType(ColumnType.STRING).setPkey(),
            column("file").setType(ColumnType.FILE)));

    fileTest
        .getTable("myFiles")
        .insert(
            row(
                "id",
                "1",
                "file",
                new File(classLoader.getResource("testfiles/molgenis.png").getFile())));

    // Refback test (petstore refback uses auto id)
    refBackTest = database.dropCreateSchema("refBackTest");
    refBackTest.create(
        table(
            "tableRef",
            column("id").setType(ColumnType.STRING).setPkey(),
            column("link").setType(ColumnType.REF).setRefTable("tableRefBack")),
        table("tableRefBack", column("id").setType(ColumnType.STRING).setPkey()));
    refBackTest
        .getTable("tableRefBack")
        .getMetadata()
        .add(
            column("backlink")
                .setType(ColumnType.REFBACK)
                .setRefTable("tableRef")
                .setRefBack("link"));

    refBackTest.getTable("tableRefBack").insert(row("id", "a"));
    refBackTest.getTable("tableRef").insert(row("id", "1", "link", "a"));
=======
    // Test table inheritance
    // Use example from the catalogue schema since this has all the different issues.
    tableInherTest = database.dropCreateSchema("tableInheritanceTest");
    tableInherTest.create(
        table(
            "Root",
            column("id", ColumnType.STRING).setKey(1),
            column("rootColumn", ColumnType.STRING)));
    tableInherTest.create(table("Child", column("childColumn")).setInheritName("Root"));
    // Same column name but not in shared parent, so test how this is handled.
    tableInherTest.create(
        table("GrandchildTypeA", column("grandchildColumn")).setInheritName("Child"));
    tableInherTest.create(
        table("GrandchildTypeB", column("grandchildColumn")).setInheritName("Child"));
    tableInherTest.getTable("Root").insert(row("id", "1", "rootColumn", "id1 data"));
    tableInherTest.getTable("Child").insert(row("id", "2", "childColumn", "id2 data"));
    tableInherTest
        .getTable("GrandchildTypeA")
        .insert(row("id", "3", "grandchildColumn", "id3 data"));
    tableInherTest
        .getTable("GrandchildTypeB")
        .insert(
            row(
                "id",
                "4",
                "rootColumn",
                "id4 data for rootColumn",
                "childColumn",
                "id4 data for childColumn",
                "grandchildColumn",
                "id4 data"));

    // Test for table that extends table from different schema
    tableInherExtTest = database.createSchema("tableInheritanceExternalSchemaTest");
    tableInherExtTest.create(
        table("ExternalChild", column("externalChildColumn"))
            .setImportSchema(tableInherTest.getName())
            .setInheritName("Root"));
    tableInherExtTest.create(
        table("ExternalGrandchild", column("externalGrandchildColumn"))
            .setInheritName("ExternalChild"));
    tableInherExtTest.create(
        table(
            "ExternalUnrelated",
            column("id", ColumnType.STRING).setKey(1),
            column("externalUnrelatedColumn")));
    tableInherExtTest
        .getTable("ExternalChild")
        .insert(row("id", "5", "externalChildColumn", "id5 data"));
    tableInherExtTest
        .getTable("ExternalGrandchild")
        .insert(row("id", "6", "externalGrandchildColumn", "id6 data"));
    tableInherExtTest
        .getTable("ExternalUnrelated")
        .insert(row("id", "a", "externalUnrelatedColumn", "unrelated data"));
>>>>>>> 869d8a5c
  }

  @AfterAll
  public static void tearDown() {
    database = TestDatabaseFactory.getTestDatabase();
    database.dropSchema(petStore_nr1.getName());
    database.dropSchema(petStore_nr2.getName());
    database.dropSchema(compositeKeyTest.getName());
    database.dropSchema(ontologyTest.getName());
<<<<<<< HEAD
    database.dropSchema(fileTest.getName());
    database.dropSchema(refBackTest.getName());
=======
    database.dropSchema(tableInherExtTest.getName());
    database.dropSchema(tableInherTest.getName());
>>>>>>> 869d8a5c
  }

  @Test
  void testThatColumnsAreAProperty() throws IOException {
    var handler = new InMemoryRDFHandler() {};
    getAndParseRDF(Selection.of(petStore_nr1), handler);

    for (var resource : handler.resources.entrySet()) {
      var subject = resource.getKey();
      var types = resource.getValue().getOrDefault(RDF.TYPE, Set.of());
      if (subject.stringValue().contains("/column/")) {

        assertTrue(
            types.contains(OWL.OBJECTPROPERTY)
                || types.contains(OWL.DATATYPEPROPERTY)
                || types.contains(OWL.ANNOTATEDPROPERTY),
            "Columns must be defined as rdf:type one of owl:objectProperty, owl:dataProperty or owl:annotationProperty");
      }
    }
  }

  @Test
  void testThatTablesAreClasses() throws IOException {
    var handler = new InMemoryRDFHandler() {};
    getAndParseRDF(Selection.of(petStore_nr1), handler);

    for (var resource : handler.resources.entrySet()) {
      var subClasses = resource.getValue().get(RDFS.SUBCLASSOF);
      if (subClasses != null && subClasses.contains(RDFService.IRI_DATABASE_TABLE)) {
        var types = resource.getValue().getOrDefault(RDF.TYPE, Set.of());
        var subject = resource.getKey().stringValue();
        assertFalse(types.isEmpty(), subject + " should have a rdf:Type.");
        assertTrue(types.contains(OWL.CLASS), subject + " should be a owl:Class.");
      }
    }
  }

  @Test
  void testThatClassesDoNotHaveRangeOrDomain() throws IOException {
    var handler = new InMemoryRDFHandler() {};
    getAndParseRDF(Selection.of(petStore_nr1), handler);

    for (var resource : handler.resources.entrySet()) {
      var subject = resource.getKey().stringValue();
      var predicates = resource.getValue().keySet();
      var types = resource.getValue().get(RDF.TYPE);
      if (types != null && types.contains(OWL.CLASS)) {
        assertFalse(
            predicates.contains(RDFS.DOMAIN),
            subject + " can't have a rdfs:Domain, since it is a class.");
        assertFalse(
            predicates.contains(RDFS.RANGE),
            subject + "can't have a rdfs:Range, since it is a class.");
      }
    }
  }

  @Test
  void testThatColumnsHaveARangeAndDomain() throws IOException {
    var handler = new InMemoryRDFHandler() {};
    getAndParseRDF(Selection.of(petStore_nr1), handler);
    for (var resource : handler.resources.entrySet()) {
      var subject = resource.getKey();
      var predicates = resource.getValue().keySet();
      if (subject.stringValue().contains("/column/")) {
        assertTrue(predicates.contains(RDFS.DOMAIN), subject + " should define a rdfs:Domain");
        assertTrue(predicates.contains(RDFS.RANGE), subject + " should define a rdfs:Range");
      }
    }
  }

  @Test
  void testThatRDFOnlyIncludesRequestedSchema() throws IOException {
    var handler = new InMemoryRDFHandler() {};
    getAndParseRDF(Selection.of(petStore_nr1), handler);
    for (var resource : handler.resources.keySet()) {
      assertFalse(
          resource.toString().contains("petStoreNr2"),
          "No resources within the petStoreNr2 schema should be included.");
    }
  }

  @Test
  void testThatRDFforColumnOnlyContainsMetadata() throws IOException {
    var handler = new InMemoryRDFHandler() {};
    getAndParseRDF(Selection.of(petStore_nr1, "Pet", "name"), handler);
    List<Value> allowedTypes =
        List.of(
            OWL.CLASS,
            OWL.ANNOTATEDPROPERTY,
            OWL.DATATYPEPROPERTY,
            OWL.OBJECTPROPERTY,
            RDFS.CONTAINER,
            RDFService.IRI_DATABASE);

    for (var resource : handler.resources.entrySet()) {
      var subject = resource.getKey().stringValue();
      var types = resource.getValue().getOrDefault(RDF.TYPE, Set.of());
      assertFalse(types.isEmpty(), subject + " should have a rdf:type.");
      boolean isAllowedType = false;
      for (var type : types) {
        if (allowedTypes.contains(type)) {
          isAllowedType = true;
        }
      }
      assertTrue(
          isAllowedType,
          subject
              + "Should be one of the allowed types ["
              + allowedTypes.stream().map(Objects::toString)
              + "]");
    }
  }

  @Test
  void testThatCompositeKeysReferToDatabaseFields() throws IOException {
    var handler = new InMemoryRDFHandler() {};
    getAndParseRDF(Selection.of(compositeKeyTest), handler);
    var subjectWithCompositeKey =
        "http://localhost:8080/"
            + compositeKeyTest.getName()
            + "/api/rdf/Samples?id=sample1&patient.firstName=Donald&patient.lastName=Duck";
    var iris = handler.resources.keySet().stream().map(Objects::toString).toList();
    assertTrue(
        iris.contains(subjectWithCompositeKey),
        "A Sample resource should have a key based on patient.firstName, patient.lastName and id");
  }

  @Test
  void testThatRowCanBeFetchedByCompositeKey() throws IOException {
    var handler = new InMemoryRDFHandler() {};
    // Encoded version of patient.firstName=Donald & patient.lastName=Duck & id=sample1
    var rowId = "id=sample2&patient.firstName=Donald&patient.lastName=Duck";
    getAndParseRDF(Selection.ofRow(compositeKeyTest, "Samples", rowId), handler);
    var subjectWithCompositeKey =
        "http://localhost:8080/" + compositeKeyTest.getName() + "/api/rdf/Samples?" + rowId;
    var iris = handler.resources.keySet().stream().map(Objects::toString).toList();
    assertTrue(
        iris.contains(subjectWithCompositeKey),
        "A Sample resource should have a key based on patient.firstName, patient.lastName and id");
  }

  @Test
  void testThatInstancesUseReferToDatasetWithTheRightPredicate() throws IOException {
    var handler = new InMemoryRDFHandler() {};
    getAndParseRDF(Selection.ofRow(petStore_nr1, "Pet", POOKY_ROWID), handler);
    for (var iri : handler.resources.keySet()) {
      // Select the triples for pooky
      if (iri.stringValue().endsWith(POOKY_ROWID)) {

        var pooky = handler.resources.get(iri);
        assertTrue(
            pooky.containsKey(RDFService.IRI_DATASET_PREDICATE),
            "An instance of a Pet should refer back to the Collection using qb:dataSet");
        assertFalse(
            pooky.containsKey(RDFService.IRI_DATASET_CLASS), "qb:DataSet is not a predicate");
      }
    }
  }

  @Test
  void testThatColumnPredicatesAreNotSubClasses() throws IOException {
    var database_column = Values.iri("http://semanticscience.org/resource/SIO_000757");
    var measure_property = Values.iri("http://purl.org/linked-data/cube#MeasureProperty");
    var handler = new InMemoryRDFHandler() {};
    getAndParseRDF(Selection.of(petStore_nr1, "Pet", "name"), handler);
    for (var subject : handler.resources.keySet()) {
      if (subject.stringValue().endsWith("/column/name")) {
        var subclasses = handler.resources.get(subject).getOrDefault(RDFS.SUBCLASSOF, Set.of());
        assertFalse(
            subclasses.contains(database_column), "We don't model as a SIO database column.");
        assertFalse(subclasses.contains(measure_property), "Measure property should not be used");
        assertTrue(subclasses.isEmpty(), "Predicates are not classes but properties.");
      }
    }
  }

  @Test
  void testThatInstancesAreNotASIODatabaseRow() throws IOException {
    var database_row = Values.iri("http://semanticscience.org/resource/SIO_001187");
    var handler = new InMemoryRDFHandler() {};
    getAndParseRDF(Selection.ofRow(petStore_nr1, "Pet", POOKY_ROWID), handler);
    for (var subject : handler.resources.keySet()) {
      if (subject.stringValue().endsWith(POOKY_ROWID)) {
        var types = handler.resources.get(subject).get(RDF.TYPE);
        assertFalse(types.contains(database_row), "We don't model as a SIO database row.");
      }
    }
  }

  /**
   * Ontology tables are describing classes.
   *
   * @see <a href="https://github.com/molgenis/molgenis-emx2/issues/2984">Issue #2997</a>
   * @throws IOException
   */
  @Test
  void testThatOntologyTermsAreClasses() throws IOException {
    var handler = new InMemoryRDFHandler() {};
    getAndParseRDF(Selection.of(ontologyTest, "Diseases"), handler);
    for (var subject : handler.resources.keySet()) {
      if (subject.stringValue().endsWith("/Diseases/U07.1")) {
        var types = handler.resources.get(subject).get(RDF.TYPE);
        assertTrue(types.contains(OWL.CLASS), "Ontology tables define classes");
      }
    }
  }

  @Test
  void testThatOntologyTermsUseRDFSchema() throws IOException {
    var handler = new InMemoryRDFHandler() {};
    getAndParseRDF(Selection.of(ontologyTest, "Diseases"), handler);
    for (var subject : handler.resources.keySet()) {
      if (subject.stringValue().endsWith("/Diseases/U07.1")) {
        var data = handler.resources.get(subject);
        assertTrue(data.containsKey(RDFS.LABEL), "The class should have a label");
        assertTrue(
            data.containsKey(RDFS.SUBCLASSOF),
            "Children should be defined as a subClass of a parent Class");
        assertTrue(
            data.containsKey(OWL.SAMEAS),
            "URLs to the canonical version should be defined a owl:sameAs");
        assertTrue(
            data.containsKey(RDFS.ISDEFINEDBY), "Definition should be given as rdsf:isDefinedBy");
        assertTrue(data.containsKey(SKOS.NOTATION), "Code should be defined as a skos:Notation");
      }
    }
  }

  /**
   * Ontology tables are describing classes and their properties are described using RDF Schema.
   *
   * @see <a href="https://github.com/molgenis/molgenis-emx2/issues/2997">Issue #2997</a>
   * @throws IOException
   */
  @Test
  void testThatOntologyTermsDonNotDefineColumnsAsPredicates() throws IOException {
    var handler = new InMemoryRDFHandler() {};
    getAndParseRDF(Selection.of(petStore_nr1, "Tag"), handler);
    for (var subject : handler.resources.keySet()) {
      assertFalse(
          subject.stringValue().contains("/Tag/column/"),
          "Ontology tables should use standard predicates from RDF Schema.");
    }
  }

  @Test
  void testThatURLsAreNotSplitForOntologyParentItem() throws IOException {
    var handler = new InMemoryRDFHandler() {};
    getAndParseRDF(Selection.of(ontologyTest, "Diseases"), handler);
    var subject =
        Values.iri(
            "http://localhost:8080/OntologyTest/api/rdf/Diseases?name=C00-C14+Malignant+neoplasms+of+lip%2C+oral+cavity+and+pharynx");

    var parents = handler.resources.get(subject).get(RDFS.SUBCLASSOF);
    assertEquals(
        2, parents.size(), "This disease should only be a subclass of Diseases and C00-C75");
  }

  @Test
  void testTableInheritanceAlwaysSamePredicate() throws IOException {
    var handler = new InMemoryRDFHandler() {};
    getAndParseRDF(Selection.of(tableInherTest, tableInherExtTest), handler);
    // All should use the same predicate for rootColumn:
    // Root (is root of all inheritance)
    // Child extends Root
    // GrandChildTypeA extends Child
    // GrandChildTypeB extends Child
    // ExternalChild extends Root
    // ExternalGrandchild extends ExternalChild
    assertAll(
        () ->
            assertTrue(
                handler.resources.containsKey(
                    Values.iri(
                        "http://localhost:8080/tableInheritanceTest/api/rdf/Root/column/rootColumn")),
                "There should be a predicate for the rootColumn in the Root table"),
        () ->
            assertFalse(
                handler.resources.containsKey(
                    Values.iri(
                        "http://localhost:8080/tableInheritanceTest/api/rdf/Child/column/rootColumn")),
                "There should not be a predicate for the rootColumn in the Child table"),
        () ->
            assertFalse(
                handler.resources.containsKey(
                    Values.iri(
                        "http://localhost:8080/tableInheritanceTest/api/rdf/GrandchildTypeA/column/rootColumn")),
                "There should not be a predicate for the rootColumn in the GrandchildTypeA table"),
        () ->
            assertFalse(
                handler.resources.containsKey(
                    Values.iri(
                        "http://localhost:8080/tableInheritanceTest/api/rdf/GrandchildTypeB/column/rootColumn")),
                "There should not be a predicate for the rootColumn in the GrandchildTypeB table"),
        () ->
            assertFalse(
                handler.resources.containsKey(
                    Values.iri(
                        "http://localhost:8080/tableInheritanceTest/api/rdf/ExternalChild/column/rootColumn")),
                "There should not be a predicate for the rootColumn in the ExternalChild table"),
        () ->
            assertFalse(
                handler.resources.containsKey(
                    Values.iri(
                        "http://localhost:8080/tableInheritanceTest/api/rdf/ExternalGrandchild/column/rootColumn")),
                "There should not be a predicate for the rootColumn in the ExternalGrandchild table"));
  }

  @Test
  void testTableInheritanceRetrieveData() throws IOException {
    var handler = new InMemoryRDFHandler() {};
    getAndParseRDF(Selection.of(tableInherTest), handler);
    assertPresence(
        handler,
        Map.ofEntries(
            Map.entry(ValidationTriple.ID1, true),
            Map.entry(ValidationTriple.ID2, true),
            Map.entry(ValidationTriple.ID3, true),
            Map.entry(ValidationTriple.ID4, true),
            Map.entry(ValidationTriple.ID4_PARENT_FIELD, true),
            Map.entry(ValidationTriple.ID4_GRANDPARENT_FIELD, true),
            Map.entry(ValidationTriple.ID5, false), // different schema
            Map.entry(ValidationTriple.ID6, false), // different schema
            Map.entry(ValidationTriple.UNRELATED, false) // different schema
            ));
  }

  @Test
  void testTableInheritanceRetrieveDataWithTableRoot() throws IOException {
    var handler = new InMemoryRDFHandler() {};
    getAndParseRDF(Selection.of(tableInherTest, "Root"), handler);
    assertPresence(
        handler,
        Map.ofEntries(
            Map.entry(ValidationTriple.ID1, true),
            Map.entry(ValidationTriple.ID2, true),
            Map.entry(ValidationTriple.ID3, true),
            Map.entry(ValidationTriple.ID4, true),
            Map.entry(ValidationTriple.ID4_PARENT_FIELD, true),
            Map.entry(ValidationTriple.ID4_GRANDPARENT_FIELD, true),
            Map.entry(ValidationTriple.ID5, false), // different schema
            Map.entry(ValidationTriple.ID6, false), // different schema
            Map.entry(ValidationTriple.UNRELATED, false) // different schema
            ));
  }

  @Test
  void testTableInheritanceRetrieveDataWithTableChild() throws IOException {
    // All subjects still use Root IRIs but offers a way to "filter out parent triples".
    var handler = new InMemoryRDFHandler() {};
    getAndParseRDF(Selection.of(tableInherTest, "Child"), handler);
    assertPresence(
        handler,
        Map.ofEntries(
            Map.entry(ValidationTriple.ID1, false), // parent of selected table
            Map.entry(ValidationTriple.ID2, true),
            Map.entry(ValidationTriple.ID3, true), // child
            Map.entry(ValidationTriple.ID4, true), // child
            Map.entry(ValidationTriple.ID4_PARENT_FIELD, true), // child
            Map.entry(ValidationTriple.ID4_GRANDPARENT_FIELD, true), // child
            Map.entry(ValidationTriple.ID5, false), // different schema
            Map.entry(ValidationTriple.ID6, false), // different schema
            Map.entry(ValidationTriple.UNRELATED, false) // different schema
            ));
  }

  @Test
  void testTableInheritanceRetrieveDataWithTableGrandchildTypeA() throws IOException {
    // All subjects still use Root IRIs but offers a way to "filter out parent triples".
    var handler = new InMemoryRDFHandler() {};
    getAndParseRDF(Selection.of(tableInherTest, "GrandchildTypeA"), handler);
    assertPresence(
        handler,
        Map.ofEntries(
            Map.entry(ValidationTriple.ID1, false), // grandparent of selected table
            Map.entry(ValidationTriple.ID2, false), // parent of selected table
            Map.entry(ValidationTriple.ID3, true),
            Map.entry(ValidationTriple.ID4, false), // sibling of selected table
            Map.entry(ValidationTriple.ID4_PARENT_FIELD, false), // sibling of selected table
            Map.entry(ValidationTriple.ID4_GRANDPARENT_FIELD, false), // sibling of selected table
            Map.entry(ValidationTriple.ID5, false), // different schema
            Map.entry(ValidationTriple.ID6, false), // different schema
            Map.entry(ValidationTriple.UNRELATED, false) // different schema
            ));
  }

  @Test
  void testTableInheritanceRetrieveDataWithTableGrandchildTypeB() throws IOException {
    // All subjects still use Root IRIs but offers a way to "filter out parent triples".
    var handler = new InMemoryRDFHandler() {};
    getAndParseRDF(Selection.of(tableInherTest, "GrandchildTypeB"), handler);
    assertPresence(
        handler,
        Map.ofEntries(
            Map.entry(ValidationTriple.ID1, false), // grandparent of selected table
            Map.entry(ValidationTriple.ID2, false), // parent of selected table
            Map.entry(ValidationTriple.ID3, false), // sibling of selected table
            Map.entry(ValidationTriple.ID4, true),
            Map.entry(ValidationTriple.ID4_PARENT_FIELD, true),
            Map.entry(ValidationTriple.ID4_GRANDPARENT_FIELD, true),
            Map.entry(ValidationTriple.ID5, false), // different schema
            Map.entry(ValidationTriple.ID6, false), // different schema
            Map.entry(ValidationTriple.UNRELATED, false) // different schema
            ));
  }

  @Test
  void testTableInheritanceRetrieveDataWithRowId() throws IOException {
    var handler = new InMemoryRDFHandler() {};
    getAndParseRDF(Selection.ofRow(tableInherTest, "Root", "id=4"), handler);
    assertPresence(
        handler,
        Map.ofEntries(
            Map.entry(ValidationTriple.ID1, false), // not selected
            Map.entry(ValidationTriple.ID2, false), // not selected
            Map.entry(ValidationTriple.ID3, false), // not selected
            Map.entry(ValidationTriple.ID4, true),
            Map.entry(ValidationTriple.ID4_PARENT_FIELD, true),
            Map.entry(ValidationTriple.ID4_GRANDPARENT_FIELD, true),
            Map.entry(ValidationTriple.ID5, false), // not selected
            Map.entry(ValidationTriple.ID6, false), // not selected
            Map.entry(ValidationTriple.UNRELATED, false) // not selected
            ));
  }

  @Test
  void testTableInheritanceExternalSchemaRetrieveData() throws IOException {
    var handler = new InMemoryRDFHandler() {};
    getAndParseRDF(Selection.of(tableInherExtTest), handler);
    assertPresence(
        handler,
        Map.ofEntries(
            Map.entry(ValidationTriple.ID1, false), // different schema
            Map.entry(ValidationTriple.ID2, false), // different schema
            Map.entry(ValidationTriple.ID3, false), // different schema
            Map.entry(ValidationTriple.ID4, false), // different schema
            Map.entry(ValidationTriple.ID4_PARENT_FIELD, false), // different schema
            Map.entry(ValidationTriple.ID4_GRANDPARENT_FIELD, false), // different schema
            Map.entry(ValidationTriple.ID5, true),
            Map.entry(ValidationTriple.ID6, true),
            Map.entry(ValidationTriple.UNRELATED, true)));
  }

  @Test
  void testTableInheritanceExternalSchemaDataWithTableExternalChild() throws IOException {
    // Note that even though the subject has an ID IRI based on table Root, this table is not part
    // of the selected scheme so this table cannot be selected:
    // `tableInherExtTest.getTable("Root")` == `null`
    var handler = new InMemoryRDFHandler() {};
    getAndParseRDF(Selection.of(tableInherExtTest, "ExternalChild"), handler);
    assertPresence(
        handler,
        Map.ofEntries(
            Map.entry(ValidationTriple.ID1, false), // different schema
            Map.entry(ValidationTriple.ID2, false), // different schema
            Map.entry(ValidationTriple.ID3, false), // different schema
            Map.entry(ValidationTriple.ID4, false), // different schema
            Map.entry(ValidationTriple.ID4_PARENT_FIELD, false), // different schema
            Map.entry(ValidationTriple.ID4_GRANDPARENT_FIELD, false), // different schema
            Map.entry(ValidationTriple.ID5, true),
            Map.entry(ValidationTriple.ID6, true),
            Map.entry(ValidationTriple.UNRELATED, false))); // not part of inheritance
  }

  @Test
  void testTableInheritanceExternalSchemaDataWithRowId() throws IOException {
    // Note that even though the subject has an ID IRI based on table Root, this table is not part
    // of the selected scheme so this table cannot be selected:
    // `tableInherExtTest.getTable("Root")` == `null`
    var handler = new InMemoryRDFHandler() {};
    getAndParseRDF(Selection.ofRow(tableInherExtTest, "ExternalChild", "id=5"), handler);
    assertPresence(
        handler,
        Map.ofEntries(
            Map.entry(ValidationTriple.ID1, false), // not selected
            Map.entry(ValidationTriple.ID2, false), // not selected
            Map.entry(ValidationTriple.ID3, false), // not selected
            Map.entry(ValidationTriple.ID4, false), // not selected
            Map.entry(ValidationTriple.ID4_PARENT_FIELD, false), // not selected
            Map.entry(ValidationTriple.ID4_GRANDPARENT_FIELD, false), // not selected
            Map.entry(ValidationTriple.ID5, true),
            Map.entry(ValidationTriple.ID6, false), // not selected
            Map.entry(ValidationTriple.UNRELATED, false) // not selected
            ));
  }

  @Test
  void testTableInheritanceRetrieveDataMultiSchema() throws IOException {
    var handler = new InMemoryRDFHandler() {};
    getAndParseRDF(Selection.of(tableInherTest, tableInherExtTest), handler);
    assertPresence(
        handler,
        Map.ofEntries(
            Map.entry(ValidationTriple.ID1, true),
            Map.entry(ValidationTriple.ID2, true),
            Map.entry(ValidationTriple.ID3, true),
            Map.entry(ValidationTriple.ID4, true),
            Map.entry(ValidationTriple.ID4_PARENT_FIELD, true),
            Map.entry(ValidationTriple.ID4_GRANDPARENT_FIELD, true),
            Map.entry(ValidationTriple.ID5, true),
            Map.entry(ValidationTriple.ID6, true),
            Map.entry(ValidationTriple.UNRELATED, true)));
  }

  @Test
  void testTableInheritanceRetrieveDataMultiSchemaWithTableRoot() throws IOException {
    var handler = new InMemoryRDFHandler() {};
    getAndParseRDF(
        Selection.of(
            new Schema[] {tableInherTest, tableInherExtTest}, tableInherTest.getTable("Root")),
        handler);
    assertPresence(
        handler,
        Map.ofEntries(
            Map.entry(ValidationTriple.ID1, true),
            Map.entry(ValidationTriple.ID2, true),
            Map.entry(ValidationTriple.ID3, true),
            Map.entry(ValidationTriple.ID4, true),
            Map.entry(ValidationTriple.ID4_PARENT_FIELD, true),
            Map.entry(ValidationTriple.ID4_GRANDPARENT_FIELD, true),
            Map.entry(ValidationTriple.ID5, true),
            Map.entry(ValidationTriple.ID6, true),
            Map.entry(ValidationTriple.UNRELATED, false))); // not part of inheritance
  }

  @Test
  void testTableInheritanceRetrieveDataMultiSchemaWithRowId() throws IOException {
    var handler = new InMemoryRDFHandler() {};
    getAndParseRDF(
        Selection.ofRow(
            new Schema[] {tableInherTest, tableInherExtTest},
            tableInherTest.getTable("Root"),
            "id=4"),
        handler);
    assertPresence(
        handler,
        Map.ofEntries(
            Map.entry(ValidationTriple.ID1, false), // not selected
            Map.entry(ValidationTriple.ID2, false), // not selected
            Map.entry(ValidationTriple.ID3, false), // not selected
            Map.entry(ValidationTriple.ID4, true),
            Map.entry(ValidationTriple.ID4_PARENT_FIELD, true),
            Map.entry(ValidationTriple.ID4_GRANDPARENT_FIELD, true),
            Map.entry(ValidationTriple.ID5, false), // not selected
            Map.entry(ValidationTriple.ID6, false), // not selected
            Map.entry(ValidationTriple.UNRELATED, false))); // not selected
  }

  @Test
  void testTableInheritanceRetrieveDataMultiSchemaWithExternalRowId() throws IOException {
    var handler = new InMemoryRDFHandler() {};
    getAndParseRDF(
        Selection.ofRow(
            new Schema[] {tableInherTest, tableInherExtTest},
            tableInherTest.getTable("Root"),
            "id=5"),
        handler);
    assertPresence(
        handler,
        Map.ofEntries(
            Map.entry(ValidationTriple.ID1, false), // not selected
            Map.entry(ValidationTriple.ID2, false), // not selected
            Map.entry(ValidationTriple.ID3, false), // not selected
            Map.entry(ValidationTriple.ID4, false), // not selected
            Map.entry(ValidationTriple.ID4_PARENT_FIELD, false), // not selected
            Map.entry(ValidationTriple.ID4_GRANDPARENT_FIELD, false), // not selected
            Map.entry(ValidationTriple.ID5, true),
            Map.entry(ValidationTriple.ID6, false), // not selected
            Map.entry(ValidationTriple.UNRELATED, false))); // not selected
  }

  @Test
  void testThatURLColumnsAreObjectProperties() throws IOException {
    var schema = database.dropCreateSchema("Website");
    var table = schema.create(table("Websites", column("website", ColumnType.HYPERLINK).setKey(1)));
    table.insert(row("website", "https://www.molgenis.org/"));
    var handler = new InMemoryRDFHandler() {};
    getAndParseRDF(Selection.of(schema, table.getName()), handler);
    boolean isObjectProperty = false;
    boolean linkHasLabel = false;
    for (var subject : handler.resources.keySet()) {
      if (subject.stringValue().contains("/column/website")) {
        var types = handler.resources.get(subject).get(RDF.TYPE);

        for (var type : types) {
          if (type.equals(OWL.OBJECTPROPERTY)) {
            isObjectProperty = true;
          }
        }
      }
      if (subject.stringValue().equals("https://www.molgenis.org/")) {
        var labels = handler.resources.get(subject).get(RDFS.LABEL);
        for (var label : labels) {
          if (label.stringValue().equals("https://www.molgenis.org/")) {
            linkHasLabel = true;
          }
        }
      }
    }
    assertTrue(linkHasLabel, "The link should have a label to make it easer to read.");
    assertTrue(isObjectProperty, "The column website should be defined as a Object Property.");
    database.dropSchema("Website");
  }

  @Test
  void testThatAllInstancesHaveALabel() throws IOException {
    var handler = new InMemoryRDFHandler() {};
    getAndParseRDF(Selection.of(petStore_nr1), handler);
    int instancesWithOutALabel = 0;
    for (var resource : handler.resources.keySet()) {
      var labels = handler.resources.get(resource).get(RDFS.LABEL);
      if (labels.isEmpty()) {
        System.err.println(
            "Each resource should have a label. " + resource.stringValue() + " has none.");
        instancesWithOutALabel += 1;
      }
    }
    assertEquals(0, instancesWithOutALabel, "All instances should have a label.");
  }

  @Test
  void testSubClassesForInheritedTable() throws IOException {
    Schema schema = database.dropCreateSchema(RDFTest.class.getSimpleName() + "_InheritTable");
    Table root = schema.create(table("root", column("id").setPkey()));
    Table child = schema.create(table("child", column("name")).setInheritName("root"));
    var handler = new InMemoryRDFHandler() {};
    getAndParseRDF(Selection.of(schema, child.getName()), handler);
    var rootIRI =
        Values.iri(
            "http://localhost:8080/" + schema.getName() + "/api/rdf/" + root.getIdentifier());
    var childIRI =
        Values.iri(
            "http://localhost:8080/" + schema.getName() + "/api/rdf/" + child.getIdentifier());
    var cubeDataSetIRI = Values.iri("http://purl.org/linked-data/cube#DataSet");
    var subclasses = handler.resources.get(childIRI).get(RDFS.SUBCLASSOF);
    assertEquals(
        2,
        subclasses.size(),
        "Tables that inherit from another table are expected to be only a subclass of that table and DataSet.\n"
            + "Actual result: "
            + subclasses);
    assertTrue(subclasses.contains(rootIRI), "Table is expected to be a subclass of it's parent");
    assertFalse(
        subclasses.contains(OWL.THING),
        "Subclasses are not expected to be a direct subclass of owl:Thing");
    assertTrue(
        subclasses.contains(cubeDataSetIRI),
        "Subclasses are expected to be a subclass of cube@DataSet");
  }

  @Test
  void testSubClassRootTables() throws IOException {
    Schema schema = database.dropCreateSchema(RDFTest.class.getSimpleName() + "_RootTable");
    Table root = schema.create(table("root", column("id").setPkey()));
    Table child = schema.create(table("child", column("name")).setInheritName("root"));
    var handler = new InMemoryRDFHandler() {};
    getAndParseRDF(Selection.of(schema, root.getName()), handler);
    var rootIRI =
        Values.iri(
            "http://localhost:8080/" + schema.getName() + "/api/rdf/" + root.getIdentifier());
    var childIRI =
        Values.iri(
            "http://localhost:8080/" + schema.getName() + "/api/rdf/" + child.getIdentifier());
    var cubeDataSetIRI = Values.iri("http://purl.org/linked-data/cube#DataSet");
    var subclasses = handler.resources.get(rootIRI).get(RDFS.SUBCLASSOF);
    assertEquals(
        2,
        subclasses.size(),
        "Tables that do not inherit from another table are expected to be only a subclass owl:Thing and cube#DataSet.\n"
            + "Actual result: "
            + subclasses);
    assertFalse(subclasses.contains(rootIRI), "Table can't be its own parent.");
    assertTrue(
        subclasses.contains(OWL.THING),
        "Subclasses are not expected to be a direct subclass of owl:Thing");
    assertTrue(
        subclasses.contains(cubeDataSetIRI),
        "Subclasses are expected to be a subclass of cube@DataSet");
  }

  @Test
  void testCustomRdfSetting() throws IOException {
    final Set<Namespace> defaultNamespaces =
        new HashSet<>() {
          {
            add(
                new SimpleNamespace(
                    "CustomRdfEdit", "http://localhost:8080/CustomRdfEdit/api/rdf/"));
            addAll(DEFAULT_NAMESPACES);
          }
        };

    final Set<Namespace> customNamespaces =
        new HashSet<>() {
          {
            add(
                new SimpleNamespace(
                    "CustomRdfEdit", "http://localhost:8080/CustomRdfEdit/api/rdf/"));
            add(new SimpleNamespace("dcterms", "http://purl.org/dc/terms/"));
          }
        };

    final String customRdf =
        """
@prefix dcterms: <http://purl.org/dc/terms/> .
<https://molgenis.org/> dcterms:title "Molgenis" .
""";

    var customRdfEdit = database.dropCreateSchema("CustomRdfEdit");
    // Test default behaviour.
    assertFalse(customRdfEdit.hasSetting(SETTING_CUSTOM_RDF));
    var handlerBefore = new InMemoryRDFHandler() {};
    getAndParseRDF(Selection.of(customRdfEdit), handlerBefore);
    assertEquals(defaultNamespaces, handlerBefore.namespaces);
    assertFalse(handlerBefore.resources.containsKey(Values.iri("https://molgenis.org/")));

    // Change setting
    customRdfEdit.getMetadata().setSetting(SETTING_CUSTOM_RDF, customRdf);

    // Test behaviour after changing setting.
    var handlerAfter = new InMemoryRDFHandler() {};
    getAndParseRDF(Selection.of(customRdfEdit), handlerAfter);
    assertEquals(customNamespaces, handlerAfter.namespaces);
    assertTrue(
        handlerAfter
            .resources
            .get(Values.iri("https://molgenis.org/"))
            .get(Values.iri("http://purl.org/dc/terms/title"))
            .contains(Values.literal("Molgenis")));
  }

  /**
   * While setting the custom_RDF does not validate, trying to use the RDF API will result in an
   * error if invalid RDF is given. In this case a dot is missing to indicate the end of the triple.
   *
   * @throws IOException
   */
  @Test
  void testInvalidCustomRdfSetting() throws IOException {
    final String customRdf =
        """
<https://molgenis.org/> <http://purl.org/dc/terms/title> "Molgenis"
""";

    var customRdfEdit = database.dropCreateSchema("CustomInvalidRdf");
    customRdfEdit.getMetadata().setSetting(SETTING_CUSTOM_RDF, customRdf);
    var handler = new InMemoryRDFHandler() {};
    assertThrows(
        MolgenisException.class, () -> getAndParseRDF(Selection.of(customRdfEdit), handler));
  }

  @Test
  void testDuplicateNamespaces() throws IOException {
    final Set<Namespace> expectedNamespace =
        new HashSet<>() {
          {
            add(new SimpleNamespace("RdfEqual1", "http://localhost:8080/RdfEqual1/api/rdf/"));
            add(new SimpleNamespace("RdfEqual2", "http://localhost:8080/RdfEqual2/api/rdf/"));
            add(new SimpleNamespace("dcterms", "http://purl.org/dc/terms/"));
          }
        };

    final String customRdf1 =
        """
@prefix dcterms: <http://purl.org/dc/terms/> .
""";

    final String customRdf2 =
        """
@prefix dcterms: <http://purl.org/dc/terms/> .
""";

    var handler = new InMemoryRDFHandler() {};
    validateNamespaces(handler, "RdfEqual", expectedNamespace, customRdf1, customRdf2);
  }

  /**
   * If 2 namespaces share the same IRI, the first one is kept and used for everything.
   *
   * @throws IOException
   */
  @Test
  void testNamespaceDifferentPrefixSameUrl() throws IOException {
    final Set<Namespace> expectedNamespace =
        new HashSet<>() {
          {
            add(new SimpleNamespace("RdfPrefix1", "http://localhost:8080/RdfPrefix1/api/rdf/"));
            add(new SimpleNamespace("RdfPrefix2", "http://localhost:8080/RdfPrefix2/api/rdf/"));
            add(new SimpleNamespace("dcterms1", "http://purl.org/dc/terms/"));
          }
        };

    final String customRdf1 =
        """
@prefix dcterms1: <http://purl.org/dc/terms/> .
<https://molgenis.org/> dcterms:title "Molgenis" .
""";

    final String customRdf2 =
        """
@prefix dcterms2: <http://purl.org/dc/terms/> .
<https://github.com/molgenis/> dcterms2:title "Molgenis GitHub" .
""";

    var handler = new InMemoryRDFHandler() {};
    validateNamespaces(handler, "RdfPrefix", expectedNamespace, customRdf1, customRdf2);
    assertTrue(
        handler
            .resources
            .get(Values.iri("https://molgenis.org/"))
            .get(Values.iri("http://purl.org/dc/terms/title"))
            .contains(Values.literal("Molgenis")));
    assertTrue(
        handler
            .resources
            .get(Values.iri("https://github.com/molgenis/"))
            .get(Values.iri("http://purl.org/dc/terms/title"))
            .contains(Values.literal("Molgenis GitHub")));
  }

  /**
   * If multiple namespace share the same prefix but refer to a different IRI, they get overwritten
   * by the last to be added. However, the other IRIs are not broken but simply not shortened.
   *
   * @throws IOException
   */
  @Test
  void testNamespaceDifferentUrlSamePrefix() throws IOException {
    final Set<Namespace> expectedNamespace =
        new HashSet<>() {
          {
            add(
                new SimpleNamespace(
                    "RdfPrefixUrl1", "http://localhost:8080/RdfPrefixUrl1/api/rdf/"));
            add(
                new SimpleNamespace(
                    "RdfPrefixUrl2", "http://localhost:8080/RdfPrefixUrl2/api/rdf/"));
            add(new SimpleNamespace("name", "http://www.w3.org/2000/01/rdf-schema#"));
          }
        };

    final String customRdf1 =
        """
    @prefix name: <http://purl.org/dc/terms/> .
    <https://molgenis.org/> name:title "Molgenis" .
    """;

    final String customRdf2 =
        """
    @prefix name: <http://www.w3.org/2000/01/rdf-schema#> .
    <https://molgenis.org/> name:label "Molgenis" .
    """;

    var handler = new InMemoryRDFHandler() {};
    validateNamespaces(handler, "RdfPrefixUrl", expectedNamespace, customRdf1, customRdf2);

    assertTrue(
        handler
            .resources
            .get(Values.iri("https://molgenis.org/"))
            .get(Values.iri("http://purl.org/dc/terms/title"))
            .contains(Values.literal("Molgenis")));
    assertTrue(
        handler
            .resources
            .get(Values.iri("https://molgenis.org/"))
            .get(Values.iri("http://www.w3.org/2000/01/rdf-schema#label"))
            .contains(Values.literal("Molgenis")));
  }

  @Test
  void testPartlyCustomRdf() throws IOException {
    final Set<Namespace> expectedNamespaces =
        new HashSet<>() {
          {
            add(
                new SimpleNamespace(
                    "RdfPartlyCustom1", "http://localhost:8080/RdfPartlyCustom1/api/rdf/"));
            add(
                new SimpleNamespace(
                    "RdfPartlyCustom2", "http://localhost:8080/RdfPartlyCustom2/api/rdf/"));
            add(new SimpleNamespace("ncit", "http://ncicb.nci.nih.gov/xml/owl/EVS/Thesaurus.owl#"));
            addAll(DEFAULT_NAMESPACES);
          }
        };

    final String customRdf1 =
        """
    @prefix ncit: <http://ncicb.nci.nih.gov/xml/owl/EVS/Thesaurus.owl#> .
    """;

    var handler = new InMemoryRDFHandler() {};
    validateNamespaces(handler, "RdfPartlyCustom", expectedNamespaces, customRdf1, null);
  }

  @Test
  void testCustomOrEmptyRdf() throws IOException {
    final Set<Namespace> expectedNamespaces =
        new HashSet<>() {
          {
            add(
                new SimpleNamespace(
                    "RdfcustomOrEmpty1", "http://localhost:8080/RdfcustomOrEmpty1/api/rdf/"));
            add(
                new SimpleNamespace(
                    "RdfcustomOrEmpty2", "http://localhost:8080/RdfcustomOrEmpty2/api/rdf/"));
            add(new SimpleNamespace("ncit", "http://ncicb.nci.nih.gov/xml/owl/EVS/Thesaurus.owl#"));
          }
        };

    final String customRdf1 =
        """
    @prefix ncit: <http://ncicb.nci.nih.gov/xml/owl/EVS/Thesaurus.owl#> .
    """;

    final String customRdf2 = "";

    var handler = new InMemoryRDFHandler() {};
    validateNamespaces(handler, "RdfcustomOrEmpty", expectedNamespaces, customRdf1, customRdf2);
  }

  @Test
  void testFileMetadataTriples() throws IOException {
    var handler = new InMemoryRDFHandler() {};
    getAndParseRDF(Selection.of(fileTest), handler);

    Set<Value> files =
        handler
            .resources
            .get(Values.iri("http://localhost:8080/fileTest/api/rdf/MyFiles?id=1"))
            .get(Values.iri("http://localhost:8080/fileTest/api/rdf/MyFiles/column/file"));

    IRI fileIRI = (IRI) files.stream().findFirst().get();

    Set<Value> fileNames = handler.resources.get(fileIRI).get(DCTERMS.TITLE);
    Set<Value> fileFormats = handler.resources.get(fileIRI).get(DCTERMS.FORMAT);

    assertAll(
        () -> assertEquals(1, files.size()),
        () -> assertEquals(1, fileNames.size()),
        () -> assertEquals(Values.literal("molgenis.png"), fileNames.stream().findFirst().get()),
        () -> assertEquals(1, fileFormats.size()),
        () ->
            assertEquals(
                Values.iri("http://www.iana.org/assignments/media-types/image/png"),
                fileFormats.stream().findFirst().get()));
  }

  @Test
  void refBackInRdf() throws IOException {
    var handler = new InMemoryRDFHandler() {};
    getAndParseRDF(Selection.of(refBackTest), handler);

    Set<Value> refBacks =
        handler
            .resources
            .get(Values.iri("http://localhost:8080/refBackTest/api/rdf/TableRefBack?id=a"))
            .get(
                Values.iri(
                    "http://localhost:8080/refBackTest/api/rdf/TableRefBack/column/backlink"));
    assertEquals(
        Set.of(Values.iri("http://localhost:8080/refBackTest/api/rdf/TableRef?id=1")), refBacks);
  }

  /**
   * Helper test method to compare namespaces of 2 schemas.
   *
   * @param handler handler to be used
   * @param schemaTestprefix prefix for created schemas ("1" & "2" is added to this for the 2
   *     different schemes)
   * @param expectedNamespaces set containing the expected combined namespaces
   * @param customRdf1 custom_rdf setting field for first schema
   * @param customRdf2 custom_rdf setting field for first schema (or null if it should not be set)
   * @throws IOException
   */
  private void validateNamespaces(
      InMemoryRDFHandler handler,
      String schemaTestprefix,
      Set<Namespace> expectedNamespaces,
      String customRdf1,
      String customRdf2)
      throws IOException {
    var schema1 = database.dropCreateSchema(schemaTestprefix + "1");
    var schema2 = database.dropCreateSchema(schemaTestprefix + "2");
    schema1.getMetadata().setSetting(SETTING_CUSTOM_RDF, customRdf1);
    if (customRdf2 != null) {
      schema2.getMetadata().setSetting(SETTING_CUSTOM_RDF, customRdf2);
    }
    getAndParseRDF(Selection.of(schema1, schema2), handler);
    assertEquals(expectedNamespaces, handler.namespaces);
  }

  /**
   * Helper method to reduce boilerplate code in the tests.<br>
   * <b>Note</b> this method delegates to the handler for the results of parsing.
   *
   * @param selection the schemas to request and parse
   * @param handler the handler for parsing the RDF.
   * @throws IOException when failing to parse
   */
  private void getAndParseRDF(Selection selection, RDFHandler handler) throws IOException {
    OutputStream outputStream = new ByteArrayOutputStream();
    var rdf = new RDFService("http://localhost:8080", RDF_API_LOCATION, null);
    rdf.describeAsRDF(
        outputStream, selection.table, selection.rowId, selection.columnName, selection.schemas);
    String result = outputStream.toString();
    var parser = Rio.createParser(RDFFormat.TURTLE);
    parser.setRDFHandler(handler);
    parser.parse(new StringReader(result));
  }

  static class Selection {
    Schema[] schemas;
    Table table;
    String rowId;
    String columnName;

    static Selection of(Schema... schemas) {
      var selection = new Selection();
      selection.schemas = schemas;
      return selection;
    }

    static Selection of(Schema schema, String table) {
      var selection = Selection.of(schema);
      selection.table = schema.getTable(table);
      return selection;
    }

    static Selection of(Schema[] schema, Table table) {
      var selection = Selection.of(schema);
      selection.table = table;
      return selection;
    }

    static Selection of(Schema schema, String table, String columnName) {
      var selection = Selection.of(schema, table);
      selection.columnName = columnName;
      return selection;
    }

    static Selection ofRow(Schema schema, String table, String rowId) {
      var selection = Selection.of(schema, table);
      selection.rowId = rowId;
      return selection;
    }

    static Selection ofRow(Schema[] schema, Table table, String rowId) {
      var selection = Selection.of(schema, table);
      selection.rowId = rowId;
      return selection;
    }
  }

  void assertPresence(InMemoryRDFHandler handler, Map<ValidationTriple, Boolean> presenceMap) {
    // Tracks errors.
    List<String> errors = new ArrayList<>();

    for (ValidationTriple triple : presenceMap.keySet()) {
      Map<IRI, Set<Value>> predicates = handler.resources.get(triple.getSubject());
      // If Triple should be present in handler.
      if (presenceMap.get(triple)) {
        if (predicates == null) {
          errors.add("Missing predicates for subject: " + triple.getSubject());
          continue;
        }
        Set<Value> objects = predicates.get(triple.getPredicate());
        if (objects == null) {
          errors.add("Missing objects for predicate: " + triple.getPredicate());
          continue;
        }
        if (objects.size() != 1) {
          errors.add("Only 1 object should be present for: " + triple.getPredicate());
        }
        Object firstObject = objects.toArray()[0];
        if (!triple.getObject().equals(firstObject)) {
          errors.add(
              "First object not equal to expected value. Found \""
                  + firstObject
                  + "\", but should be \""
                  + triple.getObject()
                  + "\"");
        }
      } // If Triple should not be present in handler.
      else {
        if (predicates != null)
          errors.add("Found predicates while expecting none for subject: " + triple.getSubject());
      }
    }

    // Compares error ArrayList to empty one so actual messages are shown if any are found.
    assertEquals(new ArrayList<>(), errors);
  }

  private enum ValidationTriple {
    ID1(
        "http://localhost:8080/tableInheritanceTest/api/rdf/Root?id=1",
        "http://localhost:8080/tableInheritanceTest/api/rdf/Root/column/rootColumn",
        "id1 data"),
    ID2(
        "http://localhost:8080/tableInheritanceTest/api/rdf/Root?id=2",
        "http://localhost:8080/tableInheritanceTest/api/rdf/Child/column/childColumn",
        "id2 data"),
    ID3(
        "http://localhost:8080/tableInheritanceTest/api/rdf/Root?id=3",
        "http://localhost:8080/tableInheritanceTest/api/rdf/GrandchildTypeA/column/grandchildColumn",
        "id3 data"),
    ID4(
        "http://localhost:8080/tableInheritanceTest/api/rdf/Root?id=4",
        "http://localhost:8080/tableInheritanceTest/api/rdf/GrandchildTypeB/column/grandchildColumn",
        "id4 data"),
    ID4_GRANDPARENT_FIELD(
        "http://localhost:8080/tableInheritanceTest/api/rdf/Root?id=4",
        "http://localhost:8080/tableInheritanceTest/api/rdf/Root/column/rootColumn",
        "id4 data for rootColumn"),
    ID4_PARENT_FIELD(
        "http://localhost:8080/tableInheritanceTest/api/rdf/Root?id=4",
        "http://localhost:8080/tableInheritanceTest/api/rdf/Child/column/childColumn",
        "id4 data for childColumn"),
    ID5(
        "http://localhost:8080/tableInheritanceTest/api/rdf/Root?id=5",
        "http://localhost:8080/tableInheritanceExternalSchemaTest/api/rdf/ExternalChild/column/externalChildColumn",
        "id5 data"),
    ID6(
        "http://localhost:8080/tableInheritanceTest/api/rdf/Root?id=6",
        "http://localhost:8080/tableInheritanceExternalSchemaTest/api/rdf/ExternalGrandchild/column/externalGrandchildColumn",
        "id6 data"),
    UNRELATED(
        "http://localhost:8080/tableInheritanceExternalSchemaTest/api/rdf/ExternalUnrelated?id=a",
        "http://localhost:8080/tableInheritanceExternalSchemaTest/api/rdf/ExternalUnrelated/column/externalUnrelatedColumn",
        "unrelated data");

    private final Triple triple;

    public Resource getSubject() {
      return triple.getSubject();
    }

    public IRI getPredicate() {
      return triple.getPredicate();
    }

    public Value getObject() {
      return triple.getObject();
    }

    ValidationTriple(String subjectUrl, String predicateUrl, String objectString) {
      this.triple =
          SimpleValueFactory.getInstance()
              .createTriple(
                  Values.iri(subjectUrl), Values.iri(predicateUrl), Values.literal(objectString));
    }
  }
}<|MERGE_RESOLUTION|>--- conflicted
+++ resolved
@@ -18,10 +18,7 @@
 import java.util.Objects;
 import java.util.Set;
 import org.eclipse.rdf4j.model.IRI;
-<<<<<<< HEAD
 import org.eclipse.rdf4j.model.Literal;
-=======
->>>>>>> 869d8a5c
 import org.eclipse.rdf4j.model.Namespace;
 import org.eclipse.rdf4j.model.Resource;
 import org.eclipse.rdf4j.model.Triple;
@@ -64,13 +61,10 @@
   static Schema petStore_nr2;
   static Schema compositeKeyTest;
   static Schema ontologyTest;
-<<<<<<< HEAD
+  static Schema tableInherTest;
+  static Schema tableInherExtTest;
   static Schema fileTest;
   static Schema refBackTest;
-=======
-  static Schema tableInherTest;
-  static Schema tableInherExtTest;
->>>>>>> 869d8a5c
 
   final Set<Namespace> DEFAULT_NAMESPACES =
       new HashSet<>() {
@@ -183,44 +177,6 @@
                 "code",
                 "C00-C14"));
 
-<<<<<<< HEAD
-    // Test FILE
-    fileTest = database.dropCreateSchema("fileTest");
-    fileTest.create(
-        table(
-            "myFiles",
-            column("id").setType(ColumnType.STRING).setPkey(),
-            column("file").setType(ColumnType.FILE)));
-
-    fileTest
-        .getTable("myFiles")
-        .insert(
-            row(
-                "id",
-                "1",
-                "file",
-                new File(classLoader.getResource("testfiles/molgenis.png").getFile())));
-
-    // Refback test (petstore refback uses auto id)
-    refBackTest = database.dropCreateSchema("refBackTest");
-    refBackTest.create(
-        table(
-            "tableRef",
-            column("id").setType(ColumnType.STRING).setPkey(),
-            column("link").setType(ColumnType.REF).setRefTable("tableRefBack")),
-        table("tableRefBack", column("id").setType(ColumnType.STRING).setPkey()));
-    refBackTest
-        .getTable("tableRefBack")
-        .getMetadata()
-        .add(
-            column("backlink")
-                .setType(ColumnType.REFBACK)
-                .setRefTable("tableRef")
-                .setRefBack("link"));
-
-    refBackTest.getTable("tableRefBack").insert(row("id", "a"));
-    refBackTest.getTable("tableRef").insert(row("id", "1", "link", "a"));
-=======
     // Test table inheritance
     // Use example from the catalogue schema since this has all the different issues.
     tableInherTest = database.dropCreateSchema("tableInheritanceTest");
@@ -276,7 +232,43 @@
     tableInherExtTest
         .getTable("ExternalUnrelated")
         .insert(row("id", "a", "externalUnrelatedColumn", "unrelated data"));
->>>>>>> 869d8a5c
+    
+    // Test FILE
+    fileTest = database.dropCreateSchema("fileTest");
+    fileTest.create(
+        table(
+            "myFiles",
+            column("id").setType(ColumnType.STRING).setPkey(),
+            column("file").setType(ColumnType.FILE)));
+
+    fileTest
+        .getTable("myFiles")
+        .insert(
+            row(
+                "id",
+                "1",
+                "file",
+                new File(classLoader.getResource("testfiles/molgenis.png").getFile())));
+
+    // Refback test (petstore refback uses auto id)
+    refBackTest = database.dropCreateSchema("refBackTest");
+    refBackTest.create(
+        table(
+            "tableRef",
+            column("id").setType(ColumnType.STRING).setPkey(),
+            column("link").setType(ColumnType.REF).setRefTable("tableRefBack")),
+        table("tableRefBack", column("id").setType(ColumnType.STRING).setPkey()));
+    refBackTest
+        .getTable("tableRefBack")
+        .getMetadata()
+        .add(
+            column("backlink")
+                .setType(ColumnType.REFBACK)
+                .setRefTable("tableRef")
+                .setRefBack("link"));
+
+    refBackTest.getTable("tableRefBack").insert(row("id", "a"));
+    refBackTest.getTable("tableRef").insert(row("id", "1", "link", "a"));
   }
 
   @AfterAll
@@ -286,13 +278,10 @@
     database.dropSchema(petStore_nr2.getName());
     database.dropSchema(compositeKeyTest.getName());
     database.dropSchema(ontologyTest.getName());
-<<<<<<< HEAD
+    database.dropSchema(tableInherExtTest.getName());
+    database.dropSchema(tableInherTest.getName());
     database.dropSchema(fileTest.getName());
     database.dropSchema(refBackTest.getName());
-=======
-    database.dropSchema(tableInherExtTest.getName());
-    database.dropSchema(tableInherTest.getName());
->>>>>>> 869d8a5c
   }
 
   @Test
