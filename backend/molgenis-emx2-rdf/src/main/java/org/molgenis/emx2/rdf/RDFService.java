--- conflicted
+++ resolved
@@ -442,36 +442,6 @@
     }
   }
 
-<<<<<<< HEAD
-  private CoreDatatype.XSD columnTypeToXSD(final ColumnType columnType) {
-    return switch (columnType) {
-      case BOOL, BOOL_ARRAY -> CoreDatatype.XSD.BOOLEAN;
-      case DATE, DATE_ARRAY -> CoreDatatype.XSD.DATE;
-      case DATETIME, DATETIME_ARRAY -> CoreDatatype.XSD.DATETIME;
-      case DECIMAL, DECIMAL_ARRAY -> CoreDatatype.XSD.DECIMAL;
-      case EMAIL,
-              EMAIL_ARRAY,
-              HEADING,
-              JSON,
-              STRING,
-              STRING_ARRAY,
-              TEXT,
-              TEXT_ARRAY,
-              UUID,
-              UUID_ARRAY,
-              AUTO_ID ->
-          CoreDatatype.XSD.STRING;
-      case FILE, HYPERLINK, HYPERLINK_ARRAY, ONTOLOGY, ONTOLOGY_ARRAY, REF, REF_ARRAY, REFBACK ->
-          CoreDatatype.XSD.ANYURI;
-      case INT, INT_ARRAY -> CoreDatatype.XSD.INT;
-      case LONG, LONG_ARRAY -> CoreDatatype.XSD.LONG;
-      case PERIOD, PERIOD_ARRAY -> CoreDatatype.XSD.DURATION;
-      default -> throw new MolgenisException("ColumnType not mapped: " + columnType);
-    };
-  }
-
-=======
->>>>>>> 3f789141
   /**
    * Write the rows to RDF
    *
