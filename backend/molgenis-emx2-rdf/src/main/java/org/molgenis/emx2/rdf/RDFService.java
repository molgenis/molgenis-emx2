package org.molgenis.emx2.rdf;

import static org.eclipse.rdf4j.model.util.Values.*;
import static org.molgenis.emx2.Constants.MG_TABLECLASS;
import static org.molgenis.emx2.FilterBean.f;
import static org.molgenis.emx2.Operator.EQUALS;
import static org.molgenis.emx2.rdf.RDFUtils.*;

import com.google.common.net.UrlEscapers;
import java.io.OutputStream;
import java.nio.charset.StandardCharsets;
import java.time.format.DateTimeFormatter;
import java.util.*;
import org.apache.commons.io.IOUtils;
import org.eclipse.rdf4j.model.IRI;
import org.eclipse.rdf4j.model.Model;
import org.eclipse.rdf4j.model.Namespace;
import org.eclipse.rdf4j.model.Value;
import org.eclipse.rdf4j.model.base.CoreDatatype;
import org.eclipse.rdf4j.model.util.ModelBuilder;
import org.eclipse.rdf4j.model.util.Values;
import org.eclipse.rdf4j.model.vocabulary.*;
import org.eclipse.rdf4j.rio.RDFFormat;
import org.eclipse.rdf4j.rio.Rio;
import org.eclipse.rdf4j.rio.WriterConfig;
import org.eclipse.rdf4j.rio.helpers.BasicWriterSettings;
import org.molgenis.emx2.*;
import org.molgenis.emx2.utils.TypeUtils;

// TODO check null value handling
// TODO check value types
// TODO make sure no classes are used as predicates and vice versa
// TODO: ontology tables need semantics to denote "what are these rows instances of?" (typeOf in FG)
// TODO: units for values?

/**
 * Nomenclature used from:
 *
 * <ul>
 *   <li><a href="http://semanticscience.org">SIO</a>
 *   <li><a href="https://www.w3.org/TR/vocab-data-cube">RDF Data Cube</a>
 *   <li>OWL, RDF, RDFS
 * </ul>
 */
public class RDFService {
  private static final DateTimeFormatter dateTimeFormatter =
      DateTimeFormatter.ofPattern("yyyy-MM-dd'T'HH:mm:ss");
  public static final IRI LDP_CONTAINS = Values.iri("http://www.w3.org/ns/ldp#contains");
  public static final String NAMESPACE_RDF = "http://www.w3.org/1999/02/22-rdf-syntax-ns#";
  public static final String NAMESPACE_RDFS = "http://www.w3.org/2000/01/rdf-schema#";
  public static final String NAMESPACE_XSD = "http://www.w3.org/2001/XMLSchema#";
  public static final String NAMESPACE_OWL = "http://www.w3.org/2002/07/owl#";
  public static final String NAMESPACE_SIO = "http://semanticscience.org/resource/";
  public static final String NAMESPACE_QB = "http://purl.org/linked-data/cube#";
  public static final String NAMESPACE_SKOS = "http://www.w3.org/2004/02/skos/core#";
  public static final String NAMESPACE_DCTERMS = "http://purl.org/dc/terms/";
  public static final String NAMESPACE_DCAT = "http://www.w3.org/ns/dcat#";
  public static final String NAMESPACE_FOAF = "http://xmlns.com/foaf/0.1/";
  public static final String NAMESPACE_VCARD = "http://www.w3.org/2006/vcard/ns#";
  public static final String NAMESPACE_ORG = "http://www.w3.org/ns/org#";
  public static final String NAMESPACE_FDP = "https://w3id.org/fdp/fdp-o#";
  public static final IRI IRI_DATABASE_TABLE =
      Values.iri("http://semanticscience.org/resource/SIO_000754");
  public static final IRI IRI_DATASET_CLASS =
      Values.iri("http://purl.org/linked-data/cube#DataSet");
  public static final IRI IRI_DATASET_PREDICATE =
      Values.iri("http://purl.org/linked-data/cube#dataSet");
  public static final IRI IRI_CONTROLLED_VOCABULARY =
      Values.iri("http://purl.obolibrary.org/obo/NCIT_C48697");

<<<<<<< HEAD
  private static final String SETTING_CUSTOM_RDF = "custom_rdf";
=======
>>>>>>> 064fb463
  /**
   * SIO:001055 = observing (definition: observing is a process of passive interaction in which one
   * entity makes note of attributes of one or more entities)
   */
  public static final IRI IRI_OBSERVING =
      Values.iri("http://semanticscience.org/resource/SIO_001055");

  public static final String SEMANTICS_ID_URL_STRING =
      "http://semanticscience.org/resource/SIO_000115";
  public static final IRI IRI_OBSERVATION =
      Values.iri("http://purl.org/linked-data/cube#Observation");

  /** NCIT:C95637 = Coded Value Data Type */
  public static final IRI IRI_CODED_VALUE_DATATYPE =
      Values.iri("http://purl.obolibrary.org/obo/NCIT_C95637");

  /** SIO:000750 = database */
  public static final IRI IRI_DATABASE =
      Values.iri("http://semanticscience.org/resource/SIO_000750");

  public static final IRI IRI_MOLGENIS = Values.iri("https://molgenis.org");
  public static final String ONTOLOGY_TERM_URI = "ontologyTermURI";

  private final WriterConfig config;
  private final RDFFormat rdfFormat;

  /**
   * The baseURL is the URL at which MOLGENIS is deployed, include protocol and port (if deviating
   * from the protocol default port). This is used because we need to be able to refer to different
   * schemas.
   */
  private final String baseURL;

  /**
   * Construct an RDF Service.
   *
   * @param baseURL the base URL of the MOLGENIS installation
   * @param rdfAPIPath the path fragment for the RDF service within a Schema
   * @param format the requested RDF document type
   */
  public RDFService(final String baseURL, final String rdfAPIPath, final RDFFormat format) {
    // Ensure that the base URL has a trailing "/" so we can use it easily to
    // construct URL paths.
    if (baseURL.trim().endsWith("/")) {
      this.baseURL = baseURL.trim();
    } else {
      this.baseURL = baseURL.trim() + "/";
    }
    this.rdfFormat = format == null ? RDFFormat.TURTLE : format;

    this.config = new WriterConfig();
    // Rio documentation says that it takes a lot of memory for large datasets and should be set to
    // false. Setting this to off brought down the time to download the CatalogueOntologies to
    // seconds.
    this.config.set(BasicWriterSettings.INLINE_BLANK_NODES, false);
  }

  /**
   * Retrieve EMX2 data described as RDF. Can be used in different ways:
   *
   * <ul>
   *   <li>Call with one or more schemas, table and rowId null: retrieve all data from selected
   *       schemas
   *   <li>Call with a table, schema of that table, rowId null: retrieve all data from selected
   *       table
   *   <li>Call with a table, schema of that table, rowId provided: retrieve all data from selected
   *       row
   * </ul>
   *
   * <p>Each call will result in a full stack of data, containing the following elements:
   *
   * <ul>
   *   <li>Root node with server URL
   *   <li>Schema node(s) linked to its root
   *   <li>Table node(s) linked to its schema
   *   <li>Column node(s) linked to its table
   *   <li>Row node(s) linked to its table with value(s) linked to its column(s)
   * </ul>
   */
  public void describeAsRDF(
      final OutputStream outputStream,
      final Table table,
      final String rowId,
      final String columnName,
      final Schema... schemas) {
    try {
      final ModelBuilder builder = new ModelBuilder();

      // Defines if all used schemas have a custom_rdf setting.
      boolean allIncludeCustomRdf = true;
      // Define the schemas at the start of the document.
      for (final Schema schema : schemas) {
        final Namespace ns = getSchemaNamespace(schema);
        builder.setNamespace(ns);
        // Adds custom RDF to model.
        if (schema.hasSetting(SETTING_CUSTOM_RDF)) {
          addModelToBuilder(
              builder,
              Rio.parse(
                  IOUtils.toInputStream(
                      schema.getSettingValue(SETTING_CUSTOM_RDF), StandardCharsets.UTF_8),
                  RDFFormat.TURTLE));
        } else {
          allIncludeCustomRdf = false;
        }
      }

      // If any of the used schemas do not have custom_rdf set, adds the default ones.
      if (!allIncludeCustomRdf) {
        addDefaultPrefixes(builder);
      }

      if (table == null) {
        describeRoot(builder);
      }

      for (final Schema schema : schemas) {
        if (table == null) {
          describeSchema(builder, schema);
        }
        final List<Table> tables = table != null ? Arrays.asList(table) : schema.getTablesSorted();
        for (final Table tableToDescribe : tables) {
          if (rowId == null) {
            describeTable(builder, tableToDescribe);
            describeColumns(builder, tableToDescribe, columnName);
          }
          // if a column name is provided then only provide column metadata, no row values
          if (columnName == null) {
            rowsToRdf(builder, tableToDescribe, rowId);
          }
        }
      }
      Rio.write(builder.build(), outputStream, rdfFormat, config);

    } catch (Exception e) {
      throw new MolgenisException("RDF export failed due to an exception", e);
    }
  }

  private void addModelToBuilder(ModelBuilder builder, Model model) {
    model.getNamespaces().forEach(builder::setNamespace);
    model.forEach(e -> builder.add(e.getSubject(), e.getPredicate(), e.getObject()));
  }

  private void addDefaultPrefixes(ModelBuilder builder) {
    builder.setNamespace("rdf", NAMESPACE_RDF);
    builder.setNamespace("rdfs", NAMESPACE_RDFS);
    builder.setNamespace("xsd", NAMESPACE_XSD);
    builder.setNamespace("owl", NAMESPACE_OWL);
    builder.setNamespace("sio", NAMESPACE_SIO);
    builder.setNamespace("qb", NAMESPACE_QB);
    builder.setNamespace("skos", NAMESPACE_SKOS);
    builder.setNamespace("dcterms", NAMESPACE_DCTERMS);
    builder.setNamespace("dcat", NAMESPACE_DCAT);
    builder.setNamespace("foaf", NAMESPACE_FOAF);
    builder.setNamespace("vcard", NAMESPACE_VCARD);
    builder.setNamespace("org", NAMESPACE_ORG);
    builder.setNamespace("fdp-o", NAMESPACE_FDP);
  }

  public WriterConfig getConfig() {
    return config;
  }

  protected String getBaseURL() {
    return baseURL;
  }

  public String getMimeType() {
    return rdfFormat.getDefaultMIMEType();
  }

  public RDFFormat getRdfFormat() {
    return rdfFormat;
  }

  /**
   * Describe the MOLGENIS instance as a whole.
   *
   * @param builder the builder for constructing the final RDF document.
   */
  protected void describeRoot(final ModelBuilder builder) {
    builder
        .subject(baseURL)
        .add(RDF.TYPE, IRI_DATABASE)
        .add(RDFS.LABEL, "EMX2")
        .add(DCTERMS.DESCRIPTION, "MOLGENIS EMX2 database at " + baseURL)
        .add(DCTERMS.CREATOR, IRI_MOLGENIS);
  }

  /**
   * Get the namespace for this schema
   *
   * @param schema the schema
   * @return A namespace that defines a local unique prefix for this schema.
   */
  private Namespace getSchemaNamespace(final SchemaMetadata schema) {
    final String schemaName = UrlEscapers.urlPathSegmentEscaper().escape(schema.getName());
    final String url = baseURL + schemaName + "/api/rdf/";
    final String prefix = TypeUtils.convertToPascalCase(schema.getName());
    return Values.namespace(prefix, url);
  }

  private Namespace getSchemaNamespace(final Schema schema) {
    return getSchemaNamespace(schema.getMetadata());
  }

  /**
   * Get an IRI for the table. Taking the schema in which the table resides into consideration.
   *
   * @param table the table
   * @return An IRI that is based on the schema namespace.
   */
  private IRI getTableIRI(final Table table) {
    final Namespace ns = getSchemaNamespace(table.getSchema());
    return Values.iri(ns, table.getIdentifier());
  }

  private void describeSchema(final ModelBuilder builder, final Schema schema) {
    // The name from a name space is the IRI.
    final String subject = getSchemaNamespace(schema).getName();
    builder
        .subject(subject)
        .add(RDFS.LABEL, schema.getName())
        .add(DCTERMS.IS_PART_OF, Values.iri(baseURL))
        .add(subject, RDF.TYPE, RDFS.CONTAINER);
    if (schema.getMetadata().getDescription() != null) {
      builder.subject(subject).add(DCTERMS.DESCRIPTION, schema.getMetadata().getDescription());
    }
    for (final Table table : schema.getTablesSorted()) {
      final IRI object = getTableIRI(table);
      builder.subject(subject).add(LDP_CONTAINS, object);
    }
  }

  private void describeTable(final ModelBuilder builder, final Table table) {
    final IRI subject = getTableIRI(table);
    builder.add(subject, RDF.TYPE, OWL.CLASS);
    builder.add(subject, RDFS.SUBCLASSOF, IRI_DATASET_CLASS);
    Table parent = table.getInheritedTable();
    // A table is a subclass of owl:Thing or of it's direct parent
    if (parent == null) {
      builder.add(subject, RDFS.SUBCLASSOF, OWL.THING);
    } else {
      builder.add(subject, RDFS.SUBCLASSOF, getTableIRI(parent));
    }
    if (table.getMetadata().getSemantics() != null) {
      for (final String tableSemantics : table.getMetadata().getSemantics()) {
        try {
          builder.add(subject, RDFS.ISDEFINEDBY, iri(tableSemantics));
        } catch (Exception e) {
          throw new MolgenisException(
              "Table annotation '"
                  + tableSemantics
                  + "' for table "
                  + table.getName()
                  + " gives error",
              e);
        }
      }
    } else if (table.getMetadata().getTableType() == TableType.ONTOLOGIES) {
      builder.add(subject, RDFS.ISDEFINEDBY, IRI_CONTROLLED_VOCABULARY);
      builder.add(subject, RDFS.SUBCLASSOF, SKOS.CONCEPT_SCHEME);

    } else {
      builder.add(subject, RDFS.ISDEFINEDBY, IRI_OBSERVING);
    }
    builder.add(subject, RDFS.LABEL, table.getName());

    if (table.getMetadata().getDescriptions() != null) {
      for (final var entry : table.getMetadata().getDescriptions().entrySet()) {
        builder.add(subject, DCTERMS.DESCRIPTION, Values.literal(entry.getValue(), entry.getKey()));
      }
    }
  }

  private void describeColumns(
      final ModelBuilder builder, final Table table, final String columnName) {
    if (table.getMetadata().getTableType() == TableType.DATA) {
      for (final Column column : table.getMetadata().getNonInheritedColumns()) {
        // Exclude the system columns like mg_insertedBy
        if (column.isSystemColumn()) {
          continue;
        }
        if (columnName == null || columnName.equals(column.getName())) {
          describeColumn(builder, column);
        }
      }
    } else {
      // For ontology tables we don't define the columns as predicates.
    }
  }

  private IRI getColumnIRI(final Column column) {
    TableMetadata table = column.getTable();
    Schema schema = table.getTable().getSchema();
    final String tableName = UrlEscapers.urlPathSegmentEscaper().escape(table.getIdentifier());
    final String columnName = UrlEscapers.urlPathSegmentEscaper().escape(column.getIdentifier());
    final Namespace ns = getSchemaNamespace(schema);
    return Values.iri(ns, tableName + "/column/" + columnName);
  }

  private void describeColumn(final ModelBuilder builder, final Column column) {
    final IRI subject = getColumnIRI(column);
    if (column.isReference()) {
      builder.add(subject, RDF.TYPE, OWL.OBJECTPROPERTY);
      Table refTable = column.getRefTable().getTable();
      builder.add(subject, RDFS.RANGE, getTableIRI(refTable));
    } else {
      var type = column.getColumnType();
      if (type == ColumnType.HYPERLINK || type == ColumnType.HYPERLINK_ARRAY) {
        builder.add(subject, RDF.TYPE, OWL.OBJECTPROPERTY);
      } else {
        builder.add(subject, RDF.TYPE, OWL.DATATYPEPROPERTY);
        builder.add(subject, RDFS.RANGE, columnTypeToXSD(column.getColumnType()));
      }
    }
    builder.add(subject, RDFS.LABEL, column.getName());
    builder.add(subject, RDFS.DOMAIN, getTableIRI(column.getTable().getTable()));
    if (column.getSemantics() != null) {
      for (String columnSemantics : column.getSemantics()) {
        if (columnSemantics.equals("id")) {
          // todo: need to figure out how to better handle 'id' tagging
          columnSemantics = SEMANTICS_ID_URL_STRING;
        }
        try {
          builder.add(subject, RDFS.ISDEFINEDBY, iri(columnSemantics));
        } catch (Exception e) {
          throw new MolgenisException(
              "Semantic tag '"
                  + columnSemantics
                  + "' for column "
                  + column.getTableName()
                  + "."
                  + column.getName()
                  + " gives error",
              e);
        }
      }
    }
    if (column.getDescriptions() != null) {
      for (var entry : column.getDescriptions().entrySet()) {
        builder.add(subject, DC.DESCRIPTION, Values.literal(entry.getValue(), entry.getKey()));
      }
    }
  }

  private CoreDatatype.XSD columnTypeToXSD(final ColumnType columnType) {
    return switch (columnType) {
      case BOOL, BOOL_ARRAY -> CoreDatatype.XSD.BOOLEAN;
      case DATE, DATE_ARRAY -> CoreDatatype.XSD.DATE;
      case DATETIME, DATETIME_ARRAY -> CoreDatatype.XSD.DATETIME;
      case DECIMAL, DECIMAL_ARRAY -> CoreDatatype.XSD.DECIMAL;
      case EMAIL,
              EMAIL_ARRAY,
              HEADING,
              JSONB,
              JSONB_ARRAY,
              STRING,
              STRING_ARRAY,
              TEXT,
              TEXT_ARRAY,
              UUID,
              UUID_ARRAY,
              AUTO_ID ->
          CoreDatatype.XSD.STRING;
      case FILE, HYPERLINK, HYPERLINK_ARRAY, ONTOLOGY, ONTOLOGY_ARRAY, REF, REF_ARRAY, REFBACK ->
          CoreDatatype.XSD.ANYURI;
      case INT, INT_ARRAY -> CoreDatatype.XSD.INT;
      case LONG, LONG_ARRAY -> CoreDatatype.XSD.LONG;
      case PERIOD, PERIOD_ARRAY -> CoreDatatype.XSD.DURATION;
      default -> throw new MolgenisException("ColumnType not mapped: " + columnType);
    };
  }

  /**
   * Write the rows to RDF
   *
   * @param builder the builder to output RDF
   * @param table the table for which to fetch the rows
   * @param rowId optional rowId
   */
  public void rowsToRdf(final ModelBuilder builder, Table table, final String rowId) {
    final IRI tableIRI = getTableIRI(table);
    for (final Row row : getRows(table, rowId)) {
      IRI subject = getIriForRow(row, table.getMetadata());

      if (table.getMetadata().getTableType() == TableType.ONTOLOGIES) {
        builder.add(subject, RDF.TYPE, IRI_CODED_VALUE_DATATYPE);
        builder.add(subject, RDF.TYPE, OWL.CLASS);
        builder.add(subject, RDF.TYPE, SKOS.CONCEPT);
        builder.add(subject, RDFS.SUBCLASSOF, tableIRI);
        builder.add(subject, SKOS.IN_SCHEME, tableIRI);
        if (row.getString("name") != null) {
          builder.add(subject, RDFS.LABEL, Values.literal(row.getString("name")));
          builder.add(subject, SKOS.PREF_LABEL, Values.literal(row.getString("name")));
        }
        if (row.getString("label") != null) {
          builder.add(subject, RDFS.LABEL, Values.literal(row.getString("label")));
          builder.add(subject, SKOS.ALT_LABEL, Values.literal(row.getString("name")));
        }
        if (row.getString("code") != null) {
          builder.add(subject, SKOS.NOTATION, Values.literal(row.getString("code")));
        }
        if (row.getString("codesystem") != null) {
          builder.add(
              subject, IRI_CONTROLLED_VOCABULARY, Values.literal(row.getString("codesystem")));
        }
        if (row.getString("definition") != null) {
          // builder.add(subject, SKOS.DEFINITION, Values.literal(row.getString("definition")));
        }
        if (row.getString(ONTOLOGY_TERM_URI) != null) {
          builder.add(subject, OWL.SAMEAS, Values.iri(row.getString(ONTOLOGY_TERM_URI)));
        }
        if (row.getString("parent") != null) {
          List<IRI> parents = getIriValue(row, table.getMetadata().getColumn("parent"));
          for (var parent : parents) {
            builder.add(subject, RDFS.SUBCLASSOF, parent);
          }
        }
      } else {
        builder.add(subject, RDF.TYPE, tableIRI);
        builder.add(subject, RDF.TYPE, IRI_OBSERVATION);
        if (table.getMetadata().getSemantics() != null) {
          for (String semantics : table.getMetadata().getSemantics()) {
            builder.add(subject, RDF.TYPE, semantics);
          }
        }
        builder.add(subject, IRI_DATASET_PREDICATE, tableIRI);
        builder.add(subject, RDFS.LABEL, Values.literal(getLabelForRow(row, table.getMetadata())));
        // via rowId might be subclass
        if (rowId != null) {
          // because row IRI point to root tables we need to find actual subclass table to ensure we
          // get all columns
          table = getSubclassTableForRowBasedOnMgTableclass(table, row);
        }
        for (final Column column : table.getMetadata().getColumns()) {
          // Exclude the system columns like mg_insertedBy
          if (column.isSystemColumn()) {
            continue;
          }
          IRI columnIRI = getColumnIRI(column);
          for (final Value value : formatValue(row, column)) {
            if (column.getSemantics() != null) {
              for (String semantics : column.getSemantics()) {
                builder.add(subject.stringValue(), semantics, value);
                //                builder.add(
                //                    // subject, Values.iri(semantics), value);
                //                    subject, Values.iri(semantics.split(":")[0],
                // semantics.split(":")[1]), value);
              }
            }
            builder.add(subject, columnIRI, value);
            if (column.getColumnType().equals(ColumnType.HYPERLINK)
                || column.getColumnType().equals(ColumnType.HYPERLINK_ARRAY)) {
              var resource = Values.iri(value.stringValue());
              builder.add(resource, RDFS.LABEL, Values.literal(value.stringValue()));
            }
          }
        }
      }
    }
  }

  private static Table getSubclassTableForRowBasedOnMgTableclass(Table table, Row row) {
    if (row.getString(MG_TABLECLASS) != null) {
      table =
          table
              .getSchema()
              .getDatabase()
              .getSchema(row.getSchemaName())
              .getTable(row.getTableName());
    }
    return table;
  }

  private String getLabelForRow(final Row row, final TableMetadata metadata) {
    List<String> primaryKeyValues = new ArrayList<>();
    for (Column column : metadata.getPrimaryKeyColumns()) {
      if (column.isReference()) {
        for (final Reference reference : column.getReferences()) {
          final String value = row.getString(reference.getName());
          primaryKeyValues.add(value);
        }
      } else {
        primaryKeyValues.add(row.getString(column.getName()));
      }
    }
    return String.join(" ", primaryKeyValues);
  }

  private List<Row> getRows(Table table, final String rowId) {
    Query query = table.query();
    if (rowId != null) {
      // first find from root table
      PrimaryKey key = PrimaryKey.makePrimaryKeyFromEncodedKey(rowId);
      List<Row> oneRow = query.where(key.getFilter()).retrieveRows();
      // if subclass
      if (oneRow.size() == 1 && oneRow.get(0).getString(MG_TABLECLASS) != null) {
        Row row = oneRow.get(0);
        table = getSubclassTableForRowBasedOnMgTableclass(table, row);
        return table.query().where(key.getFilter()).retrieveRows();
      }
      return oneRow;
    } else {
      if (table.getMetadata().getColumnNames().contains(MG_TABLECLASS)) {
        var tableName = table.getSchema().getName() + "." + table.getName();
        query.where(f("mg_tableclass", EQUALS, tableName));
      }
      return query.retrieveRows();
    }
  }

  private IRI getIriForRow(final Row row, final TableMetadata metadata) {
    final String rootTableName =
        UrlEscapers.urlPathSegmentEscaper().escape(metadata.getRootTable().getIdentifier());
    final Map<String, String> keyParts = new LinkedHashMap<>();
    for (final Column column : metadata.getPrimaryKeyColumns()) {
      if (column.isReference()) {
        for (final Reference reference : column.getReferences()) {
          final String[] values = row.getStringArray(reference.getName());
          for (final String value : values) {
            keyParts.put(reference.getName(), value);
          }
        }
      } else {
        keyParts.put(column.getIdentifier(), row.get(column).toString());
      }
    }
    final Namespace ns = getSchemaNamespace(metadata.getRootTable().getSchema());
    PrimaryKey key = new PrimaryKey(keyParts);
    return Values.iri(ns, rootTableName + "?" + key.getEncodedValue());
  }

  private List<IRI> getIriValue(final Row row, final Column column) {
    final TableMetadata target = column.getRefTable();
    final String rootTableName =
        UrlEscapers.urlPathSegmentEscaper().escape(target.getRootTable().getIdentifier());
    final Namespace ns = getSchemaNamespace(target.getRootTable().getSchema());

    final Set<IRI> iris = new HashSet<>();
    final Map<Integer, Map<String, String>> items = new HashMap<>();
    for (final Reference reference : column.getReferences()) {
      final String localColumn = reference.getName();
      final String targetColumn = reference.getRefTo();
      if (column.isArray()) {
        final String[] values = row.getStringArray(localColumn);
        if (values != null) {
          for (int i = 0; i < values.length; i++) {
            var keyValuePairs = items.getOrDefault(i, new LinkedHashMap<>());
            keyValuePairs.put(targetColumn, values[i]);
            items.put(i, keyValuePairs);
          }
        }
      } else {
        final String value = row.getString(localColumn);
        if (value != null) {
          var keyValuePairs = items.getOrDefault(0, new LinkedHashMap<>());
          keyValuePairs.put(targetColumn, value);
          items.put(0, keyValuePairs);
        }
      }
    }

    for (final var item : items.values()) {
      PrimaryKey key = new PrimaryKey(item);
      iris.add(Values.iri(ns, rootTableName + "?" + key.getEncodedValue()));
    }
    return List.copyOf(iris);
  }

  private List<Value> formatValue(final Row row, final Column column) {
    final List<Value> values = new ArrayList<>();
    final ColumnType columnType = column.getColumnType();
    if (columnType.isReference()) {
      values.addAll(getIriValue(row, column));
    } else if (columnType.equals(ColumnType.FILE)) {
      if (row.getString(column.getName() + "_id") != null) {
        final String schemaPath =
            UrlEscapers.urlPathSegmentEscaper().escape(column.getSchemaName());
        final String tablePath = UrlEscapers.urlPathSegmentEscaper().escape(column.getTableName());
        final String columnPath = UrlEscapers.urlPathSegmentEscaper().escape(column.getName());
        values.add(Values.iri(schemaPath + "/api/file/" + tablePath + "/" + columnPath + "/"));
      }
    } else {
      values.addAll(getLiteralValues(row, column));
    }
    return values;
  }

  private List<Value> getLiteralValues(final Row row, final Column column) {
    CoreDatatype.XSD xsdType = columnTypeToXSD(column.getColumnType());
    if (row.getString(column.getName()) == null) {
      return List.of();
    }
    return switch (xsdType) {
      case BOOLEAN ->
          Arrays.stream(row.getBooleanArray(column.getName()))
              .map(value -> (Value) literal(value))
              .toList();
      case DATE ->
          Arrays.stream(row.getDateArray(column.getName()))
              .map(value -> (Value) literal(value.toString(), xsdType))
              .toList();
      case DATETIME ->
          Arrays.stream(row.getDateTimeArray(column.getName()))
              .map(value -> (Value) literal(dateTimeFormatter.format(value), xsdType))
              .toList();
      case DECIMAL ->
          Arrays.stream(row.getDecimalArray(column.getName()))
              .map(value -> (Value) literal(value))
              .toList();
      case STRING ->
          Arrays.stream(row.getStringArray(column.getName()))
              .map(value -> (Value) literal(value))
              .toList();
      case ANYURI ->
          Arrays.stream(row.getStringArray(column.getName()))
              .map(value -> (Value) encodedIRI(value))
              .toList();
      case INT ->
          Arrays.stream(row.getIntegerArray(column.getName()))
              .map(value -> (Value) literal(value))
              .toList();
      case LONG ->
          Arrays.stream(row.getLongArray(column.getName()))
              .map(value -> (Value) literal(value))
              .toList();
      case DURATION ->
          Arrays.stream(row.getPeriodArray(column.getName()))
              .map(value -> (Value) literal(value))
              .toList();
      default -> throw new MolgenisException("XSD type formatting not supported for: " + xsdType);
    };
  }
}<|MERGE_RESOLUTION|>--- conflicted
+++ resolved
@@ -68,10 +68,7 @@
   public static final IRI IRI_CONTROLLED_VOCABULARY =
       Values.iri("http://purl.obolibrary.org/obo/NCIT_C48697");
 
-<<<<<<< HEAD
   private static final String SETTING_CUSTOM_RDF = "custom_rdf";
-=======
->>>>>>> 064fb463
   /**
    * SIO:001055 = observing (definition: observing is a process of passive interaction in which one
    * entity makes note of attributes of one or more entities)
