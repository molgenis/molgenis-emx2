package org.molgenis.emx2.beaconv2;

import static org.molgenis.emx2.Constants.SYSTEM_SCHEMA;
import static org.molgenis.emx2.Privileges.*;

import com.fasterxml.jackson.databind.JsonNode;
import com.fasterxml.jackson.databind.ObjectMapper;
import com.fasterxml.jackson.databind.node.ArrayNode;
import com.fasterxml.jackson.databind.node.ObjectNode;
import com.schibsted.spt.data.jslt.Expression;
import com.schibsted.spt.data.jslt.JsltException;
import com.schibsted.spt.data.jslt.Parser;
import graphql.ExecutionResult;
import graphql.GraphQL;
import java.util.List;
import org.molgenis.emx2.*;
import org.molgenis.emx2.beaconv2.common.misc.Granularity;
import org.molgenis.emx2.beaconv2.common.misc.IncludedResultsetResponses;
import org.molgenis.emx2.beaconv2.filter.FilterParser;
import org.molgenis.emx2.beaconv2.filter.FilterParserFactory;
import org.molgenis.emx2.beaconv2.requests.BeaconQuery;
import org.molgenis.emx2.beaconv2.requests.BeaconRequestBody;
import org.molgenis.emx2.graphql.GraphqlApiFactory;

public class QueryEntryType {

  private static final int MAX_QUERY_DEPTH = 2;

  private final BeaconRequestBody request;
  private final BeaconQuery beaconQuery;
  private final EntryType entryType;
  private final Granularity granularity;
  private final IncludedResultsetResponses includeStrategy;

<<<<<<< HEAD
  private static final ObjectMapper mapper = new ObjectMapper();
=======
  private final ObjectMapper mapper = new ObjectMapper();
  private Database database;
  private Schema schema;
>>>>>>> b75780d5

  public QueryEntryType(BeaconRequestBody request) {
    this.request = request;
    this.beaconQuery = request.getQuery();
    this.entryType = request.getQuery().getEntryType();
    this.granularity = request.getQuery().getRequestedGranularity();
    this.includeStrategy = request.getQuery().getIncludeResultsetResponses();
  }

  public JsonNode query(Schema schema) {
    if (schema != null) {
      this.database = schema.getDatabase();
      this.schema = schema;
    }
    ObjectNode response = mapper.createObjectNode();
    response.set("requestBody", mapper.valueToTree(request));
    FilterParser filterParser = parseFilters(response);

    int numTotalResults = 0;
    ArrayNode resultSets = mapper.createArrayNode();
    if (schema != null && isAuthorized(schema.getInheritedRolesForActiveUser())) {
      Table table = schema.getTable(entryType.getId());
      numTotalResults = queryTable(table, filterParser, resultSets);
    }

    if (!granularity.equals(Granularity.BOOLEAN)) {
      response.put("numTotalResults", numTotalResults);
    }
    response.set("resultSets", resultSets);
    return getJsltResponse(response);
  }

  public JsonNode query(Database database) throws JsltException {
    this.database = database;
    ObjectNode response = mapper.createObjectNode();
    response.set("requestBody", mapper.valueToTree(request));
    FilterParser filterParser = parseFilters(response);

    int numTotalResults = 0;
    ArrayNode resultSets = mapper.createArrayNode();

    List<Table> entryTypeTables = database.getTablesFromAllSchemas(entryType.getId());
    for (Table table : entryTypeTables) {
      numTotalResults += queryTable(table, filterParser, resultSets);
    }
    if (!granularity.equals(Granularity.BOOLEAN)) {
      response.put("numTotalResults", numTotalResults);
    }
    response.set("resultSets", resultSets);
    return getJsltResponse(response);
  }

  private int queryTable(Table table, FilterParser filterParser, ArrayNode resultSets) {
    if (!isAuthorized(table.getSchema().getInheritedRolesForActiveUser())) return 0;
    int numTotalResults = 0;
    ObjectNode resultSet = mapper.createObjectNode();
    resultSet.put("id", table.getSchema().getName());
    resultSet.put("role", table.getSchema().getRoleForActiveUser());

    switch (granularity) {
      case RECORD, UNDEFINED:
        ArrayNode resultsArray = doGraphQlQuery(table, filterParser.getGraphQlFilters());
        if (hasResult(resultsArray)) {
          int count = doCountQuery(table, filterParser.getGraphQlFilters());
          numTotalResults += count;
          resultSet.set("results", resultsArray);
          resultSet.put("count", count);
          resultSets.add(resultSet);
        } else if (includeStrategy.equals(IncludedResultsetResponses.ALL)) {
          resultSets.add(resultSet);
        }
        break;
      case COUNT, AGGREGATED:
        int count = doCountQuery(table, filterParser.getGraphQlFilters());
        if (count > 0) {
          resultSet.put("exist", true);
          numTotalResults += count;
          resultSet.put("count", count);
          resultSets.add(resultSet);
        } else if (includeStrategy.equals(IncludedResultsetResponses.ALL)) {
          resultSets.add(resultSet);
        }
        break;
      case BOOLEAN:
        boolean exists = doExistsQuery(table, filterParser.getGraphQlFilters());
        if (exists) {
          resultSet.put("exist", true);
          resultSets.add(resultSet);
        } else if (includeStrategy.equals(IncludedResultsetResponses.ALL)) {
          resultSets.add(resultSet);
        }
        break;
    }

    return numTotalResults;
  }

  private ObjectNode getJsltResponse(ObjectNode response) {
    ArrayNode resultSets = response.withArray("resultSets");

    String template = null;
    if (database != null && schema != null) {
      database.becomeAdmin();
      Schema systemSchema = database.getSchema(SYSTEM_SCHEMA);
      Table templatesTable = systemSchema.getTable("Templates");
      List<Row> templates = templatesTable.retrieveRows();
      template =
          templates.stream()
              .filter(
                  r ->
                      r.getString("schema").equals(schema.getName())
                          && r.getString("endpoint").equals("beacon_" + entryType.getName()))
              .map(r -> r.get("template", String.class))
              .findFirst()
              .orElse(null);
    }

    Expression jslt;
    if (template != null) {
      jslt = Parser.compileString(template);
    } else {
      String jsltPath = "entry-types/" + entryType.getName().toLowerCase() + ".jslt";
      jslt = Parser.compileResource(jsltPath);
    }

    ObjectNode jsltResponse = (ObjectNode) jslt.apply(response);

    if (granularity.equals(Granularity.RECORD) && resultSets.isEmpty()) {
      addEmptyResultSet(jsltResponse);
    }

    return jsltResponse;
  }

  private void addEmptyResultSet(ObjectNode jsltResponse) {
    switch (entryType) {
      case COHORTS, DATASETS:
        jsltResponse.set(
            "response", mapper.createObjectNode().set("collections", mapper.createArrayNode()));
        break;
      default:
        jsltResponse.set(
            "response", mapper.createObjectNode().set("resultSets", mapper.createArrayNode()));
    }
  }

  private boolean hasResult(ArrayNode resultsArray) {
    return resultsArray != null && !resultsArray.isNull() && !resultsArray.isEmpty();
  }

  private FilterParser parseFilters(ObjectNode response) {
    FilterParser filterParser = FilterParserFactory.getParserForRequest(request).parse();
    if (filterParser.hasWarnings()) {
      ObjectNode info = mapper.createObjectNode();
      info.put("unsupportedFilters", filterParser.getWarnings().toString());
      response.set("info", info);
    }
    return filterParser;
  }

  private ArrayNode doGraphQlQuery(Table table, List<String> filters) {
    GraphQL graphQL = new GraphqlApiFactory().createGraphqlForSchema(table.getSchema());

    String graphQlQuery =
        new QueryBuilder(table)
            .addAllColumns(MAX_QUERY_DEPTH)
            .setLimit(beaconQuery.getPagination().getLimit())
            .setOffset(beaconQuery.getPagination().getSkip())
            .addFilters(filters)
            .getQuery();
    ExecutionResult result = graphQL.execute(graphQlQuery);

    JsonNode results = mapper.valueToTree(result.getData());
    JsonNode entryTypeResult = results.get(entryType.getId());
    if (entryTypeResult == null || entryTypeResult.isNull()) return null;

    return (ArrayNode) entryTypeResult;
  }

  public static int doCountQuery(Table table, List<String> filters) {
    GraphQL graphQL = new GraphqlApiFactory().createGraphqlForSchema(table.getSchema());
    String graphQlQuery = new QueryBuilder(table).addFilters(filters).getCountQuery();

    ExecutionResult result = graphQL.execute(graphQlQuery);
    JsonNode results = mapper.valueToTree(result.getData());

    return results.get(table.getIdentifier() + "_agg").get("count").intValue();
  }

  public static boolean doExistsQuery(Table table, List<String> filters) {
    GraphQL graphQL = new GraphqlApiFactory().createGraphqlForSchema(table.getSchema());
    String graphQlQuery = new QueryBuilder(table).addFilters(filters).getExistsQuery();

    ExecutionResult result = graphQL.execute(graphQlQuery);
    JsonNode results = mapper.valueToTree(result.getData());

    return results.get(table.getIdentifier() + "_agg").get("exists").booleanValue();
  }

  private boolean isAuthorized(List<String> roles) {
    switch (this.granularity) {
      case BOOLEAN:
        if (roles.contains(EXISTS.toString())) return true;
      case COUNT, AGGREGATED:
        if (roles.contains(RANGE.toString())) return true;
      case RECORD, UNDEFINED:
        if (roles.contains(VIEWER.toString())) return true;
      default:
        return false;
    }
  }
}<|MERGE_RESOLUTION|>--- conflicted
+++ resolved
@@ -32,13 +32,9 @@
   private final Granularity granularity;
   private final IncludedResultsetResponses includeStrategy;
 
-<<<<<<< HEAD
-  private static final ObjectMapper mapper = new ObjectMapper();
-=======
   private final ObjectMapper mapper = new ObjectMapper();
   private Database database;
   private Schema schema;
->>>>>>> b75780d5
 
   public QueryEntryType(BeaconRequestBody request) {
     this.request = request;
