--- conflicted
+++ resolved
@@ -16,10 +16,8 @@
 
 public class SchemaFromProfile {
 
-  public static final String SHARED_MODELS_DIR =
-      File.separator + "_models" + File.separator + "shared";
-  public static final String SPECIFIC_MODELS_DIR =
-      File.separator + "_models" + File.separator + "specific";
+  public static final String SHARED_MODELS_DIR = "/_models/shared";
+  public static final String SPECIFIC_MODELS_DIR = "/_models/specific";
 
   private final Profiles profiles;
 
@@ -49,15 +47,10 @@
   }
 
   public SchemaMetadata create() throws MolgenisException {
-<<<<<<< HEAD
     return create(true);
   }
 
   public SchemaMetadata create(boolean filterByProfiles) throws MolgenisException {
-=======
-    String sharedModelsDir = "/_models/shared";
-    String specificModelsDir = "/_models/specific";
->>>>>>> 41da0b72
     List<Row> keepRows = new ArrayList<>();
     try {
       keepRows.addAll(getProfilesFromAllModels(SHARED_MODELS_DIR, filterByProfiles));
@@ -95,96 +88,4 @@
     }
     return keepRows;
   }
-<<<<<<< HEAD
-=======
-
-  /**
-   * List directory contents for a resource folder. Not recursive. Works for regular files and JARs.
-   * Based on original by Greg Briggs, see:
-   * https://www.uofr.net/~greg/java/get-resource-listing.html
-   *
-   * @return Just the name of each member item, not the full paths.
-   */
-  String[] getResourceListing(String path) throws URISyntaxException, IOException {
-    URL dirURL = getClass().getResource(path);
-    if (dirURL == null) {
-      throw new MolgenisException(
-          "Import failed: Directory " + path + " doesn't exist in classpath");
-    }
-    if (dirURL.getProtocol().equals("file")) {
-      return new File(dirURL.toURI()).list();
-    }
-    if (dirURL.getProtocol().equals("jar")) {
-      String jarPath =
-          dirURL
-              .getPath()
-              .substring(5, dirURL.getPath().indexOf("!")); // strip out only the JAR file
-      String matchAgainstPath = path;
-      if (matchAgainstPath.startsWith("/")) {
-        matchAgainstPath = path.substring(1);
-      }
-
-      // SonarCloud Recommended Secure Coding Practices preventing Zip Bomb attacks
-      int THRESHOLDENTRIES = 10000;
-      int THRESHOLDSIZE = 1000000000; // 1 GB
-      double THRESHOLDRATIO = 10;
-      int totalSizeArchive = 0;
-      int totalEntryArchive = 0;
-
-      try (JarFile jar = new JarFile(URLDecoder.decode(jarPath, StandardCharsets.UTF_8))) {
-        Enumeration<JarEntry> entries = jar.entries(); // gives ALL entries in jar
-        Set<String> result = new HashSet<>(); // avoid duplicates in case it is a subdirectory
-        while (entries.hasMoreElements()) {
-
-          ZipEntry ze = entries.nextElement();
-          InputStream in = new BufferedInputStream(jar.getInputStream(ze));
-          OutputStream out = new BufferedOutputStream(OutputStream.nullOutputStream());
-
-          totalEntryArchive++;
-
-          int nBytes;
-          byte[] buffer = new byte[2048];
-          int totalSizeEntry = 0;
-
-          while ((nBytes = in.read(buffer)) > 0) { // Compliant
-            out.write(buffer, 0, nBytes);
-            totalSizeEntry += nBytes;
-            totalSizeArchive += nBytes;
-
-            double compressionRatio = totalSizeEntry / (double) ze.getCompressedSize();
-            if (compressionRatio > THRESHOLDRATIO) {
-              // ratio between compressed and uncompressed data is highly suspicious, looks like a
-              // Zip
-              // Bomb Attack
-              break;
-            }
-          }
-
-          if (totalSizeArchive > THRESHOLDSIZE) {
-            // the uncompressed data size is too much for the application resource capacity
-            break;
-          }
-
-          if (totalEntryArchive > THRESHOLDENTRIES) {
-            // too much entries in this archive, can lead to inodes exhaustion of the system
-            break;
-          }
-
-          String name = ze.getName();
-          if (name.startsWith(matchAgainstPath)) { // filter according to the path
-            String entry = name.substring(path.length());
-            int checkSubdir = entry.indexOf("/");
-            if (checkSubdir >= 0) {
-              // if it is a subdirectory, we just return the directory name
-              entry = entry.substring(0, checkSubdir);
-            }
-            result.add(entry);
-          }
-        }
-        return result.toArray(new String[0]);
-      }
-    }
-    throw new UnsupportedOperationException("Cannot list files for URL " + dirURL);
-  }
->>>>>>> 41da0b72
 }