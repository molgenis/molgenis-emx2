--- conflicted
+++ resolved
@@ -1,6 +1,3 @@
-<<<<<<< HEAD
-=======
-<<<<<<< HEAD
 package org.molgenis.emx2.datamodels;
 
 import org.molgenis.emx2.Schema;
@@ -13,24 +10,4 @@
     createSchema(schema, "rd3/rd3/molgenis.csv");
     MolgenisIO.fromClasspathDirectory("rd3/ontologies", schema, false);
   }
-}
-=======
->>>>>>> 0570a4c5
-package org.molgenis.emx2.datamodels;
-
-import org.molgenis.emx2.Schema;
-import org.molgenis.emx2.io.MolgenisIO;
-
-public class Rd3Loader extends AbstractDataLoader {
-
-  @Override
-  void loadInternalImplementation(Schema schema, boolean includeDemoData) {
-    createSchema(schema, "rd3/rd3/molgenis.csv");
-    MolgenisIO.fromClasspathDirectory("rd3/ontologies", schema, false);
-  }
-<<<<<<< HEAD
-}
-=======
-}
->>>>>>> master
->>>>>>> 0570a4c5
+}