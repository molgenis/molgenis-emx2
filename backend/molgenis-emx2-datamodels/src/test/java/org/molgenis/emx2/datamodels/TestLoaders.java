--- conflicted
+++ resolved
@@ -111,23 +111,23 @@
   }
 
   @Test
-<<<<<<< HEAD
-  void test13BeaconV2Loader() {
+  void test13ProjectManagerLoader() {
+    Schema ProjectManagerSchema = database.createSchema(PROJECT_MANAGER);
+    AvailableDataModels.PROJECTMANAGER.install(ProjectManagerSchema, true);
+    assertEquals(5, ProjectManagerSchema.getTableNames().size());
+  }
+
+  @Test
+  void test16BeaconV2Loader() {
     Schema BeaconV2Schema = database.createSchema(BEACON_V2_TEST);
     AvailableDataModels.BEACON_V2.install(BeaconV2Schema, true);
     assertEquals(35, BeaconV2Schema.getTableNames().size());
   }
 
   @Test
-  void test14CafeVariomeLoader() {
+  void test17CafeVariomeLoader() {
     Schema CafeVariomeSchema = database.createSchema(CAFE_VARIOME_TEST);
     AvailableDataModels.CAFE_VARIOME.install(CafeVariomeSchema, true);
     assertEquals(35, CafeVariomeSchema.getTableNames().size());
-=======
-  void test13ProjectManagerLoader() {
-    Schema ProjectManagerSchema = database.createSchema(PROJECT_MANAGER);
-    AvailableDataModels.PROJECTMANAGER.install(ProjectManagerSchema, true);
-    assertEquals(5, ProjectManagerSchema.getTableNames().size());
->>>>>>> 2278f6e8
-  }
+    }
 }