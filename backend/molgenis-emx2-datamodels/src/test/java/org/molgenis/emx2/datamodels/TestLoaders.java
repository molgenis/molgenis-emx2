package org.molgenis.emx2.datamodels;

import static org.junit.jupiter.api.Assertions.assertEquals;
import static org.molgenis.emx2.datamodels.DataCatalogueCohortStagingLoader.DATA_CATALOGUE;
import static org.molgenis.emx2.datamodels.DataCatalogueCohortStagingLoader.SHARED_STAGING;

import org.junit.jupiter.api.*;
import org.molgenis.emx2.Database;
import org.molgenis.emx2.Schema;
import org.molgenis.emx2.io.ImportProfileTask;
import org.molgenis.emx2.sql.TestDatabaseFactory;

@TestMethodOrder(MethodOrderer.MethodName.class)
@Tag("slow")
public class TestLoaders {
  public static final String COHORT_STAGING = "CohortStaging";
  public static final String NETWORK_STAGING = "NetworkStaging";
  public static final String DATA_CATALOGUE_AGGREGATES = "AggregatesTest";
  public static final String FAIR_DATA_HUB_TEST = "FAIRDataHubTest";
  public static final String DIRECTORY_TEST = "DirectoryTest";
  public static final String DIRECTORY_STAGING = "DirectoryStaging";
  public static final String RD3_TEST = "RD3Test";
  public static final String JRC_CDE_TEST = "JRCCDETest";
  public static final String FAIR_GENOMES = "FAIRGenomesTest";
  public static final String DCAT = "DCATTest";
  public static final String FAIR_DATA_POINT = "FAIRDataPointTest";
  public static final String DCAT_BASIC = "DCATBasicTest";
  public static final String PROJECT_MANAGER = "ProjectManager";
  public static final String CATALOGUE_ONTOLOGIES = "CatalogueOntologies";
  public static final String DIRECTORY_ONTOLOGIES = "DirectoryOntologies";
  static Database database;

  @BeforeAll
  public static void setup() {
    database = TestDatabaseFactory.getTestDatabase();
    // prevent previous dangling test results
    database.dropSchemaIfExists(COHORT_STAGING);
    database.dropSchemaIfExists(NETWORK_STAGING);
    database.dropSchemaIfExists(DATA_CATALOGUE);
    database.dropSchemaIfExists(DATA_CATALOGUE_AGGREGATES);
    database.dropSchemaIfExists(FAIR_DATA_HUB_TEST);
    database.dropSchemaIfExists(SHARED_STAGING);
    database.dropSchemaIfExists(CATALOGUE_ONTOLOGIES);
    database.dropSchemaIfExists(DIRECTORY_TEST);
    database.dropSchemaIfExists(DIRECTORY_STAGING);
    database.dropSchemaIfExists(DIRECTORY_ONTOLOGIES);
    database.dropSchemaIfExists(RD3_TEST);
    database.dropSchemaIfExists(JRC_CDE_TEST);
    database.dropSchemaIfExists(FAIR_GENOMES);
    database.dropSchemaIfExists(DCAT);
    database.dropSchemaIfExists(DCAT_BASIC);
    database.dropSchemaIfExists(FAIR_DATA_POINT);
    database.dropSchemaIfExists(FAIR_DATA_HUB_TEST);
    database.dropSchemaIfExists(PROJECT_MANAGER);
  }

  @Test
  public void test01FAIRDataHubLoader() {
    Schema fairDataHubSchema = database.createSchema(FAIR_DATA_HUB_TEST);
    DataModels.Profile.FAIR_DATA_HUB.getImportTask(fairDataHubSchema, true).run();
    assertEquals(71, fairDataHubSchema.getTableNames().size());
    String[] semantics = fairDataHubSchema.getTable("BiospecimenType").getMetadata().getSemantics();
    assertEquals("http://purl.obolibrary.org/obo/NCIT_C70699", semantics[0]);
    assertEquals("http://purl.obolibrary.org/obo/NCIT_C70713", semantics[1]);
  }

  @Test
<<<<<<< HEAD
  public void test2DataCatalogueLoader() {
    Schema dataCatalogue = database.createSchema(DATA_CATALOGUE);
    DataModels.Profile.DATA_CATALOGUE.getImportTask(dataCatalogue, true).run();
    assertEquals(33, dataCatalogue.getTableNames().size());

    // test composite pkey having refs that are linked via refLink
    dataCatalogue
        .getTable("Variables")
        .groupBy()
        .select(s("count"), s("resource", s("name")), s("dataset", s("name")))
        .retrieveJSON();
=======
  void test06DataCatalogueLoader() {
    Schema datacatalogueflat = database.createSchema(DATA_CATALOGUE);
    AvailableDataModels.DATA_CATALOGUE.install(datacatalogueflat, false);
    assertEquals(22, datacatalogueflat.getTableNames().size());
>>>>>>> 4af71277
  }

  @Disabled
  @Test
  public void test07DataCatalogueCohortStagingLoader() {
    Schema cohortStaging = database.createSchema(COHORT_STAGING);
    DataModels.Profile.DATA_CATALOGUE_COHORT_STAGING.getImportTask(cohortStaging, true).run();
    assertEquals(19, cohortStaging.getTableNames().size());
  }

  @Disabled
  @Test
  public void test08DataCatalogueNetworkStagingLoader() {
    Schema networkStaging = database.createSchema(NETWORK_STAGING);
    DataModels.Regular.DATA_CATALOGUE_NETWORK_STAGING.getImportTask(networkStaging, true).run();
    assertEquals(16, networkStaging.getTableNames().size());
  }

  @Test
  public void test09DirectoryLoader() {
    Schema directory = database.createSchema(DIRECTORY_TEST);
    DataModels.Regular.BIOBANK_DIRECTORY.getImportTask(directory, true).run();
    assertEquals(10, directory.getTableNames().size());
  }

  @Test
  void test10RD3Loader() {
    Schema RD3Schema = database.createSchema(RD3_TEST);
    DataModels.Profile.RD3.getImportTask(RD3Schema, true).run();
    assertEquals(27, RD3Schema.getTableNames().size());
  }

  @Test
  void test11JRCCDELoader() {
    Schema JRCCDESchema = database.createSchema(JRC_CDE_TEST);
    DataModels.Profile.JRC_COMMON_DATA_ELEMENTS.getImportTask(JRCCDESchema, true).run();
    assertEquals(12, JRCCDESchema.getTableNames().size());
  }

  @Test
  void test12FAIRGenomesLoader() {
    Schema FAIRGenomesSchema = database.createSchema(FAIR_GENOMES);
    DataModels.Profile.FAIR_GENOMES.getImportTask(FAIRGenomesSchema, true).run();
    assertEquals(46, FAIRGenomesSchema.getTableNames().size());
  }

  @Test
  void test13ProjectManagerLoader() {
    Schema ProjectManagerSchema = database.createSchema(PROJECT_MANAGER);
    DataModels.Regular.PROJECTMANAGER.getImportTask(ProjectManagerSchema, true).run();
    assertEquals(5, ProjectManagerSchema.getTableNames().size());
  }

  @Test
  void test14DCATLoader() {
    Schema DCATSchema = database.createSchema(DCAT);
    DataModels.Profile.DCAT.getImportTask(DCATSchema, true).run();
    assertEquals(23, DCATSchema.getTableNames().size());
  }

  @Test
  void test15DirectoryStagingLoader() {
    Schema directoryStaging = database.createSchema(DIRECTORY_STAGING);
    DataModels.Regular.BIOBANK_DIRECTORY_STAGING.getImportTask(directoryStaging, false).run();
    assertEquals(6, directoryStaging.getTableNames().size());
  }

  @Test
  void test16DCATBasic() {
    Schema DCATSchema = database.createSchema(DCAT_BASIC);
    new ImportProfileTask(DCATSchema, "_profiles/test-only/DCAT-basic.yaml", true).run();
    assertEquals(9, DCATSchema.getTableNames().size());
  }

  @Test
  void test17FAIRDataPointLoader() {
    Schema FDPSchema = database.createSchema(FAIR_DATA_POINT);
    DataModels.Profile.FAIR_DATA_POINT.getImportTask(FDPSchema, true).run();
    assertEquals(25, FDPSchema.getTableNames().size());
  }
<<<<<<< HEAD

  @Test
  void test17DataCatalogueFlatLoader() {
    Schema datacatalogueflat = database.createSchema(DATA_CATALOGUE_FLAT);
    DataModels.Profile.DATA_CATALOGUE_FLAT.getImportTask(datacatalogueflat, false).run();
    assertEquals(22, datacatalogueflat.getTableNames().size());
  }

  @Test
  void test18CohortsStagingFlatLoader() {
    Schema cohortsstagingflat = database.createSchema(FLAT_COHORTS_STAGING);
    DataModels.Profile.FLAT_COHORTS_STAGING.getImportTask(cohortsstagingflat, false).run();
    assertEquals(17, cohortsstagingflat.getTableNames().size());
  }

  @Test
  void test19UMCGStagingFlatLoader() {
    Schema umcgstagingflat = database.createSchema(FLAT_UMCG_COHORTS_STAGING);
    DataModels.Profile.FLAT_UMCG_COHORTS_STAGING.getImportTask(umcgstagingflat, false).run();
    assertEquals(17, umcgstagingflat.getTableNames().size());
  }

  @Test
  void test20StudiesFlatLoader() {
    Schema studiesstagingflat = database.createSchema(FLAT_STUDIES_STAGING);
    DataModels.Profile.FLAT_STUDIES_STAGING.getImportTask(studiesstagingflat, false).run();
    assertEquals(15, studiesstagingflat.getTableNames().size());
  }

  @Test
  void test21NetworksFlatLoader() {
    Schema networksstagingflat = database.createSchema(FLAT_NETWORKS_STAGING);
    DataModels.Profile.FLAT_NETWORKS_STAGING.getImportTask(networksstagingflat, false).run();
    assertEquals(17, networksstagingflat.getTableNames().size());
  }

  @Test
  void test22RWEStagingFlatLoader() {
    Schema rwestagingflat = database.createSchema(FLAT_RWE_STAGING);
    DataModels.Profile.FLAT_RWE_STAGING.getImportTask(rwestagingflat, false).run();
    assertEquals(16, rwestagingflat.getTableNames().size());
  }
=======
>>>>>>> 4af71277
}<|MERGE_RESOLUTION|>--- conflicted
+++ resolved
@@ -65,24 +65,10 @@
   }
 
   @Test
-<<<<<<< HEAD
-  public void test2DataCatalogueLoader() {
-    Schema dataCatalogue = database.createSchema(DATA_CATALOGUE);
-    DataModels.Profile.DATA_CATALOGUE.getImportTask(dataCatalogue, true).run();
-    assertEquals(33, dataCatalogue.getTableNames().size());
-
-    // test composite pkey having refs that are linked via refLink
-    dataCatalogue
-        .getTable("Variables")
-        .groupBy()
-        .select(s("count"), s("resource", s("name")), s("dataset", s("name")))
-        .retrieveJSON();
-=======
   void test06DataCatalogueLoader() {
     Schema datacatalogueflat = database.createSchema(DATA_CATALOGUE);
-    AvailableDataModels.DATA_CATALOGUE.install(datacatalogueflat, false);
+    DataModels.Profile.DATA_CATALOGUE.getImportTask(dataCatalogue, true).run();
     assertEquals(22, datacatalogueflat.getTableNames().size());
->>>>>>> 4af71277
   }
 
   @Disabled
@@ -163,49 +149,4 @@
     DataModels.Profile.FAIR_DATA_POINT.getImportTask(FDPSchema, true).run();
     assertEquals(25, FDPSchema.getTableNames().size());
   }
-<<<<<<< HEAD
-
-  @Test
-  void test17DataCatalogueFlatLoader() {
-    Schema datacatalogueflat = database.createSchema(DATA_CATALOGUE_FLAT);
-    DataModels.Profile.DATA_CATALOGUE_FLAT.getImportTask(datacatalogueflat, false).run();
-    assertEquals(22, datacatalogueflat.getTableNames().size());
-  }
-
-  @Test
-  void test18CohortsStagingFlatLoader() {
-    Schema cohortsstagingflat = database.createSchema(FLAT_COHORTS_STAGING);
-    DataModels.Profile.FLAT_COHORTS_STAGING.getImportTask(cohortsstagingflat, false).run();
-    assertEquals(17, cohortsstagingflat.getTableNames().size());
-  }
-
-  @Test
-  void test19UMCGStagingFlatLoader() {
-    Schema umcgstagingflat = database.createSchema(FLAT_UMCG_COHORTS_STAGING);
-    DataModels.Profile.FLAT_UMCG_COHORTS_STAGING.getImportTask(umcgstagingflat, false).run();
-    assertEquals(17, umcgstagingflat.getTableNames().size());
-  }
-
-  @Test
-  void test20StudiesFlatLoader() {
-    Schema studiesstagingflat = database.createSchema(FLAT_STUDIES_STAGING);
-    DataModels.Profile.FLAT_STUDIES_STAGING.getImportTask(studiesstagingflat, false).run();
-    assertEquals(15, studiesstagingflat.getTableNames().size());
-  }
-
-  @Test
-  void test21NetworksFlatLoader() {
-    Schema networksstagingflat = database.createSchema(FLAT_NETWORKS_STAGING);
-    DataModels.Profile.FLAT_NETWORKS_STAGING.getImportTask(networksstagingflat, false).run();
-    assertEquals(17, networksstagingflat.getTableNames().size());
-  }
-
-  @Test
-  void test22RWEStagingFlatLoader() {
-    Schema rwestagingflat = database.createSchema(FLAT_RWE_STAGING);
-    DataModels.Profile.FLAT_RWE_STAGING.getImportTask(rwestagingflat, false).run();
-    assertEquals(16, rwestagingflat.getTableNames().size());
-  }
-=======
->>>>>>> 4af71277
 }