--- conflicted
+++ resolved
@@ -156,11 +156,6 @@
   @Test
   void test16DCATBasic() {
     Schema DCATSchema = database.createSchema(DCAT_BASIC);
-<<<<<<< HEAD
-    new ProfileLoader("_profiles/test-only/DCAT-basic.yaml").load(DCATSchema, true);
-    assertEquals(7, DCATSchema.getTableNames().size());
-
-=======
     new ImportProfileTask(DCATSchema, "_profiles/test-only/DCAT-basic.yaml", true).run();
     assertEquals(9, DCATSchema.getTableNames().size());
   }
@@ -170,6 +165,5 @@
     Schema FDPSchema = database.createSchema(FAIR_DATA_POINT);
     DataModels.Profile.FAIR_DATA_POINT.getImportTask(FDPSchema, true).run();
     assertEquals(25, FDPSchema.getTableNames().size());
->>>>>>> 8c84ede9
   }
 }