--- conflicted
+++ resolved
@@ -167,16 +167,15 @@
   }
 
   @Test
-<<<<<<< HEAD
   void test19MigrationTestLoader() {
     Schema schema = database.dropCreateSchema("MigrationTest");
     DataModels.Profile.TEST_PROFILE_MIGRATION.getImportTask(schema, true).run();
     assertEquals(1, schema.getTableNames().size());
-=======
+  }
+
   public void dashboardTestLoader() {
     Schema schema = database.dropCreateSchema(DASHBOARD_TEST);
     DataModels.Regular.UI_DASHBOARD.getImportTask(schema, true).run();
     assertEquals(6, schema.getTableNames().size());
->>>>>>> c0960103
   }
 }