package org.molgenis.emx2.datamodels;

import static org.junit.jupiter.api.Assertions.assertEquals;
import static org.molgenis.emx2.SelectColumn.s;
import static org.molgenis.emx2.datamodels.DataCatalogueCohortStagingLoader.DATA_CATALOGUE;
import static org.molgenis.emx2.datamodels.DataCatalogueCohortStagingLoader.SHARED_STAGING;

import org.junit.jupiter.api.*;
import org.molgenis.emx2.Database;
import org.molgenis.emx2.Schema;
import org.molgenis.emx2.sql.TestDatabaseFactory;

@TestMethodOrder(MethodOrderer.MethodName.class)
@Tag("slow")
public class TestLoaders {
  public static final String COHORT_STAGING = "CohortStaging";
  public static final String NETWORK_STAGING = "NetworkStaging";
  public static final String DATA_CATALOGUE_FLAT = "CatalogueFlat";
<<<<<<< HEAD
=======
  public static final String DATA_CATALOGUE_AGGREGATES = "AggregatesTest";
>>>>>>> 8697601d
  public static final String FAIR_DATA_HUB_TEST = "FAIRDataHubTest";
  public static final String DIRECTORY_TEST = "DirectoryTest";
  public static final String DIRECTORY_STAGING = "DirectoryStaging";
  public static final String RD3_TEST = "RD3Test";
  public static final String JRC_CDE_TEST = "JRCCDETest";
  public static final String FAIR_GENOMES = "FAIRGenomesTest";
  public static final String DCAT = "DCATTest";
  public static final String DCAT_BASIC = "DCATBasicTest";
  public static final String PROJECT_MANAGER = "ProjectManager";
  public static final String CATALOGUE_ONTOLOGIES = "CatalogueOntologies";
  public static final String DIRECTORY_ONTOLOGIES = "DirectoryOntologies";
  public static final String FLAT_COHORTS_STAGING = "CohortsStagingFlat";
  public static final String FLAT_UMCG_COHORTS_STAGING = "UMCGStagingFlat";
  public static final String FLAT_STUDIES_STAGING = "StudiesStagingFlat";
  public static final String FLAT_NETWORKS_STAGING = "NetworksStagingFlat";
  public static final String FLAT_RWE_STAGING = "RWEStagingFlat";

  static Database database;

  @BeforeAll
  public static void setup() {
    database = TestDatabaseFactory.getTestDatabase();
    // prevend previous dangling test results
    database.dropSchemaIfExists(COHORT_STAGING);
    database.dropSchemaIfExists(NETWORK_STAGING);
    database.dropSchemaIfExists(DATA_CATALOGUE);
    database.dropSchemaIfExists(DATA_CATALOGUE_FLAT);
<<<<<<< HEAD
=======
    database.dropSchemaIfExists(DATA_CATALOGUE_AGGREGATES);
>>>>>>> 8697601d
    database.dropSchemaIfExists(FAIR_DATA_HUB_TEST);
    database.dropSchemaIfExists(SHARED_STAGING);
    database.dropSchemaIfExists(CATALOGUE_ONTOLOGIES);
    database.dropSchemaIfExists(DIRECTORY_TEST);
    database.dropSchemaIfExists(DIRECTORY_STAGING);
    database.dropSchemaIfExists(DIRECTORY_ONTOLOGIES);
    database.dropSchemaIfExists(RD3_TEST);
    database.dropSchemaIfExists(JRC_CDE_TEST);
    database.dropSchemaIfExists(FAIR_GENOMES);
    database.dropSchemaIfExists(DCAT);
    database.dropSchemaIfExists(PROJECT_MANAGER);
    database.dropSchemaIfExists(FLAT_COHORTS_STAGING);
    database.dropSchemaIfExists(FLAT_UMCG_COHORTS_STAGING);
    database.dropSchemaIfExists(FLAT_STUDIES_STAGING);
    database.dropSchemaIfExists(FLAT_NETWORKS_STAGING);
    database.dropSchemaIfExists(FLAT_RWE_STAGING);
  }

  @Test
  public void test1FAIRDataHubLoader() {
    Schema fairDataHubSchema = database.createSchema(FAIR_DATA_HUB_TEST);
    AvailableDataModels.FAIR_DATA_HUB.install(fairDataHubSchema, true);
    assertEquals(69, fairDataHubSchema.getTableNames().size());
    String[] semantics = fairDataHubSchema.getTable("BiospecimenType").getMetadata().getSemantics();
    assertEquals("http://purl.obolibrary.org/obo/NCIT_C70699", semantics[0]);
    assertEquals("http://purl.obolibrary.org/obo/NCIT_C70713", semantics[1]);
  }

  @Test
  public void test2DataCatalogueLoader() {
    Schema dataCatalogue = database.createSchema(DATA_CATALOGUE);
    AvailableDataModels.DATA_CATALOGUE.install(dataCatalogue, true);
    assertEquals(33, dataCatalogue.getTableNames().size());

    // test composite pkey having refs that are linked via refLink
    dataCatalogue
        .getTable("Variables")
        .groupBy()
        .select(s("count"), s("resource", s("name")), s("dataset", s("name")))
        .retrieveJSON();
  }

  @Test
  public void test7DataCatalogueCohortStagingLoader() {
    Schema cohortStaging = database.createSchema(COHORT_STAGING);
    AvailableDataModels.DATA_CATALOGUE_COHORT_STAGING.install(cohortStaging, true);
    assertEquals(19, cohortStaging.getTableNames().size());
  }

  @Test
  public void test8DataCatalogueNetworkStagingLoader() {
    Schema networkStaging = database.createSchema(NETWORK_STAGING);
    AvailableDataModels.DATA_CATALOGUE_NETWORK_STAGING.install(networkStaging, true);
    assertEquals(16, networkStaging.getTableNames().size());
  }

  @Test
  public void test9DirectoryLoader() {
    Schema directory = database.createSchema(DIRECTORY_TEST);
    AvailableDataModels.BIOBANK_DIRECTORY.install(directory, true);
    assertEquals(10, directory.getTableNames().size());
  }

  @Test
  void test10RD3Loader() {
    Schema RD3Schema = database.createSchema(RD3_TEST);
    AvailableDataModels.RD3.install(RD3Schema, true);
    assertEquals(27, RD3Schema.getTableNames().size());
  }

  @Test
  void test11JRCCDELoader() {
    Schema JRCCDESchema = database.createSchema(JRC_CDE_TEST);
    AvailableDataModels.JRC_COMMON_DATA_ELEMENTS.install(JRCCDESchema, true);
    assertEquals(12, JRCCDESchema.getTableNames().size());
  }

  @Test
  void test12FAIRGenomesLoader() {
    Schema FAIRGenomesSchema = database.createSchema(FAIR_GENOMES);
    AvailableDataModels.FAIR_GENOMES.install(FAIRGenomesSchema, true);
    assertEquals(46, FAIRGenomesSchema.getTableNames().size());
  }

  @Test
  void test13ProjectManagerLoader() {
    Schema ProjectManagerSchema = database.createSchema(PROJECT_MANAGER);
    AvailableDataModels.PROJECTMANAGER.install(ProjectManagerSchema, true);
    assertEquals(5, ProjectManagerSchema.getTableNames().size());
  }

  @Test
  void test14DCATLoader() {
    Schema DCATSchema = database.createSchema(DCAT);
    AvailableDataModels.DCAT.install(DCATSchema, true);
    assertEquals(21, DCATSchema.getTableNames().size());
  }

  @Test
  void test15DirectoryStagingLoader() {
    Schema directoryStaging = database.createSchema(DIRECTORY_STAGING);
    AvailableDataModels.BIOBANK_DIRECTORY_STAGING.install(directoryStaging, false);
    assertEquals(6, directoryStaging.getTableNames().size());
  }

  @Test
  void test16DCATBasic() {
    Schema DCATSchema = database.createSchema(DCAT_BASIC);
    new ProfileLoader("_profiles/test-only/DCAT-basic.yaml").load(DCATSchema, true);
    assertEquals(7, DCATSchema.getTableNames().size());
  }

  @Test
  void test17DataCatalogueFlatLoader() {
    Schema datacatalogueflat = database.createSchema(DATA_CATALOGUE_FLAT);
    AvailableDataModels.DATA_CATALOGUE_FLAT.install(datacatalogueflat, false);
<<<<<<< HEAD
    assertEquals(22, datacatalogueflat.getTableNames().size());
  }

  @Test
  void test18CohortsStagingFlatLoader() {
    Schema cohortsstagingflat = database.createSchema(FLAT_COHORTS_STAGING);
    AvailableDataModels.FLAT_COHORTS_STAGING.install(cohortsstagingflat, false);
    assertEquals(17, cohortsstagingflat.getTableNames().size());
  }

  @Test
  void test19UMCGStagingFlatLoader() {
    Schema umcgstagingflat = database.createSchema(FLAT_UMCG_COHORTS_STAGING);
    AvailableDataModels.FLAT_UMCG_COHORTS_STAGING.install(umcgstagingflat, false);
    assertEquals(17, umcgstagingflat.getTableNames().size());
  }

  @Test
  void test20StudiesFlatLoader() {
    Schema studiesstagingflat = database.createSchema(FLAT_STUDIES_STAGING);
    AvailableDataModels.FLAT_STUDIES_STAGING.install(studiesstagingflat, false);
    assertEquals(15, studiesstagingflat.getTableNames().size());
  }

  @Test
  void test21NetworksFlatLoader() {
    Schema networksstagingflat = database.createSchema(FLAT_NETWORKS_STAGING);
    AvailableDataModels.FLAT_NETWORKS_STAGING.install(networksstagingflat, false);
    assertEquals(17, networksstagingflat.getTableNames().size());
  }

  @Test
  void test22RWEStagingFlatLoader() {
    Schema rwestagingflat = database.createSchema(FLAT_RWE_STAGING);
    AvailableDataModels.FLAT_RWE_STAGING.install(rwestagingflat, false);
    assertEquals(16, rwestagingflat.getTableNames().size());
=======
    assertEquals(23, datacatalogueflat.getTableNames().size());
>>>>>>> 8697601d
  }
}<|MERGE_RESOLUTION|>--- conflicted
+++ resolved
@@ -16,10 +16,7 @@
   public static final String COHORT_STAGING = "CohortStaging";
   public static final String NETWORK_STAGING = "NetworkStaging";
   public static final String DATA_CATALOGUE_FLAT = "CatalogueFlat";
-<<<<<<< HEAD
-=======
   public static final String DATA_CATALOGUE_AGGREGATES = "AggregatesTest";
->>>>>>> 8697601d
   public static final String FAIR_DATA_HUB_TEST = "FAIRDataHubTest";
   public static final String DIRECTORY_TEST = "DirectoryTest";
   public static final String DIRECTORY_STAGING = "DirectoryStaging";
@@ -47,10 +44,7 @@
     database.dropSchemaIfExists(NETWORK_STAGING);
     database.dropSchemaIfExists(DATA_CATALOGUE);
     database.dropSchemaIfExists(DATA_CATALOGUE_FLAT);
-<<<<<<< HEAD
-=======
     database.dropSchemaIfExists(DATA_CATALOGUE_AGGREGATES);
->>>>>>> 8697601d
     database.dropSchemaIfExists(FAIR_DATA_HUB_TEST);
     database.dropSchemaIfExists(SHARED_STAGING);
     database.dropSchemaIfExists(CATALOGUE_ONTOLOGIES);
@@ -73,7 +67,7 @@
   public void test1FAIRDataHubLoader() {
     Schema fairDataHubSchema = database.createSchema(FAIR_DATA_HUB_TEST);
     AvailableDataModels.FAIR_DATA_HUB.install(fairDataHubSchema, true);
-    assertEquals(69, fairDataHubSchema.getTableNames().size());
+    assertEquals(68, fairDataHubSchema.getTableNames().size());
     String[] semantics = fairDataHubSchema.getTable("BiospecimenType").getMetadata().getSemantics();
     assertEquals("http://purl.obolibrary.org/obo/NCIT_C70699", semantics[0]);
     assertEquals("http://purl.obolibrary.org/obo/NCIT_C70713", semantics[1]);
@@ -167,7 +161,6 @@
   void test17DataCatalogueFlatLoader() {
     Schema datacatalogueflat = database.createSchema(DATA_CATALOGUE_FLAT);
     AvailableDataModels.DATA_CATALOGUE_FLAT.install(datacatalogueflat, false);
-<<<<<<< HEAD
     assertEquals(22, datacatalogueflat.getTableNames().size());
   }
 
@@ -204,8 +197,5 @@
     Schema rwestagingflat = database.createSchema(FLAT_RWE_STAGING);
     AvailableDataModels.FLAT_RWE_STAGING.install(rwestagingflat, false);
     assertEquals(16, rwestagingflat.getTableNames().size());
-=======
-    assertEquals(23, datacatalogueflat.getTableNames().size());
->>>>>>> 8697601d
   }
 }