package org.molgenis.emx2.datamodels;

import static org.junit.jupiter.api.Assertions.assertEquals;
import static org.molgenis.emx2.SelectColumn.s;
import static org.molgenis.emx2.datamodels.DataCatalogueCohortStagingLoader.DATA_CATALOGUE;
import static org.molgenis.emx2.datamodels.DataCatalogueCohortStagingLoader.SHARED_STAGING;

import org.junit.jupiter.api.*;
import org.molgenis.emx2.Database;
import org.molgenis.emx2.Schema;
import org.molgenis.emx2.sql.TestDatabaseFactory;

@TestMethodOrder(MethodOrderer.MethodName.class)
@Tag("slow")
public class TestLoaders {
  public static final String COHORT_STAGING = "CohortStaging";
  public static final String NETWORK_STAGING = "NetworkStaging";
  public static final String FAIR_DATA_HUB_TEST = "FAIRDataHubTest";
  public static final String DIRECTORY_TEST = "DirectoryTest";
  public static final String DIRECTORY_STAGING = "DirectoryStaging";
  public static final String RD3_TEST = "RD3Test";
  public static final String JRC_CDE_TEST = "JRCCDETest";
  public static final String FAIR_GENOMES = "FAIRGenomesTest";
  public static final String DCAT = "DCATTest";
  public static final String PROJECT_MANAGER = "ProjectManager";
  public static final String CATALOGUE_ONTOLOGIES = "CatalogueOntologies";
<<<<<<< HEAD
  public static final String BEACON_V2_TEST = "BeaconV2Test";
  public static final String CAFE_VARIOME_TEST = "CafeVariomeTest";
=======
  public static final String DIRECTORY_ONTOLOGIES = "DirectoryOntologies";
>>>>>>> ef0668d8

  static Database database;

  @BeforeAll
  public static void setup() {
    database = TestDatabaseFactory.getTestDatabase();
    // prevend previous dangling test results
    database.dropSchemaIfExists(COHORT_STAGING);
    database.dropSchemaIfExists(NETWORK_STAGING);
    database.dropSchemaIfExists(DATA_CATALOGUE);
    database.dropSchemaIfExists(FAIR_DATA_HUB_TEST);
    database.dropSchemaIfExists(SHARED_STAGING);
    database.dropSchemaIfExists(CATALOGUE_ONTOLOGIES);
    database.dropSchemaIfExists(DIRECTORY_TEST);
    database.dropSchemaIfExists(DIRECTORY_STAGING);
    database.dropSchemaIfExists(DIRECTORY_ONTOLOGIES);
    database.dropSchemaIfExists(RD3_TEST);
    database.dropSchemaIfExists(JRC_CDE_TEST);
    database.dropSchemaIfExists(FAIR_GENOMES);
    database.dropSchemaIfExists(DCAT);
    database.dropSchemaIfExists(PROJECT_MANAGER);
  }

  @Test
  public void test1FAIRDataHubLoader() {
    Schema fairDataHubSchema = database.createSchema(FAIR_DATA_HUB_TEST);
    AvailableDataModels.FAIR_DATA_HUB.install(fairDataHubSchema, true);
    assertEquals(68, fairDataHubSchema.getTableNames().size());
    String[] semantics = fairDataHubSchema.getTable("BiospecimenType").getMetadata().getSemantics();
    assertEquals("http://purl.obolibrary.org/obo/NCIT_C70699", semantics[0]);
    assertEquals("http://purl.obolibrary.org/obo/NCIT_C70713", semantics[1]);
  }

  @Test
  public void test2DataCatalogueLoader() {
    Schema dataCatalogue = database.createSchema(DATA_CATALOGUE);
    AvailableDataModels.DATA_CATALOGUE.install(dataCatalogue, true);
    assertEquals(34, dataCatalogue.getTableNames().size());

    // test composite pkey having refs that are linked via refLink
    dataCatalogue
        .getTable("Variables")
        .groupBy()
        .select(s("count"), s("resource", s("name")), s("dataset", s("name")))
        .retrieveJSON();
  }

  @Test
  public void test7DataCatalogueCohortStagingLoader() {
    Schema cohortStaging = database.createSchema(COHORT_STAGING);
    AvailableDataModels.DATA_CATALOGUE_COHORT_STAGING.install(cohortStaging, true);
    assertEquals(20, cohortStaging.getTableNames().size());
  }

  @Test
  public void test8DataCatalogueNetworkStagingLoader() {
    Schema networkStaging = database.createSchema(NETWORK_STAGING);
    AvailableDataModels.DATA_CATALOGUE_NETWORK_STAGING.install(networkStaging, true);
    assertEquals(16, networkStaging.getTableNames().size());
  }

  @Test
  public void test9DirectoryLoader() {
    Schema directory = database.createSchema(DIRECTORY_TEST);
    AvailableDataModels.BIOBANK_DIRECTORY.install(directory, true);
    assertEquals(10, directory.getTableNames().size());
  }

  @Test
  void test10RD3Loader() {
    Schema RD3Schema = database.createSchema(RD3_TEST);
    AvailableDataModels.RD3.install(RD3Schema, true);
    assertEquals(27, RD3Schema.getTableNames().size());
  }

  @Test
  void test11JRCCDELoader() {
    Schema JRCCDESchema = database.createSchema(JRC_CDE_TEST);
    AvailableDataModels.JRC_COMMON_DATA_ELEMENTS.install(JRCCDESchema, true);
    assertEquals(12, JRCCDESchema.getTableNames().size());
  }

  @Test
  void test12FAIRGenomesLoader() {
    Schema FAIRGenomesSchema = database.createSchema(FAIR_GENOMES);
    AvailableDataModels.FAIR_GENOMES.install(FAIRGenomesSchema, true);
    assertEquals(46, FAIRGenomesSchema.getTableNames().size());
  }

  @Test
  void test13ProjectManagerLoader() {
    Schema ProjectManagerSchema = database.createSchema(PROJECT_MANAGER);
    AvailableDataModels.PROJECTMANAGER.install(ProjectManagerSchema, true);
    assertEquals(5, ProjectManagerSchema.getTableNames().size());
  }

  @Test
  void test14DCATLoader() {
    Schema DCATSchema = database.createSchema(DCAT);
    AvailableDataModels.DCAT.install(DCATSchema, true);
    assertEquals(10, DCATSchema.getTableNames().size());
  }

  @Test
<<<<<<< HEAD
  void test16BeaconV2Loader() {
    Schema BeaconV2Schema = database.createSchema(BEACON_V2_TEST);
    AvailableDataModels.BEACON_V2.install(BeaconV2Schema, true);
    assertEquals(35, BeaconV2Schema.getTableNames().size());
  }

  @Test
  void test17CafeVariomeLoader() {
    Schema CafeVariomeSchema = database.createSchema(CAFE_VARIOME_TEST);
    AvailableDataModels.CAFE_VARIOME.install(CafeVariomeSchema, true);
    assertEquals(35, CafeVariomeSchema.getTableNames().size());
=======
  void test15DirectoryStagingLoader() {
    Schema directoryStaging = database.createSchema(DIRECTORY_STAGING);
    AvailableDataModels.BIOBANK_DIRECTORY_STAGING.install(directoryStaging, false);
    assertEquals(6, directoryStaging.getTableNames().size());
>>>>>>> ef0668d8
  }
}<|MERGE_RESOLUTION|>--- conflicted
+++ resolved
@@ -24,12 +24,9 @@
   public static final String DCAT = "DCATTest";
   public static final String PROJECT_MANAGER = "ProjectManager";
   public static final String CATALOGUE_ONTOLOGIES = "CatalogueOntologies";
-<<<<<<< HEAD
   public static final String BEACON_V2_TEST = "BeaconV2Test";
   public static final String CAFE_VARIOME_TEST = "CafeVariomeTest";
-=======
   public static final String DIRECTORY_ONTOLOGIES = "DirectoryOntologies";
->>>>>>> ef0668d8
 
   static Database database;
 
@@ -134,7 +131,13 @@
   }
 
   @Test
-<<<<<<< HEAD
+  void test15DirectoryStagingLoader() {
+    Schema directoryStaging = database.createSchema(DIRECTORY_STAGING);
+    AvailableDataModels.BIOBANK_DIRECTORY_STAGING.install(directoryStaging, false);
+    assertEquals(6, directoryStaging.getTableNames().size());
+  }
+
+  @Test
   void test16BeaconV2Loader() {
     Schema BeaconV2Schema = database.createSchema(BEACON_V2_TEST);
     AvailableDataModels.BEACON_V2.install(BeaconV2Schema, true);
@@ -146,11 +149,5 @@
     Schema CafeVariomeSchema = database.createSchema(CAFE_VARIOME_TEST);
     AvailableDataModels.CAFE_VARIOME.install(CafeVariomeSchema, true);
     assertEquals(35, CafeVariomeSchema.getTableNames().size());
-=======
-  void test15DirectoryStagingLoader() {
-    Schema directoryStaging = database.createSchema(DIRECTORY_STAGING);
-    AvailableDataModels.BIOBANK_DIRECTORY_STAGING.install(directoryStaging, false);
-    assertEquals(6, directoryStaging.getTableNames().size());
->>>>>>> ef0668d8
   }
 }