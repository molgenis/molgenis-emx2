--- conflicted
+++ resolved
@@ -20,11 +20,8 @@
   public static final String RD3_TEST = "RD3Test";
   public static final String JRC_CDE_TEST = "JRCCDETest";
   public static final String FAIR_GENOMES = "FAIRGenomesTest";
-<<<<<<< HEAD
   public static final String TRECODE = "TRECODETest";
-=======
   public static final String DCAT = "DCATTest";
->>>>>>> 515ecf11
   public static final String PROJECT_MANAGER = "ProjectManager";
   public static final String CATALOGUE_ONTOLOGIES = "CatalogueOntologies";
 
@@ -44,11 +41,8 @@
     database.dropSchemaIfExists(RD3_TEST);
     database.dropSchemaIfExists(JRC_CDE_TEST);
     database.dropSchemaIfExists(FAIR_GENOMES);
-<<<<<<< HEAD
     database.dropSchemaIfExists(TRECODE);
-=======
     database.dropSchemaIfExists(DCAT);
->>>>>>> 515ecf11
     database.dropSchemaIfExists(PROJECT_MANAGER);
   }
 
@@ -126,17 +120,16 @@
   }
 
   @Test
-<<<<<<< HEAD
-  void test15TrecodeLoader() {
-    Schema TRECODESchema = database.createSchema(TRECODE);
-    AvailableDataModels.TRECODE.install(TRECODESchema, true);
-    assertEquals(45, TRECODESchema.getTableNames().size());
-    }
-=======
   void test14DCATLoader() {
     Schema DCATSchema = database.createSchema(DCAT);
     AvailableDataModels.DCAT.install(DCATSchema, true);
     assertEquals(10, DCATSchema.getTableNames().size());
   }
->>>>>>> 515ecf11
+
+  @Test
+  void test15TrecodeLoader() {
+    Schema TRECODESchema = database.createSchema(TRECODE);
+    AvailableDataModels.TRECODE.install(TRECODESchema, true);
+    assertEquals(45, TRECODESchema.getTableNames().size());
+  }
 }