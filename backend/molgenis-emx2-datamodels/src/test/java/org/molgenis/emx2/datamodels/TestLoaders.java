package org.molgenis.emx2.datamodels;

import static org.junit.jupiter.api.Assertions.assertEquals;
import static org.molgenis.emx2.rdf.SHACLComplianceTester.*;

import java.io.ByteArrayOutputStream;
import java.io.OutputStream;
<<<<<<< HEAD
=======
import java.net.URISyntaxException;
import org.eclipse.rdf4j.rio.RDFFormat;
>>>>>>> 9af87a95
import org.junit.jupiter.api.*;
import org.molgenis.emx2.Database;
import org.molgenis.emx2.Schema;
import org.molgenis.emx2.rdf.RdfSchemaService;
import org.molgenis.emx2.sql.TestDatabaseFactory;

@TestMethodOrder(MethodOrderer.MethodName.class)
@Tag("slow")
public class TestLoaders {

  public static final String DATA_CATALOGUE = "catalogue";
  public static final String COHORT_STAGING = "CohortStaging";
  public static final String NETWORK_STAGING = "NetworkStaging";
  public static final String DATA_CATALOGUE_AGGREGATES = "AggregatesTest";
  public static final String DIRECTORY_TEST = "DirectoryTest";
  public static final String DIRECTORY_STAGING = "DirectoryStaging";
  public static final String JRC_CDE_TEST = "JRCCDETest";
  public static final String FAIR_GENOMES = "FAIRGenomesTest";
  public static final String PORTAL_TEST = "PortalTest";
  public static final String PROJECT_MANAGER = "ProjectManager";
  public static final String CATALOGUE_ONTOLOGIES = "CatalogueOntologies";
  public static final String DIRECTORY_ONTOLOGIES = "DirectoryOntologies";
  public static final String DASHBOARD_TEST = "UiDashboardTest";
  public static final String PATIENT_REGISTRY_DEMO = "patientRegistryDemo";
  static Database database;

  @BeforeAll
  public static void setup() {
    database = TestDatabaseFactory.getTestDatabase();
    // prevent previous dangling test results
    database.dropSchemaIfExists(PORTAL_TEST);
    database.dropSchemaIfExists(COHORT_STAGING);
    database.dropSchemaIfExists(NETWORK_STAGING);
    database.dropSchemaIfExists(DATA_CATALOGUE);
    database.dropSchemaIfExists(DATA_CATALOGUE_AGGREGATES);
    database.dropSchemaIfExists(DIRECTORY_TEST);
    database.dropSchemaIfExists(DIRECTORY_STAGING);
    database.dropSchemaIfExists(DIRECTORY_ONTOLOGIES);
    database.dropSchemaIfExists(JRC_CDE_TEST);
    database.dropSchemaIfExists(FAIR_GENOMES);
    database.dropSchemaIfExists(PROJECT_MANAGER);
    database.dropSchemaIfExists(DASHBOARD_TEST);
    // delete ontologies last
    database.dropSchemaIfExists(CATALOGUE_ONTOLOGIES);
  }

  @Test
  void test06DataCatalogueLoader() throws Exception {
    Schema dataCatalogue = database.createSchema(DATA_CATALOGUE);
    DataModels.Profile.DATA_CATALOGUE.getImportTask(dataCatalogue, true).run();
    assertEquals(24, dataCatalogue.getTableNames().size());

    // create rdf in memory
    OutputStream outputStream = new ByteArrayOutputStream();
    try (RdfSchemaService rdf =
        new RdfSchemaService(
            "http://localhost:8080", dataCatalogue, RDFFormat.TURTLE, outputStream)) {
      rdf.getGenerator().generate(dataCatalogue);
    }

    // check compliance - when compliant, add: DCAT_AP_SHACL_FILES and HEALTH_RI_V2_SHACL_FILES
    testShaclCompliance(FAIR_DATA_POINT_SHACL_FILES, outputStream.toString());
    testShaclCompliance(HEALTH_RI_V1_SHACL_FILES, outputStream.toString());
    testShaclCompliance(EJP_RD_VP_SHACL_FILES, outputStream.toString());
  }

  @Test
  public void test07DataCatalogueCohortStagingLoader() {
    Schema cohortStaging = database.createSchema(COHORT_STAGING);
    DataModels.Profile.DATA_CATALOGUE_COHORT_STAGING.getImportTask(cohortStaging, true).run();
    assertEquals(18, cohortStaging.getTableNames().size());
  }

  @Disabled
  @Test
  public void test08DataCatalogueNetworkStagingLoader() {
    Schema networkStaging = database.createSchema(NETWORK_STAGING);
    DataModels.Profile.DATA_CATALOGUE_NETWORK_STAGING.getImportTask(networkStaging, true).run();
    assertEquals(15, networkStaging.getTableNames().size());
  }

  @Test
  public void test09DirectoryLoader() {
    Schema directory = database.createSchema(DIRECTORY_TEST);
    DataModels.Regular.BIOBANK_DIRECTORY.getImportTask(directory, true).run();
    assertEquals(13, directory.getTableNames().size());
  }

  @Test
  void test11JRCCDELoader() {
    Schema JRCCDESchema = database.createSchema(JRC_CDE_TEST);
    DataModels.Profile.JRC_COMMON_DATA_ELEMENTS.getImportTask(JRCCDESchema, true).run();
    assertEquals(5, JRCCDESchema.getTableNames().size());
  }

  @Disabled
  @Test
  void test12FAIRGenomesLoader() {
    Schema FAIRGenomesSchema = database.createSchema(FAIR_GENOMES);
    DataModels.Profile.FAIR_GENOMES.getImportTask(FAIRGenomesSchema, true).run();
    assertEquals(46, FAIRGenomesSchema.getTableNames().size());
  }

  @Test
  void test13ProjectManagerLoader() {
    Schema ProjectManagerSchema = database.createSchema(PROJECT_MANAGER);
    DataModels.Regular.PROJECTMANAGER.getImportTask(ProjectManagerSchema, true).run();
    assertEquals(5, ProjectManagerSchema.getTableNames().size());
  }

  @Test
  void test15DirectoryStagingLoader() {
    Schema directoryStaging = database.createSchema(DIRECTORY_STAGING);
    DataModels.Regular.BIOBANK_DIRECTORY_STAGING.getImportTask(directoryStaging, false).run();
    assertEquals(8, directoryStaging.getTableNames().size());
  }

  //  @Test
  //  void test17FAIRDataPointLoader() throws Exception {
  //    Schema FDPSchema = database.createSchema(FAIR_DATA_POINT);
  //    DataModels.Profile.FAIR_DATA_POINT.getImportTask(FDPSchema, true).run();
  //    assertEquals(25, FDPSchema.getTableNames().size());
  //
  //    // create rdf in memory
  //    OutputStream outputStream = new ByteArrayOutputStream();
  //    var rdf = new RDFService("http://localhost:8080", "/api/rdf", null);
  //    rdf.describeAsRDF(outputStream, null, null, null, FDPSchema);
  //
  //    // test compliance
  //    // testShaclCompliance(FAIR_DATA_POINT_SHACL_FILES, outputStream.toString());
  //    // testShaclCompliance(DCAT_AP_SHACL_FILES, outputStream.toString());
  //    // testShaclCompliance(HEALTH_RI_SHACL_FILES, outputStream.toString());
  //    // testShaclCompliance(EJP_RD_VP_SHACL_FILES, outputStream.toString());
  //  }
  //  @Test
  //  void test17FAIRDataPointLoader() throws Exception {
  //    Schema FDPSchema = database.createSchema(FAIR_DATA_POINT);
  //    DataModels.Profile.FAIR_DATA_POINT.getImportTask(FDPSchema, true).run();
  //    assertEquals(25, FDPSchema.getTableNames().size());
  //
  //    // create rdf in memory
  //    OutputStream outputStream = new ByteArrayOutputStream();
  //    var rdf = new RDFService("http://localhost:8080", "/api/rdf", null);
  //    rdf.describeAsRDF(outputStream, null, null, null, FDPSchema);
  //
  //    // test compliance
  //    // testShaclCompliance(FAIR_DATA_POINT_SHACL_FILES, outputStream.toString());
  //    // testShaclCompliance(DCAT_AP_SHACL_FILES, outputStream.toString());
  //    // testShaclCompliance(HEALTH_RI_SHACL_FILES, outputStream.toString());
  //    // testShaclCompliance(EJP_RD_VP_SHACL_FILES, outputStream.toString());
  //  }

  @Test
<<<<<<< HEAD
=======
  void test18PortalLoader() throws URISyntaxException, IOException {
    // depends on catalogue test above
    Schema schema = database.dropCreateSchema(PORTAL_TEST);
    DataModels.Profile.PATIENT_REGISTRY.getImportTask(schema, false).run();
    assertEquals(47, schema.getTableNames().size());
  }

  @Test
>>>>>>> 9af87a95
  public void dashboardTestLoader() {
    Schema schema = database.dropCreateSchema(DASHBOARD_TEST);
    DataModels.Regular.UI_DASHBOARD.getImportTask(schema, true).run();
    assertEquals(7, schema.getTableNames().size());
  }

  @Test
  public void patientRegistryDemoTestLoader() {
    Schema schema = database.dropCreateSchema(PATIENT_REGISTRY_DEMO);
    DataModels.Regular.PATIENT_REGISTRY_DEMO.getImportTask(schema, true).run();
    assertEquals(86, schema.getTableNames().size());
  }
}<|MERGE_RESOLUTION|>--- conflicted
+++ resolved
@@ -5,11 +5,7 @@
 
 import java.io.ByteArrayOutputStream;
 import java.io.OutputStream;
-<<<<<<< HEAD
-=======
-import java.net.URISyntaxException;
 import org.eclipse.rdf4j.rio.RDFFormat;
->>>>>>> 9af87a95
 import org.junit.jupiter.api.*;
 import org.molgenis.emx2.Database;
 import org.molgenis.emx2.Schema;
@@ -163,17 +159,6 @@
   //  }
 
   @Test
-<<<<<<< HEAD
-=======
-  void test18PortalLoader() throws URISyntaxException, IOException {
-    // depends on catalogue test above
-    Schema schema = database.dropCreateSchema(PORTAL_TEST);
-    DataModels.Profile.PATIENT_REGISTRY.getImportTask(schema, false).run();
-    assertEquals(47, schema.getTableNames().size());
-  }
-
-  @Test
->>>>>>> 9af87a95
   public void dashboardTestLoader() {
     Schema schema = database.dropCreateSchema(DASHBOARD_TEST);
     DataModels.Regular.UI_DASHBOARD.getImportTask(schema, true).run();
