--- conflicted
+++ resolved
@@ -20,12 +20,9 @@
   public static final String RD3_TEST = "RD3Test";
   public static final String JRC_CDE_TEST = "JRCCDETest";
   public static final String FAIR_GENOMES = "FAIRGenomesTest";
-<<<<<<< HEAD
   public static final String TRECODE = "TRECODETest";
-=======
   public static final String PROJECT_MANAGER = "ProjectManager";
   public static final String CATALOGUE_ONTOLOGIES = "CatalogueOntologies";
->>>>>>> 2278f6e8
 
   static Database database;
 
@@ -43,11 +40,8 @@
     database.dropSchemaIfExists(RD3_TEST);
     database.dropSchemaIfExists(JRC_CDE_TEST);
     database.dropSchemaIfExists(FAIR_GENOMES);
-<<<<<<< HEAD
     database.dropSchemaIfExists(TRECODE);
-=======
     database.dropSchemaIfExists(PROJECT_MANAGER);
->>>>>>> 2278f6e8
   }
 
   @Test
@@ -117,16 +111,16 @@
   }
 
   @Test
-<<<<<<< HEAD
-  void test14TrecodeLoader() {
-    Schema TRECODESchema = database.createSchema(TRECODE);
-    AvailableDataModels.TRECODE.install(TRECODESchema, true);
-    assertEquals(45, TRECODESchema.getTableNames().size());
-=======
   void test13ProjectManagerLoader() {
     Schema ProjectManagerSchema = database.createSchema(PROJECT_MANAGER);
     AvailableDataModels.PROJECTMANAGER.install(ProjectManagerSchema, true);
     assertEquals(5, ProjectManagerSchema.getTableNames().size());
->>>>>>> 2278f6e8
   }
+
+  @Test
+  void test15TrecodeLoader() {
+    Schema TRECODESchema = database.createSchema(TRECODE);
+    AvailableDataModels.TRECODE.install(TRECODESchema, true);
+    assertEquals(45, TRECODESchema.getTableNames().size());
+    }
 }