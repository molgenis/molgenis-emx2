package org.molgenis.emx2.datamodels;

import static org.junit.jupiter.api.Assertions.assertEquals;
import static org.molgenis.emx2.rdf.SHACLComplianceTester.*;

import java.io.ByteArrayOutputStream;
import java.io.IOException;
import java.io.OutputStream;
import java.net.URISyntaxException;
import org.junit.jupiter.api.*;
import org.molgenis.emx2.Database;
import org.molgenis.emx2.Schema;
import org.molgenis.emx2.sql.TestDatabaseFactory;

@TestMethodOrder(MethodOrderer.MethodName.class)
@Tag("slow")
public class TestLoaders {

  public static final String DATA_CATALOGUE = "catalogue";
  public static final String COHORT_STAGING = "CohortStaging";
  public static final String NETWORK_STAGING = "NetworkStaging";
  public static final String DATA_CATALOGUE_AGGREGATES = "AggregatesTest";
  public static final String FAIR_DATA_HUB_TEST = "FAIRDataHubTest";
  public static final String DIRECTORY_TEST = "DirectoryTest";
  public static final String DIRECTORY_STAGING = "DirectoryStaging";
  public static final String RD3_TEST = "RD3Test";
  public static final String JRC_CDE_TEST = "JRCCDETest";
  public static final String FAIR_GENOMES = "FAIRGenomesTest";
  public static final String DCAT = "DCATTest";
  public static final String PORTAL_TEST = "PortalTest";
  public static final String FAIR_DATA_POINT = "FAIRDataPointTest";
  public static final String DCAT_BASIC = "DCATBasicTest";
  public static final String PROJECT_MANAGER = "ProjectManager";
  public static final String CATALOGUE_ONTOLOGIES = "CatalogueOntologies";
  public static final String DIRECTORY_ONTOLOGIES = "DirectoryOntologies";
  public static final String DASHBOARD_TEST = "UiDashboardTest";
  public static final String PATIENT_REGISTRY_DEMO = "patientRegistryDemo";
<<<<<<< HEAD
  public static final String DATA_CATALOGUE_FEDERATED_DATA_ACCESS = "FederatedDataAccess";

=======
>>>>>>> 7465b2ed
  static Database database;

  @BeforeAll
  public static void setup() {
    database = TestDatabaseFactory.getTestDatabase();
    // prevent previous dangling test results
    database.dropSchemaIfExists(PORTAL_TEST);
    database.dropSchemaIfExists(COHORT_STAGING);
    database.dropSchemaIfExists(NETWORK_STAGING);
    database.dropSchemaIfExists(DATA_CATALOGUE);
    database.dropSchemaIfExists(DATA_CATALOGUE_AGGREGATES);
    database.dropSchemaIfExists(FAIR_DATA_HUB_TEST);
    database.dropSchemaIfExists(DIRECTORY_TEST);
    database.dropSchemaIfExists(DIRECTORY_STAGING);
    database.dropSchemaIfExists(DIRECTORY_ONTOLOGIES);
    database.dropSchemaIfExists(RD3_TEST);
    database.dropSchemaIfExists(JRC_CDE_TEST);
    database.dropSchemaIfExists(FAIR_GENOMES);
    database.dropSchemaIfExists(DCAT);
    database.dropSchemaIfExists(DCAT_BASIC);
<<<<<<< HEAD
    database.dropSchemaIfExists(PROJECT_MANAGER);
    database.dropSchemaIfExists(FAIR_DATA_POINT);
    database.dropSchemaIfExists(DASHBOARD_TEST);
    database.dropSchemaIfExists(DATA_CATALOGUE_FEDERATED_DATA_ACCESS);
    database.dropSchemaIfExists(PATIENT_REGISTRY_DEMO);
=======
    database.dropSchemaIfExists(DCAT_BASIC);
    database.dropSchemaIfExists(PROJECT_MANAGER);
    database.dropSchemaIfExists(FAIR_DATA_POINT);
    database.dropSchemaIfExists(FAIR_DATA_HUB_TEST);
    database.dropSchemaIfExists(PROJECT_MANAGER);
    database.dropSchemaIfExists(DASHBOARD_TEST);
>>>>>>> 7465b2ed
    // delete ontologies last
    database.dropSchemaIfExists(CATALOGUE_ONTOLOGIES);
  }

  @Test
  @Disabled
  // todo delete
  public void test01FAIRDataHubLoader() {
    Schema fairDataHubSchema = database.createSchema(FAIR_DATA_HUB_TEST);
    DataModels.Profile.FAIR_DATA_HUB.getImportTask(fairDataHubSchema, true).run();
    assertEquals(71, fairDataHubSchema.getTableNames().size());
    String[] semantics = fairDataHubSchema.getTable("BiospecimenType").getMetadata().getSemantics();
    assertEquals("http://purl.obolibrary.org/obo/NCIT_C70699", semantics[0]);
    assertEquals("http://purl.obolibrary.org/obo/NCIT_C70713", semantics[1]);
  }

  @Test
  void test06DataCatalogueLoader() throws Exception {
    Schema dataCatalogue = database.createSchema(DATA_CATALOGUE);
    DataModels.Profile.DATA_CATALOGUE.getImportTask(dataCatalogue, true).run();
<<<<<<< HEAD
    assertEquals(27, dataCatalogue.getTableNames().size());

    // create rdf in memory
    OutputStream outputStream = new ByteArrayOutputStream();
    // var rdf = new RDFService("http://localhost:8080", "/api/rdf", null);
    // rdf.describeAsRDF(outputStream, null, null, null, dataCatalogue);
=======
    assertEquals(26, dataCatalogue.getTableNames().size());

    // create rdf in memory
    OutputStream outputStream = new ByteArrayOutputStream();
    var rdf = new RDFService("http://localhost:8080", null);
    rdf.describeAsRDF(outputStream, null, null, null, dataCatalogue);
>>>>>>> 7465b2ed

    // check compliance
    testShaclCompliance(FAIR_DATA_POINT_SHACL_FILES, outputStream.toString());
    // testShaclCompliance(DCAT_AP_SHACL_FILES, outputStream.toString());
    testShaclCompliance(HEALTH_RI_SHACL_FILES, outputStream.toString());
    testShaclCompliance(EJP_RD_VP_SHACL_FILES, outputStream.toString());
  }

  @Test
  public void test07DataCatalogueCohortStagingLoader() {
    Schema cohortStaging = database.createSchema(COHORT_STAGING);
    DataModels.Profile.DATA_CATALOGUE_COHORT_STAGING.getImportTask(cohortStaging, true).run();
    assertEquals(18, cohortStaging.getTableNames().size());
  }

  @Disabled
  @Test
  public void test08DataCatalogueNetworkStagingLoader() {
    Schema networkStaging = database.createSchema(NETWORK_STAGING);
    DataModels.Profile.DATA_CATALOGUE_NETWORK_STAGING.getImportTask(networkStaging, true).run();
    assertEquals(15, networkStaging.getTableNames().size());
  }

  @Test
  public void test09DirectoryLoader() {
    Schema directory = database.createSchema(DIRECTORY_TEST);
    DataModels.Regular.BIOBANK_DIRECTORY.getImportTask(directory, true).run();
    assertEquals(13, directory.getTableNames().size());
  }

  @Test
  @Disabled
  // todo delete
  void test10RD3Loader() {
    Schema RD3Schema = database.createSchema(RD3_TEST);
    DataModels.Profile.RD3.getImportTask(RD3Schema, true).run();
    assertEquals(27, RD3Schema.getTableNames().size());
  }

  @Test
  void test11JRCCDELoader() {
    Schema JRCCDESchema = database.createSchema(JRC_CDE_TEST);
    DataModels.Profile.JRC_COMMON_DATA_ELEMENTS.getImportTask(JRCCDESchema, true).run();
    assertEquals(12, JRCCDESchema.getTableNames().size());
  }

  @Test
  void test12FAIRGenomesLoader() {
    Schema FAIRGenomesSchema = database.createSchema(FAIR_GENOMES);
    DataModels.Profile.FAIR_GENOMES.getImportTask(FAIRGenomesSchema, true).run();
    assertEquals(46, FAIRGenomesSchema.getTableNames().size());
  }

  @Test
  void test13ProjectManagerLoader() {
    Schema ProjectManagerSchema = database.createSchema(PROJECT_MANAGER);
    DataModels.Regular.PROJECTMANAGER.getImportTask(ProjectManagerSchema, true).run();
    assertEquals(5, ProjectManagerSchema.getTableNames().size());
  }

  @Test
  @Disabled
  // todo delete
  void test14DCATLoader() {
    Schema DCATSchema = database.createSchema(DCAT);
    DataModels.Profile.DCAT.getImportTask(DCATSchema, true).run();
    assertEquals(23, DCATSchema.getTableNames().size());
  }

  @Test
  void test15DirectoryStagingLoader() {
    Schema directoryStaging = database.createSchema(DIRECTORY_STAGING);
    DataModels.Regular.BIOBANK_DIRECTORY_STAGING.getImportTask(directoryStaging, false).run();
    assertEquals(8, directoryStaging.getTableNames().size());
  }

  //  @Test
  //  void test17FAIRDataPointLoader() throws Exception {
  //    Schema FDPSchema = database.createSchema(FAIR_DATA_POINT);
  //    DataModels.Profile.FAIR_DATA_POINT.getImportTask(FDPSchema, true).run();
  //    assertEquals(25, FDPSchema.getTableNames().size());
  //
  //    // create rdf in memory
  //    OutputStream outputStream = new ByteArrayOutputStream();
  //    var rdf = new RDFService("http://localhost:8080", "/api/rdf", null);
  //    rdf.describeAsRDF(outputStream, null, null, null, FDPSchema);
  //
  //    // test compliance
  //    // testShaclCompliance(FAIR_DATA_POINT_SHACL_FILES, outputStream.toString());
  //    // testShaclCompliance(DCAT_AP_SHACL_FILES, outputStream.toString());
  //    // testShaclCompliance(HEALTH_RI_SHACL_FILES, outputStream.toString());
  //    // testShaclCompliance(EJP_RD_VP_SHACL_FILES, outputStream.toString());
  //  }

  @Test
  void test18PortalLoader() throws URISyntaxException, IOException {
    // depends on catalogue test above
    Schema schema = database.dropCreateSchema(PORTAL_TEST);
    DataModels.Regular.RD3_V2.getImportTask(schema, false).run();
    assertEquals(96, schema.getTableNames().size());
  }

  @Test
  public void dashboardTestLoader() {
    Schema schema = database.dropCreateSchema(DASHBOARD_TEST);
    DataModels.Regular.UI_DASHBOARD.getImportTask(schema, true).run();
    assertEquals(7, schema.getTableNames().size());
  }

  @Test
  public void patientRegistryDemoTestLoader() {
    Schema schema = database.dropCreateSchema(PATIENT_REGISTRY_DEMO);
    DataModels.Regular.PATIENT_REGISTRY_DEMO.getImportTask(schema, true).run();
    assertEquals(86, schema.getTableNames().size());
  }
<<<<<<< HEAD

  @Test
  public void test19DataCatalogueFederatedDataAccessLoader() {
    Schema schema = database.createSchema(DATA_CATALOGUE_FEDERATED_DATA_ACCESS);
    DataModels.Profile.DATA_CATALOGUE_FEDERATED_DATA_ACCESS.getImportTask(schema, true).run();
    assertEquals(2, schema.getTableNames().size());
  }
=======
>>>>>>> 7465b2ed
}<|MERGE_RESOLUTION|>--- conflicted
+++ resolved
@@ -35,11 +35,8 @@
   public static final String DIRECTORY_ONTOLOGIES = "DirectoryOntologies";
   public static final String DASHBOARD_TEST = "UiDashboardTest";
   public static final String PATIENT_REGISTRY_DEMO = "patientRegistryDemo";
-<<<<<<< HEAD
   public static final String DATA_CATALOGUE_FEDERATED_DATA_ACCESS = "FederatedDataAccess";
 
-=======
->>>>>>> 7465b2ed
   static Database database;
 
   @BeforeAll
@@ -60,20 +57,12 @@
     database.dropSchemaIfExists(FAIR_GENOMES);
     database.dropSchemaIfExists(DCAT);
     database.dropSchemaIfExists(DCAT_BASIC);
-<<<<<<< HEAD
     database.dropSchemaIfExists(PROJECT_MANAGER);
     database.dropSchemaIfExists(FAIR_DATA_POINT);
     database.dropSchemaIfExists(DASHBOARD_TEST);
     database.dropSchemaIfExists(DATA_CATALOGUE_FEDERATED_DATA_ACCESS);
     database.dropSchemaIfExists(PATIENT_REGISTRY_DEMO);
-=======
-    database.dropSchemaIfExists(DCAT_BASIC);
-    database.dropSchemaIfExists(PROJECT_MANAGER);
-    database.dropSchemaIfExists(FAIR_DATA_POINT);
-    database.dropSchemaIfExists(FAIR_DATA_HUB_TEST);
-    database.dropSchemaIfExists(PROJECT_MANAGER);
-    database.dropSchemaIfExists(DASHBOARD_TEST);
->>>>>>> 7465b2ed
+
     // delete ontologies last
     database.dropSchemaIfExists(CATALOGUE_ONTOLOGIES);
   }
@@ -94,21 +83,12 @@
   void test06DataCatalogueLoader() throws Exception {
     Schema dataCatalogue = database.createSchema(DATA_CATALOGUE);
     DataModels.Profile.DATA_CATALOGUE.getImportTask(dataCatalogue, true).run();
-<<<<<<< HEAD
     assertEquals(27, dataCatalogue.getTableNames().size());
 
     // create rdf in memory
     OutputStream outputStream = new ByteArrayOutputStream();
     // var rdf = new RDFService("http://localhost:8080", "/api/rdf", null);
     // rdf.describeAsRDF(outputStream, null, null, null, dataCatalogue);
-=======
-    assertEquals(26, dataCatalogue.getTableNames().size());
-
-    // create rdf in memory
-    OutputStream outputStream = new ByteArrayOutputStream();
-    var rdf = new RDFService("http://localhost:8080", null);
-    rdf.describeAsRDF(outputStream, null, null, null, dataCatalogue);
->>>>>>> 7465b2ed
 
     // check compliance
     testShaclCompliance(FAIR_DATA_POINT_SHACL_FILES, outputStream.toString());
@@ -224,7 +204,6 @@
     DataModels.Regular.PATIENT_REGISTRY_DEMO.getImportTask(schema, true).run();
     assertEquals(86, schema.getTableNames().size());
   }
-<<<<<<< HEAD
 
   @Test
   public void test19DataCatalogueFederatedDataAccessLoader() {
@@ -232,6 +211,4 @@
     DataModels.Profile.DATA_CATALOGUE_FEDERATED_DATA_ACCESS.getImportTask(schema, true).run();
     assertEquals(2, schema.getTableNames().size());
   }
-=======
->>>>>>> 7465b2ed
 }