package org.molgenis.emx2.datamodels;

import static org.junit.jupiter.api.Assertions.assertEquals;
import static org.molgenis.emx2.datamodels.DataCatalogueCohortStagingLoader.DATA_CATALOGUE;
import static org.molgenis.emx2.datamodels.DataCatalogueCohortStagingLoader.SHARED_STAGING;

import org.junit.jupiter.api.*;
import org.molgenis.emx2.Database;
import org.molgenis.emx2.Schema;
import org.molgenis.emx2.io.ImportProfileTask;
import org.molgenis.emx2.sql.TestDatabaseFactory;

@TestMethodOrder(MethodOrderer.MethodName.class)
@Tag("slow")
public class TestLoaders {
  public static final String COHORT_STAGING = "CohortStaging";
  public static final String NETWORK_STAGING = "NetworkStaging";
  public static final String DATA_CATALOGUE_AGGREGATES = "AggregatesTest";
  public static final String FAIR_DATA_HUB_TEST = "FAIRDataHubTest";
  public static final String DIRECTORY_TEST = "DirectoryTest";
  public static final String DIRECTORY_STAGING = "DirectoryStaging";
  public static final String RD3_TEST = "RD3Test";
  public static final String JRC_CDE_TEST = "JRCCDETest";
  public static final String FAIR_GENOMES = "FAIRGenomesTest";
  public static final String DCAT = "DCATTest";
  public static final String FAIR_DATA_POINT = "FAIRDataPointTest";
  public static final String DCAT_BASIC = "DCATBasicTest";
  public static final String PROJECT_MANAGER = "ProjectManager";
  public static final String CATALOGUE_ONTOLOGIES = "CatalogueOntologies";
  public static final String DIRECTORY_ONTOLOGIES = "DirectoryOntologies";
  static Database database;

  @BeforeAll
  public static void setup() {
    database = TestDatabaseFactory.getTestDatabase();
    // prevent previous dangling test results
    database.dropSchemaIfExists(COHORT_STAGING);
    database.dropSchemaIfExists(NETWORK_STAGING);
    database.dropSchemaIfExists(DATA_CATALOGUE);
    database.dropSchemaIfExists(DATA_CATALOGUE_AGGREGATES);
    database.dropSchemaIfExists(FAIR_DATA_HUB_TEST);
    database.dropSchemaIfExists(SHARED_STAGING);
    database.dropSchemaIfExists(DIRECTORY_TEST);
    database.dropSchemaIfExists(DIRECTORY_STAGING);
    database.dropSchemaIfExists(DIRECTORY_ONTOLOGIES);
    database.dropSchemaIfExists(RD3_TEST);
    database.dropSchemaIfExists(JRC_CDE_TEST);
    database.dropSchemaIfExists(FAIR_GENOMES);
    database.dropSchemaIfExists(DCAT);
    database.dropSchemaIfExists(DCAT_BASIC);
<<<<<<< HEAD
    database.dropSchemaIfExists(PROJECT_MANAGER);
    database.dropSchemaIfExists(FLAT_COHORTS_STAGING);
    database.dropSchemaIfExists(FLAT_UMCG_COHORTS_STAGING);
    database.dropSchemaIfExists(FLAT_STUDIES_STAGING);
    database.dropSchemaIfExists(FLAT_NETWORKS_STAGING);
    database.dropSchemaIfExists(FLAT_RWE_STAGING);
    database.dropSchemaIfExists(DATA_CATALOGUE_FLAT);
    database.dropSchemaIfExists(CATALOGUE_ONTOLOGIES);
=======
    database.dropSchemaIfExists(FAIR_DATA_POINT);
    database.dropSchemaIfExists(FAIR_DATA_HUB_TEST);
    database.dropSchemaIfExists(PROJECT_MANAGER);
>>>>>>> 12d9a07c
  }

  @Test
  public void test01FAIRDataHubLoader() {
    Schema fairDataHubSchema = database.createSchema(FAIR_DATA_HUB_TEST);
    DataModels.Profile.FAIR_DATA_HUB.getImportTask(fairDataHubSchema, true).run();
    assertEquals(71, fairDataHubSchema.getTableNames().size());
    String[] semantics = fairDataHubSchema.getTable("BiospecimenType").getMetadata().getSemantics();
    assertEquals("http://purl.obolibrary.org/obo/NCIT_C70699", semantics[0]);
    assertEquals("http://purl.obolibrary.org/obo/NCIT_C70713", semantics[1]);
  }

  @Test
  void test06DataCatalogueLoader() {
    Schema dataCatalogue = database.createSchema(DATA_CATALOGUE);
    DataModels.Profile.DATA_CATALOGUE.getImportTask(dataCatalogue, true).run();
    assertEquals(22, dataCatalogue.getTableNames().size());
  }

  @Test
  public void test07DataCatalogueCohortStagingLoader() {
    Schema cohortStaging = database.createSchema(COHORT_STAGING);
    DataModels.Profile.DATA_CATALOGUE_COHORT_STAGING.getImportTask(cohortStaging, true).run();
    assertEquals(17, cohortStaging.getTableNames().size());
  }

  @Disabled
  @Test
  public void test08DataCatalogueNetworkStagingLoader() {
    Schema networkStaging = database.createSchema(NETWORK_STAGING);
    DataModels.Regular.DATA_CATALOGUE_NETWORK_STAGING.getImportTask(networkStaging, true).run();
    assertEquals(16, networkStaging.getTableNames().size());
  }

  @Test
  public void test09DirectoryLoader() {
    Schema directory = database.createSchema(DIRECTORY_TEST);
    DataModels.Regular.BIOBANK_DIRECTORY.getImportTask(directory, true).run();
    assertEquals(10, directory.getTableNames().size());
  }

  @Test
  void test10RD3Loader() {
    Schema RD3Schema = database.createSchema(RD3_TEST);
    DataModels.Profile.RD3.getImportTask(RD3Schema, true).run();
    assertEquals(27, RD3Schema.getTableNames().size());
  }

  @Test
  void test11JRCCDELoader() {
    Schema JRCCDESchema = database.createSchema(JRC_CDE_TEST);
    DataModels.Profile.JRC_COMMON_DATA_ELEMENTS.getImportTask(JRCCDESchema, true).run();
    assertEquals(12, JRCCDESchema.getTableNames().size());
  }

  @Test
  void test12FAIRGenomesLoader() {
    Schema FAIRGenomesSchema = database.createSchema(FAIR_GENOMES);
    DataModels.Profile.FAIR_GENOMES.getImportTask(FAIRGenomesSchema, true).run();
    assertEquals(46, FAIRGenomesSchema.getTableNames().size());
  }

  @Test
  void test13ProjectManagerLoader() {
    Schema ProjectManagerSchema = database.createSchema(PROJECT_MANAGER);
    DataModels.Regular.PROJECTMANAGER.getImportTask(ProjectManagerSchema, true).run();
    assertEquals(5, ProjectManagerSchema.getTableNames().size());
  }

  @Test
  void test14DCATLoader() {
    Schema DCATSchema = database.createSchema(DCAT);
    DataModels.Profile.DCAT.getImportTask(DCATSchema, true).run();
    assertEquals(23, DCATSchema.getTableNames().size());
  }

  @Test
  void test15DirectoryStagingLoader() {
    Schema directoryStaging = database.createSchema(DIRECTORY_STAGING);
    DataModels.Regular.BIOBANK_DIRECTORY_STAGING.getImportTask(directoryStaging, false).run();
    assertEquals(6, directoryStaging.getTableNames().size());
  }

  @Test
  void test16DCATBasic() {
    Schema DCATSchema = database.createSchema(DCAT_BASIC);
    new ImportProfileTask(DCATSchema, "_profiles/test-only/DCAT-basic.yaml", true).run();
    assertEquals(9, DCATSchema.getTableNames().size());
  }

  @Test
  void test17FAIRDataPointLoader() {
    Schema FDPSchema = database.createSchema(FAIR_DATA_POINT);
    DataModels.Profile.FAIR_DATA_POINT.getImportTask(FDPSchema, true).run();
    assertEquals(25, FDPSchema.getTableNames().size());
  }
}<|MERGE_RESOLUTION|>--- conflicted
+++ resolved
@@ -48,7 +48,6 @@
     database.dropSchemaIfExists(FAIR_GENOMES);
     database.dropSchemaIfExists(DCAT);
     database.dropSchemaIfExists(DCAT_BASIC);
-<<<<<<< HEAD
     database.dropSchemaIfExists(PROJECT_MANAGER);
     database.dropSchemaIfExists(FLAT_COHORTS_STAGING);
     database.dropSchemaIfExists(FLAT_UMCG_COHORTS_STAGING);
@@ -57,11 +56,8 @@
     database.dropSchemaIfExists(FLAT_RWE_STAGING);
     database.dropSchemaIfExists(DATA_CATALOGUE_FLAT);
     database.dropSchemaIfExists(CATALOGUE_ONTOLOGIES);
-=======
     database.dropSchemaIfExists(FAIR_DATA_POINT);
     database.dropSchemaIfExists(FAIR_DATA_HUB_TEST);
-    database.dropSchemaIfExists(PROJECT_MANAGER);
->>>>>>> 12d9a07c
   }
 
   @Test
