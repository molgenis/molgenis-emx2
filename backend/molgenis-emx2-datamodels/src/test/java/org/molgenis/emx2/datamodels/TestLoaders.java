--- conflicted
+++ resolved
@@ -18,11 +18,7 @@
   public static final String COHORT_STAGING = "CohortStaging";
   public static final String NETWORK_STAGING = "NetworkStaging";
   public static final String FAIR_DATA_HUB_TEST = "FAIRDataHubTest";
-<<<<<<< HEAD
-  public static final String DIRECTORY = "directory";
-=======
   public static final String DIRECTORY_TEST = "DirectoryTest";
->>>>>>> cb3203ff
 
   static Database database;
 
@@ -30,7 +26,6 @@
   public static void setup() {
     database = TestDatabaseFactory.getTestDatabase();
     // prevend previous dangling test results
-    database.dropSchemaIfExists(DIRECTORY);
     database.dropSchemaIfExists(COHORT_STAGING);
     database.dropSchemaIfExists(NETWORK_STAGING);
     database.dropSchemaIfExists(DATA_CATALOGUE);
