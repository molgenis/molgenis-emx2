dependencies {
    implementation project(':backend:molgenis-emx2')
    implementation project(':backend:molgenis-emx2-io')
    implementation project(':backend:molgenis-emx2-tasks')
    implementation project(':backend:molgenis-emx2-sql')
    testImplementation project(':backend:molgenis-emx2-rdf')
<<<<<<< HEAD
    testImplementation testFixtures(project(':backend:molgenis-emx2-rdf'))
=======
    testImplementation project(':backend:molgenis-emx2-beacon-v2')
>>>>>>> f8302dd8
}

//we use data models from data folder
sourceSets {
    main {
        resources {
            srcDirs += [
                    "$rootDir/data"
            ]
            exclude "_shacl/"
        }
    }
}<|MERGE_RESOLUTION|>--- conflicted
+++ resolved
@@ -4,11 +4,8 @@
     implementation project(':backend:molgenis-emx2-tasks')
     implementation project(':backend:molgenis-emx2-sql')
     testImplementation project(':backend:molgenis-emx2-rdf')
-<<<<<<< HEAD
+    testImplementation project(':backend:molgenis-emx2-beacon-v2')
     testImplementation testFixtures(project(':backend:molgenis-emx2-rdf'))
-=======
-    testImplementation project(':backend:molgenis-emx2-beacon-v2')
->>>>>>> f8302dd8
 }
 
 //we use data models from data folder
